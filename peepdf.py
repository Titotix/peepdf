--- conflicted
+++ resolved
@@ -38,13 +38,7 @@
 from datetime import datetime
 from PDFCore import PDFParser, vulnsDict
 from PDFUtils import vtcheck
-<<<<<<< HEAD
 from PDFGlobals import *
-=======
-
-
-VT_KEY = 'fc90df3f5ac749a94a94cb8bf87e05a681a2eb001aef34b6a0084b8c22c97a64'
->>>>>>> 79d05349
 
 try:
     import PyV8
@@ -93,12 +87,8 @@
 
 
 def getPeepXML(statsDict, version, revision):
-<<<<<<< HEAD
-    root = etree.Element('peepdf_analysis', version=version + ' r' + revision, url='http://peepdf.eternal-todo.com', author='Jose Miguel Esparza')
-=======
     root = etree.Element('peepdf_analysis', version=version + ' r' + revision, url='http://peepdf.eternal-todo.com',
                          author='Jose Miguel Esparza')
->>>>>>> 79d05349
     analysisDate = etree.SubElement(root, 'date')
     analysisDate.text = datetime.today().strftime('%Y-%m-%d %H:%M')
     basicInfo = etree.SubElement(root, 'basic')
@@ -130,11 +120,7 @@
     binary = etree.SubElement(basicInfo, 'binary', status=statsDict['Binary'].lower())
     linearized = etree.SubElement(basicInfo, 'linearized', status=statsDict['Linearized'].lower())
     encrypted = etree.SubElement(basicInfo, 'encrypted', status=statsDict['Encrypted'].lower())
-<<<<<<< HEAD
-    if statsDict['Encryption Algorithms'] != []:
-=======
     if statsDict['Encryption Algorithms']:
->>>>>>> 79d05349
         algorithms = etree.SubElement(encrypted, 'algorithms')
         for algorithmInfo in statsDict['Encryption Algorithms']:
             algorithm = etree.SubElement(algorithms, 'algorithm', bits=str(algorithmInfo[1]))
@@ -168,20 +154,12 @@
         objects = etree.SubElement(versionInfo, 'objects', num=statsVersion['Objects'][0])
         for id in statsVersion['Objects'][1]:
             object = etree.SubElement(objects, 'object', id=str(id))
-<<<<<<< HEAD
-            if statsVersion['Compressed Objects'] != None:
-=======
             if statsVersion['Compressed Objects'] is not None:
->>>>>>> 79d05349
                 if id in statsVersion['Compressed Objects'][1]:
                     object.set('compressed', 'true')
                 else:
                     object.set('compressed', 'false')
-<<<<<<< HEAD
-            if statsVersion['Errors'] != None:
-=======
             if statsVersion['Errors'] is not None:
->>>>>>> 79d05349
                 if id in statsVersion['Errors'][1]:
                     object.set('errors', 'true')
                 else:
@@ -189,35 +167,20 @@
         streams = etree.SubElement(versionInfo, 'streams', num=statsVersion['Streams'][0])
         for id in statsVersion['Streams'][1]:
             stream = etree.SubElement(streams, 'stream', id=str(id))
-<<<<<<< HEAD
-            if statsVersion['Xref Streams'] != None:
-=======
             if statsVersion['Xref Streams'] is not None:
->>>>>>> 79d05349
                 if id in statsVersion['Xref Streams'][1]:
                     stream.set('xref_stream', 'true')
                 else:
                     stream.set('xref_stream', 'false')
-<<<<<<< HEAD
-            if statsVersion['Object Streams'] != None:
-=======
             if statsVersion['Object Streams'] is not None:
->>>>>>> 79d05349
                 if id in statsVersion['Object Streams'][1]:
                     stream.set('object_stream', 'true')
                 else:
                     stream.set('object_stream', 'false')
-<<<<<<< HEAD
-            if statsVersion['Encoded'] != None:
-                if id in statsVersion['Encoded'][1]:
-                    stream.set('encoded', 'true')
-                    if statsVersion['Decoding Errors'] != None:
-=======
             if statsVersion['Encoded'] is not None:
                 if id in statsVersion['Encoded'][1]:
                     stream.set('encoded', 'true')
                     if statsVersion['Decoding Errors'] is not None:
->>>>>>> 79d05349
                         if id in statsVersion['Decoding Errors'][1]:
                             stream.set('decoding_errors', 'true')
                         else:
@@ -242,21 +205,13 @@
                     trigger = etree.SubElement(triggers, 'trigger', name=event)
                     for id in events[event]:
                         etree.SubElement(trigger, 'container_object', id=str(id))
-<<<<<<< HEAD
-            if actions != None:
-=======
             if actions:
->>>>>>> 79d05349
                 actionsList = etree.SubElement(suspicious, 'actions')
                 for action in actions:
                     actionInfo = etree.SubElement(actionsList, 'action', name=action)
                     for id in actions[action]:
                         etree.SubElement(actionInfo, 'container_object', id=str(id))
-<<<<<<< HEAD
-            if elements != None:
-=======
             if elements:
->>>>>>> 79d05349
                 elementsList = etree.SubElement(suspicious, 'elements')
                 for element in elements:
                     elementInfo = etree.SubElement(elementsList, 'element', name=element)
@@ -268,11 +223,7 @@
                             cve.text = vulnCVE
                     for id in elements[element]:
                         etree.SubElement(elementInfo, 'container_object', id=str(id))
-<<<<<<< HEAD
-            if vulns != None:
-=======
             if vulns:
->>>>>>> 79d05349
                 vulnsList = etree.SubElement(suspicious, 'js_vulns')
                 for vuln in vulns:
                     vulnInfo = etree.SubElement(vulnsList, 'vulnerable_function', name=vuln)
@@ -284,7 +235,6 @@
                             cve.text = vulnCVE
                     for id in vulns[vuln]:
                         etree.SubElement(vulnInfo, 'container_object', id=str(id))
-<<<<<<< HEAD
         suspiciousIndicators = etree.SubElement(versionInfo, 'suspicious_indicators')
         if indicators is not None:
             suspiciousIndicators = etree.SubElement(suspiciousIndicators, 'suspicious_indicators')
@@ -295,8 +245,6 @@
             propertiesInfo = etree.SubElement(suspiciousProperties, 'suspicious_properties')
             for p in properties:
                 etree.SubElement(propertiesInfo, 'property', name=p)
-=======
->>>>>>> 79d05349
         urls = statsVersion['URLs']
         suspiciousURLs = etree.SubElement(versionInfo, 'suspicious_urls')
         if urls != None:
@@ -311,8 +259,7 @@
     return etree.tostring(root, pretty_print=True)
 
 
-<<<<<<< HEAD
-=======
+
 def getPeepJSON(statsDict, version, revision):
     # peepdf info
     peepdfDict = {'version': version,
@@ -426,7 +373,6 @@
     return json.dumps(jsonDict, indent=4, sort_keys=True)
 
 
->>>>>>> 79d05349
 author = 'Jose Miguel Esparza'
 email = 'peepdf AT eternal-todo.com'
 url = 'http://peepdf.eternal-todo.com'
@@ -444,26 +390,6 @@
 errorsFile = os.path.join(absPeepdfRoot, 'errors.txt')
 
 versionHeader = 'Version: peepdf ' + version + ' r' + revision
-<<<<<<< HEAD
-peepdfHeader = versionHeader + newLine * 2 +\
-    url + newLine +\
-    peepTwitter + newLine +\
-    email + newLine * 2 +\
-    author + newLine +\
-    twitter + newLine
-
-argsParser = optparse.OptionParser(usage='Usage: peepdf.py [options] PDF_file', description=versionHeader)
-argsParser.add_option('-i', '--interactive', action='store_true', dest='isInteractive', default=False, help='Sets console mode.')
-argsParser.add_option('-s', '--load-script', action='store', type='string', dest='scriptFile', help='Loads the commands stored in the specified file and execute them.')
-argsParser.add_option('-c', '--check-vt', action='store_true', dest='checkOnVT', default=False, help='Checks the hash of the PDF file on VirusTotal.')
-argsParser.add_option('-f', '--force-mode', action='store_true', dest='isForceMode', default=False, help='Sets force parsing mode to ignore errors.')
-argsParser.add_option('-l', '--loose-mode', action='store_true', dest='isLooseMode', default=False, help='Sets loose parsing mode to catch malformed objects.')
-argsParser.add_option('-m', '--manual-analysis', action='store_true', dest='isManualAnalysis', default=False, help='Avoids automatic Javascript analysis. Useful with eternal loops like heap spraying.')
-argsParser.add_option('-u', '--update', action='store_true', dest='update', default=False, help='Updates peepdf with the latest files from the repository.')
-argsParser.add_option('-g', '--grinch-mode', action='store_true', dest='avoidColors', default=False, help='Avoids colorized output in the interactive console.')
-argsParser.add_option('-v', '--version', action='store_true', dest='version', default=False, help='Shows program\'s version number.')
-argsParser.add_option('-x', '--xml', action='store_true', dest='xmlOutput', default=False, help='Shows the document information in XML format.')
-=======
 peepdfHeader = versionHeader + newLine * 2 + \
                url + newLine + \
                peepTwitter + newLine + \
@@ -494,7 +420,6 @@
                       help='Shows the document information in XML format.')
 argsParser.add_option('-j', '--json', action='store_true', dest='jsonOutput', default=False,
                       help='Shows the document information in JSON format.')
->>>>>>> 79d05349
 (options, args) = argsParser.parse_args()
 
 try:
@@ -572,7 +497,6 @@
             fileName = args[0]
             if not os.path.exists(fileName):
                 sys.exit('Error: The file "' + fileName + '" does not exist!!')
-<<<<<<< HEAD
             elif not os.path.isfile(fileName):
                 sys.exit('Error: "' + fileName + '" is not a file!!')
         elif len(args) > 1 or (len(args) == 0 and not options.isInteractive):
@@ -587,19 +511,6 @@
             # print options.isForceMode, options.isLooseMode, options.isManualAnalysis
             ret, pdf = pdfParser.parse(fileName, options.isForceMode, options.isLooseMode, options.isManualAnalysis, options.checkOnVT)
             if options.checkOnVT and pdf.detectionRate == []:
-=======
-        elif len(args) > 1 or (len(args) == 0 and not options.isInteractive):
-            sys.exit(argsParser.print_help())
-
-        if options.scriptFile is not None:
-            if not os.path.exists(options.scriptFile):
-                sys.exit('Error: The script file "' + options.scriptFile + '" does not exist!!')
-
-        if fileName is not None:
-            pdfParser = PDFParser()
-            ret, pdf = pdfParser.parse(fileName, options.isForceMode, options.isLooseMode, options.isManualAnalysis)
-            if options.checkOnVT:
->>>>>>> 79d05349
                 # Checks the MD5 on VirusTotal
                 md5Hash = pdf.getMD5()
                 ret = vtcheck(md5Hash, VT_KEY)
@@ -631,8 +542,6 @@
                 errorMessage = '*** Error: Exception while generating the XML file!!'
                 traceback.print_exc(file=open(errorsFile, 'a'))
                 raise Exception('PeepException', 'Send me an email ;)')
-<<<<<<< HEAD
-=======
         elif options.jsonOutput:
             try:
                 jsonReport = getPeepJSON(statsDict, version, revision)
@@ -641,7 +550,6 @@
                 errorMessage = '*** Error: Exception while generating the JSON report!!'
                 traceback.print_exc(file=open(errorsFile, 'a'))
                 raise Exception('PeepException', 'Send me an email ;)')
->>>>>>> 79d05349
         else:
             if COLORIZED_OUTPUT and not options.avoidColors:
                 try:
@@ -650,10 +558,7 @@
                     COLORIZED_OUTPUT = False
             if options.scriptFile != None:
                 from PDFConsole import PDFConsole
-<<<<<<< HEAD
-=======
-
->>>>>>> 79d05349
+
                 scriptFileObject = open(options.scriptFile, 'rb')
                 console = PDFConsole(pdf, VT_KEY, options.avoidColors, stdin=scriptFileObject)
                 try:
@@ -683,10 +588,7 @@
                     if stats != '':
                         stats += newLine
                     statsDict = pdf.getStats()
-<<<<<<< HEAD
-=======
-
->>>>>>> 79d05349
+
                     stats += beforeStaticLabel + 'File: ' + resetColor + statsDict['File'] + newLine
                     stats += beforeStaticLabel + 'MD5: ' + resetColor + statsDict['MD5'] + newLine
                     stats += beforeStaticLabel + 'SHA1: ' + resetColor + statsDict['SHA1'] + newLine
@@ -705,17 +607,11 @@
                                         detectionColor = alertColor
                                     elif detectionLevel == 1:
                                         detectionColor = warningColor
-<<<<<<< HEAD
-                                detectionRate = '%s%d%s/%d' % (detectionColor, statsDict['Detection'][0], resetColor, statsDict['Detection'][1])
-                                if statsDict['Detection report'] != '':
-                                    detectionReportInfo = beforeStaticLabel + 'Detection report: ' + resetColor + statsDict['Detection report'] + newLine
-=======
                                 detectionRate = '%s%d%s/%d' % (
                                     detectionColor, statsDict['Detection'][0], resetColor, statsDict['Detection'][1])
                                 if statsDict['Detection report'] != '':
                                     detectionReportInfo = beforeStaticLabel + 'Detection report: ' + resetColor + \
                                                           statsDict['Detection report'] + newLine
->>>>>>> 79d05349
                             else:
                                 detectionRate = 'File not found on VirusTotal'
                             stats += beforeStaticLabel + 'Detection: ' + resetColor + detectionRate + newLine
@@ -756,26 +652,6 @@
                             stats += beforeStaticLabel + '\tInfo: ' + resetColor + statsVersion['Info'] + newLine
                         else:
                             stats += beforeStaticLabel + '\tInfo: ' + resetColor + 'No' + newLine
-<<<<<<< HEAD
-                        stats += beforeStaticLabel + '\tObjects (' + statsVersion['Objects'][0] + '): ' + resetColor + str(statsVersion['Objects'][1]) + newLine
-                        if statsVersion['Compressed Objects'] != None:
-                            stats += beforeStaticLabel + '\tCompressed objects (' + statsVersion['Compressed Objects'][0] + '): ' + resetColor + str(statsVersion['Compressed Objects'][1]) + newLine
-                        if statsVersion['Errors'] != None:
-                            stats += beforeStaticLabel + '\t\tErrors (' + statsVersion['Errors'][0] + '): ' + resetColor + str(statsVersion['Errors'][1]) + newLine
-                        stats += beforeStaticLabel + '\tStreams (' + statsVersion['Streams'][0] + '): ' + resetColor + str(statsVersion['Streams'][1])
-                        if statsVersion['Xref Streams'] != None:
-                            stats += newLine + beforeStaticLabel + '\t\tXref streams (' + statsVersion['Xref Streams'][0] + '): ' + resetColor + str(statsVersion['Xref Streams'][1])
-                        if statsVersion['Object Streams'] != None:
-                            stats += newLine + beforeStaticLabel + '\t\tObject streams (' + statsVersion['Object Streams'][0] + '): ' + resetColor + str(statsVersion['Object Streams'][1])
-                        if int(statsVersion['Streams'][0]) > 0:
-                            stats += newLine + beforeStaticLabel + '\t\tEncoded (' + statsVersion['Encoded'][0] + '): ' + resetColor + str(statsVersion['Encoded'][1])
-                            if statsVersion['Decoding Errors'] != None:
-                                stats += newLine + beforeStaticLabel + '\t\tDecoding errors (' + statsVersion['Decoding Errors'][0] + '): ' + resetColor + str(statsVersion['Decoding Errors'][1])
-                        if COLORIZED_OUTPUT and not options.avoidColors:
-                            beforeStaticLabel = warningColor
-                        if statsVersion['Objects with JS code'] != None:
-                            stats += newLine + beforeStaticLabel + '\tObjects with JS code (' + statsVersion['Objects with JS code'][0] + '): ' + resetColor + str(statsVersion['Objects with JS code'][1])
-=======
                         stats += beforeStaticLabel + '\tObjects (' + statsVersion['Objects'][
                             0] + '): ' + resetColor + str(statsVersion['Objects'][1]) + newLine
                         if statsVersion['Compressed Objects'] != None:
@@ -806,7 +682,6 @@
                             stats += newLine + beforeStaticLabel + '\tObjects with JS code (' + \
                                      statsVersion['Objects with JS code'][0] + '): ' + resetColor + str(
                                 statsVersion['Objects with JS code'][1])
->>>>>>> 79d05349
                         actions = statsVersion['Actions']
                         events = statsVersion['Events']
                         vulns = statsVersion['Vulns']
@@ -845,7 +720,6 @@
                                             stats += vulnCVE + ','
                                         stats = stats[:-1] + '): ' + resetColor + str(elements[element]) + newLine
                                     else:
-<<<<<<< HEAD
                                         stats += '\t\t' + beforeStaticLabel + element + ': ' + resetColor + str(elements[element]) + newLine
                         if indicators is not None:
                             stats += newLine + beforeStaticLabel + '\tSuspicious Indicators:' + resetColor + newLine
@@ -855,10 +729,6 @@
                             stats += newLine + beforeStaticLabel + '\tSuspicious Properties:' + resetColor + newLine
                             for prop in properties:
                                 stats += '\t\t' + beforeStaticLabel + prop + newLine
-=======
-                                        stats += '\t\t' + beforeStaticLabel + element + ': ' + resetColor + str(
-                                            elements[element]) + newLine
->>>>>>> 79d05349
                         if COLORIZED_OUTPUT and not options.avoidColors:
                             beforeStaticLabel = staticColor
                         urls = statsVersion['URLs']
@@ -899,12 +769,8 @@
 finally:
     if os.path.exists(errorsFile):
         message = newLine + 'Please, don\'t forget to report the errors found:' + newLine * 2
-<<<<<<< HEAD
-        message += '\t- Sending the file "%s" to the author (mailto:peepdfREMOVETHIS@eternal-todo.com)%s' % (errorsFile, newLine)
-=======
         message += '\t- Sending the file "%s" to the author (mailto:peepdfREMOVETHIS@eternal-todo.com)%s' % (
             errorsFile, newLine)
->>>>>>> 79d05349
         message += '\t- And/Or creating an issue on the project webpage (https://github.com/jesparza/peepdf/issues)' + newLine
         message = errorColor + message + resetColor
         sys.exit(message)