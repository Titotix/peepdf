#
#    peepdf is a tool to analyse and modify PDF files
#    http://peepdf.eternal-todo.com
#    By Jose Miguel Esparza <jesparza AT eternal-todo.com>
#
#    Copyright (C) 2011-2017 Jose Miguel Esparza
#
#    This file is part of peepdf.
#
#        peepdf is free software: you can redistribute it and/or modify
#        it under the terms of the GNU General Public License as published by
#        the Free Software Foundation, either version 3 of the License, or
#        (at your option) any later version.
#
#        peepdf is distributed in the hope that it will be useful,
#        but WITHOUT ANY WARRANTY; without even the implied warranty of
#        MERCHANTABILITY or FITNESS FOR A PARTICULAR PURPOSE.    See the
#        GNU General Public License for more details.
#
#        You should have received a copy of the GNU General Public License
#        along with peepdf.    If not, see <http://www.gnu.org/licenses/>.
#

'''
    This module contains classes and methods to analyse and modify PDF files
'''

import hashlib
import os
import random
import re
import sys

import peepdf.aes as AES
from peepdf.PDFUtils import (
    encodeName, unescapeString, encodeString, escapeString, numToHex,
    numToString
)
from peepdf.PDFCrypto import (
    RC4, computeObjectKey, computeUserPass, isUserPass, isOwnerPass,
    computeEncryptionKey, computeOwnerPass
)
from peepdf.JSAnalysis import (
    isJavascript, analyseJS
)
from peepdf.PDFFilters import decodeStream, encodeStream

MAL_ALL = 1
MAL_HEAD = 2
MAL_EOBJ = 3
MAL_ESTREAM = 4
MAL_XREF = 5
MAL_BAD_HEAD = 6
pdfFile = None
newLine = os.linesep
isForceMode = False
isManualAnalysis = False
spacesChars = ['\x00', '\x09', '\x0a', '\x0c', '\x0d', '\x20']
delimiterChars = ['<<', '(', '<', '[', '{', '/', '%']
monitorizedEvents = ['/OpenAction ', '/AA ', '/Names ', '/AcroForm ', '/XFA ']
monitorizedActions = ['/JS ', '/JavaScript', '/Launch', '/SubmitForm', '/ImportData']
monitorizedElements = ['/EmbeddedFiles ',
                       '/EmbeddedFile',
                       '/JBIG2Decode',
                       'getPageNthWord',
                       'arguments.callee',
                       '/U3D',
                       '/PRC',
                       '/RichMedia',
                       '/Flash',
                       '.rawValue',
                       'keep.previous']
jsVulns = ['mailto',
           'Collab.collectEmailInfo',
           'util.printf',
           'getAnnots',
           'getIcon',
           'spell.customDictionaryOpen',
           'media.newPlayer',
           'doc.printSeps',
           'app.removeToolButton']
singUniqueName = 'CoolType.SING.uniqueName'
bmpVuln = 'BMP/RLE heap corruption'
vulnsDict = {'mailto': ('mailto', ['CVE-2007-5020']),
             'Collab.collectEmailInfo': ('Collab.collectEmailInfo', ['CVE-2007-5659']),
             'util.printf': ('util.printf', ['CVE-2008-2992']),
             '/JBIG2Decode': ('Adobe JBIG2Decode Heap Corruption', ['CVE-2009-0658']),
             'getIcon': ('getIcon', ['CVE-2009-0927']),
             'getAnnots': ('getAnnots', ['CVE-2009-1492']),
             'spell.customDictionaryOpen': ('spell.customDictionaryOpen', ['CVE-2009-1493']),
             'media.newPlayer': ('media.newPlayer', ['CVE-2009-4324']),
             '.rawValue': ('Adobe Acrobat Bundled LibTIFF Integer Overflow', ['CVE-2010-0188']),
             singUniqueName: (singUniqueName, ['CVE-2010-2883']),
             'doc.printSeps': ('doc.printSeps', ['CVE-2010-4091']),
             '/U3D': ('/U3D', ['CVE-2009-3953', 'CVE-2009-3959', 'CVE-2011-2462']),
             '/PRC': ('/PRC', ['CVE-2011-4369']),
             'keep.previous': ('Adobe Reader XFA oneOfChild Un-initialized memory vulnerability', ['CVE-2013-0640']),  # https://labs.portcullis.co.uk/blog/cve-2013-0640-adobe-reader-xfa-oneofchild-un-initialized-memory-vulnerability-part-1/
             bmpVuln: (bmpVuln, ['CVE-2013-2729']),
             'app.removeToolButton': ('app.removeToolButton', ['CVE-2013-3346'])}
jsContexts = {'global': None}

class PDFObject:
    '''
        Base class for all the PDF objects
    '''
    def __init__(self, raw=None):
        '''
            Constructor of a PDFObject

            @param raw: The raw value of the PDF object
        '''
        self.references = []
        self.type = ''
        self.value = ''
        self.rawValue = raw
        self.JSCode = []
        self.uriList = []
        self.updateNeeded = False
        self.containsJScode = False
        self.referencedJSObject = False
        self.encryptedValue = raw
        self.encryptionKey = ''
        self.encrypted = False
        self.errors = []
        self.referencesInElements = {}
        self.compressedIn = None

    def addError(self, errorMessage):
        '''
            Add an error to the object

            @param errorMessage: The error message to be added (string)
        '''
        if errorMessage not in self.errors:
            self.errors.append(errorMessage)

    def contains(self, string):
        '''
            Look for the string inside the object content

            @param string: A string
            @return: A boolean to specify if the string has been found or not
        '''
        value = str(self.value)
        rawValue = str(self.rawValue)
        encValue = str(self.encryptedValue)
        if re.findall(string, value, re.IGNORECASE) != [] or re.findall(string, rawValue, re.IGNORECASE) != [] or re.findall(string, encValue, re.IGNORECASE) != []:
            return True
        if self.containsJS():
            for js in self.JSCode:
                if re.findall(string, js, re.IGNORECASE) != []:
                    return True
        return False

    def containsJS(self):
        '''
            Method to check if there are Javascript code inside the object

            @return: A boolean
        '''
        return self.containsJScode

    def containsURIs(self):
        '''
            Method to check if there are URIs inside the object

            @return: A boolean
        '''
        if self.uriList:
            return True
        else:
            return False

    def encodeChars(self):
        '''
            Encode the content of the object if possible (only for PDFName, PDFString, PDFArray and PDFStreams)

            @return: A tuple (status,statusContent), where statusContent is empty in case status = 0 or an error message in case status = -1
        '''
        return (0, '')

    def encrypt(self, password):
        '''
            Encrypt the content of the object if possible

            @param password: The password used to encrypt the object. It's dependent on the object.
            @return: A tuple (status,statusContent), where statusContent is empty in case status = 0 or an error message in case status = -1
        '''
        return (0, '')

    def getCompressedIn(self):
        '''
            Gets the id of the object (object stream) where the actual object is compressed

            @return: The id (int) of the object stream or None if it's not compressed
        '''
        return self.compressedIn

    def getEncryptedValue(self):
        '''
            Gets the encrypted value of the object

            @return: The encrypted value or the raw value if the object is not encrypted
        '''
        return self.encryptedValue

    def getEncryptionKey(self):
        '''
            Gets the encryption key (password) used to encrypt the object

            @return: The password (string) or an empty string if it's not encrypted
        '''
        return self.encryptionKey

    def getErrors(self):
        '''
            Gets the error messages found while parsing and processing the object

            @return: The array of errors of the object
        '''
        return self.errors

    def getRawValue(self):
        '''
            Gets the raw value of the object

            @return: The raw value of the object, this means without applying filters or decoding characters
        '''
        return self.rawValue

    def getReferences(self):
        '''
            Gets the referenced objects in the actual object

            @return: An array of references in the object (Ex. ['1 0 R', '12 0 R'])
        '''
        return self.references

    def getReferencesInElements(self):
        '''
            Gets the dependencies between elements in the object and objects in the rest of the document.

            @return: A dictionary of dependencies of the object (Ex. {'/Length':[5,'']} or {'/Length':[5,'354']})
        '''
        return self.referencesInElements

    def getStats(self):
        '''
            Gets the statistics of the object

            @return: An array of different statistics of the object (object type, compression, references, etc)
        '''
        stats = {}
        stats['Object'] = self.type
        stats['MD5'] = hashlib.md5(self.value).hexdigest()
        stats['SHA1'] = hashlib.sha1(self.value).hexdigest()
        if self.isCompressed():
            stats['Compressed in'] = str(self.compressedIn)
        else:
            stats['Compressed in'] = None
        stats['References'] = str(self.references)
        if self.containsJScode:
            stats['JSCode'] = True
            if len(self.unescapedBytes) > 0:
                stats['Escaped Bytes'] = True
            else:
                stats['Escaped Bytes'] = False
            if len(self.urlsFound) > 0:
                stats['URLs'] = True
            else:
                stats['URLs'] = False
        else:
            stats['JSCode'] = False
        if self.isFaulty():
            stats['Errors'] = str(len(self.errors))
        else:
            stats['Errors'] = None
        return stats

    def getType(self):
        '''
            Gets the type of the object

            @return: The object type (bool, null, real, integer, name, string, hexstring, reference, array, dictionary, stream)
        '''
        return self.type

    def getValue(self):
        '''
            Gets the value of the object

            @return: The value of the object, this means after applying filters and/or decoding characters and strings
        '''
        return self.value

    def isCompressed(self):
        '''
            Specifies if the object is compressed or not

            @return: A boolean
        '''
        if self.compressedIn is not None:
            return True
        else:
            return False

    def isEncrypted(self):
        '''
            Specifies if the object is encrypted or not

            @return: A boolean
        '''
        return self.encrypted

    def isFaulty(self):
        '''
            Specifies if the object has errors or not

            @return: A boolean
        '''
        if self.errors == []:
            return False
        else:
            return True

    def replace(self, string1, string2):
        '''
            Searches the object for the 'string1' and if it's found it's replaced by 'string2'

            @return: A tuple (status,statusContent), where statusContent is empty in case status = 0 or an error message in case status = -1
        '''
        if self.value.find(string1) == -1 and self.rawValue.find(string1) == -1:
            return (-1, 'String not found')
        self.value = self.value.replace(string1, string2)
        self.rawValue = self.rawValue.replace(string1, string2)
        ret = self.update()
        return ret

    def resolveReferences(self):
        '''
            Replaces the reference to an object by its value if there are references not resolved. Ex. /Length 3 0 R

            @return: A tuple (status,statusContent), where statusContent is empty in case status = 0 or an error message in case status = -1
        '''
        pass

    def setReferencedJSObject(self, value):
        '''
            Modifies the referencedJSObject element

            @param value: The new value (bool)
        '''
        self.referencedJSObject = value
        ret = self.update()
        return ret

    def setCompressedIn(self, id):
        '''
            Sets the object id of the object stream containing the actual object

            @param id: The object id (int)
        '''
        self.compressedIn = id

    def setEncryptedValue(self, value):
        '''
            Sets the encrypted value of the object

            @param value: The encrypted value (string)
        '''
        self.encryptedValue = value

    def setEncryptionKey(self, password):
        '''
            Sets the password to encrypt/decrypt the object

            @param password: The encryption key (string)
        '''
        self.encryptionKey = password

    def setRawValue(self, newRawValue):
        '''
            Sets the raw value of the object and updates the object if some modification is needed

            @param newRawValue: The new raw value (string)
            @return: A tuple (status,statusContent), where statusContent is empty in case status = 0 or an error message in case status = -1
        '''
        self.rawValue = newRawValue
        ret = self.update()
        return ret

    def setReferencesInElements(self, resolvedReferencesDict):
        '''
            Sets the resolved references array

            @param resolvedReferencesDict: A dictionary with the resolved references
        '''
        self.referencesInElements = resolvedReferencesDict

    def setValue(self, newValue):
        '''
            Sets the value of the object

            @param newValue: The new value of the object (string)
        '''
        self.value = newValue

    def update(self):
        '''
            Updates the object after some modification has occurred

            @return: A tuple (status,statusContent), where statusContent is empty in case status = 0 or an error message in case status = -1
        '''
        self.encryptedValue = self.rawValue
        return (0, '')

    def toFile(self):
        '''
            Gets the raw or encrypted value of the object to write it to an output file

            @return: The raw/encrypted value of the object (string)
        '''
        if self.encrypted:
            return self.getEncryptedValue()
        else:
            return self.getRawValue()


class PDFBool(PDFObject):
    '''
        Boolean object of a PDF document
    '''
    def __init__(self, value):
        self.type = 'bool'
        self.errors = []
        self.references = []
        self.JSCode = []
        self.uriList = []
        self.encrypted = False
        self.updateNeeded = False
        self.containsJScode = False
        self.referencedJSObject = False
        self.referencesInElements = {}
        self.value = self.rawValue = self.encryptedValue = value
        self.compressedIn = None


class PDFNull(PDFObject):
    '''
        Null object of a PDF document
    '''
    def __init__(self, content):
        self.type = 'null'
        self.errors = []
        self.JSCode = []
        self.uriList = []
        self.compressedIn = None
        self.encrypted = False
        self.value = self.rawValue = self.encryptedValue = content
        self.updateNeeded = False
        self.containsJScode = False
        self.referencedJSObject = False
        self.referencesInElements = {}
        self.references = []


class PDFNum(PDFObject):
    '''
        Number object of a PDF document: can be an integer or a real number.
    '''
    def __init__(self, num):
        self.errors = []
        self.JSCode = []
        self.uriList = []
        self.compressedIn = None
        self.encrypted = False
        self.value = num
        self.compressedIn = None
        self.updateNeeded = False
        self.containsJScode = False
        self.referencedJSObject = False
        self.referencesInElements = {}
        self.references = []
        ret = self.update()
        if ret[0] == -1:
            if isForceMode:
                self.addError(ret[1])
            else:
                raise Exception(ret[1])

    def replace(self, string1, string2):
        if self.value.find(string1) == -1:
            return (-1, 'String not found')
        self.value = self.value.replace(string1, string2)
        ret = self.update()
        return ret

    def update(self):
        self.errors = []
        try:
            if self.value.find('.') != -1:
                self.type = 'real'
                self.rawValue = float(self.value)
            else:
                self.type = 'integer'
                self.rawValue = int(self.value)
        except:
            errorMessage = 'Numeric conversion error'
            self.addError(errorMessage)
            return (-1, errorMessage)
        self.encryptedValue = str(self.rawValue)
        return (0, '')

    def setRawValue(self, rawValue):
        self.rawValue = rawValue

    def setValue(self, value):
        self.value = value
        ret = self.update()
        return ret

    def toFile(self):
        return str(self.rawValue)


class PDFName(PDFObject):
    '''
        Name object of a PDF document
    '''
    def __init__(self, name):
        self.type = 'name'
        self.errors = []
        self.JSCode = []
        self.uriList = []
        self.references = []
        self.compressedIn = None
        if name[0] == '/':
            self.rawValue = self.value = self.encryptedValue = name
        else:
            self.rawValue = self.value = self.encryptedValue = '/' + name
        self.updateNeeded = False
        self.containsJScode = False
        self.referencedJSObject = False
        self.encryptedValue = ''
        self.encrypted = False
        self.referencesInElements = {}
        ret = self.update()
        if ret[0] == -1:
            if isForceMode:
                self.addError(ret[1])
            else:
                raise Exception(ret[1])

    def update(self):
        self.errors = []
        errorMessage = ''
        self.value = self.rawValue
        self.encryptedValue = self.rawValue
        hexNumbers = re.findall('#([0-9a-f]{2})', self.value, re.DOTALL | re.IGNORECASE)
        try:
            for hexNumber in hexNumbers:
                self.value = self.value.replace('#' + hexNumber, chr(int(hexNumber, 16)))
        except:
            errorMessage = 'Error in hexadecimal conversion'
            self.addError(errorMessage)
            return (-1, errorMessage)
        return (0, '')

    def encodeChars(self):
        ret = encodeName(self.value)
        if ret[0] == -1:
            self.addError(ret[1])
            return ret
        else:
            self.rawValue = ret[1]
            return (0, '')


class PDFString(PDFObject):
    '''
        String object of a PDF document
    '''
    def __init__(self, string):
        self.type = 'string'
        self.errors = []
        self.compressedIn = None
        self.encrypted = False
        self.value = self.rawValue = self.encryptedValue = string
        self.updateNeeded = False
        self.containsJScode = False
        self.referencedJSObject = False
        self.JSCode = []
        self.uriList = []
        self.unescapedBytes = []
        self.urlsFound = []
        self.references = []
        self.referencesInElements = {}
        ret = self.update()
        if ret[0] == -1:
            if isForceMode:
                self.addError(ret[1])
            else:
                raise Exception(ret[1])

    def update(self, decrypt=False):
        '''
            Updates the object after some modification has occurred

            @param decrypt: A boolean indicating if a decryption has been performed. By default: False.
            @return: A tuple (status,statusContent), where statusContent is empty in case status = 0 or an error message in case status = -1
        '''
        self.errors = []
        self.containsJScode = False
        self.JSCode = []
        self.unescapedBytes = []
        self.urlsFound = []
        self.rawValue = unescapeString(self.rawValue)
        self.value = self.rawValue
        '''
        self.value = self.value.replace('\)', ')')
        self.value = self.value.replace('\\\\', '\\')
        self.value = self.value.replace('\\\r\\\n', '')
        self.value = self.value.replace('\\\r', '')
        self.value = self.value.replace('\\\n', '')
        '''
        octalNumbers = re.findall('\\\\([0-7]{1,3})', self.value, re.DOTALL)
        try:
            for octal in octalNumbers:
                # TODO: check!! \\\\?
                self.value = self.value.replace('\\' + octal, chr(int(octal, 8)))
        except:
            errorMessage = 'Error in octal conversion'
            self.addError(errorMessage)
<<<<<<< HEAD
            return (-1, errorMessage)
=======
            return (-1,errorMessage)
>>>>>>> 611b351d
        if isJavascript(self.value) or self.referencedJSObject:
            self.containsJScode = True
            self.JSCode, self.unescapedBytes, self.urlsFound, jsErrors, jsContexts['global'] = analyseJS(self.value, jsContexts['global'], isManualAnalysis)
            if jsErrors != []:
                for jsError in jsErrors:
                    errorMessage = 'Error analysing Javascript: '+jsError
                    if isForceMode:
                        self.addError(errorMessage)
                    else:
                        return (-1, errorMessage)
        if self.encrypted and not decrypt:
            ret = self.encrypt()
            if ret[0] == -1:
                return ret
        return (0, '')

    def encodeChars(self):
        ret = encodeString(self.value)
        if ret[0] == -1:
            self.addError(ret[1])
            return ret
        else:
            self.rawValue = ret[1]
            return (0, '')

    def encrypt(self, password=None):
        self.encrypted = True
        if password is not None:
            self.encryptionKey = password
        try:
            self.encryptedValue = RC4(self.rawValue, self.encryptionKey)
        except:
            errorMessage = 'Error encrypting with RC4'
            self.addError(errorMessage)
            return (-1, errorMessage)
        return (0, '')

    def decrypt(self, password=None, algorithm='RC4'):
        '''
            Decrypt the content of the object if possible

            @param password: The password used to decrypt the object. It's dependent on the object.
            @return: A tuple (status,statusContent), where statusContent is empty in case status = 0 or an error message in case status = -1
        '''
        self.encrypted = True
        if password is not None:
            self.encryptionKey = password
        try:
            cleanString = unescapeString(self.encryptedValue)
            if algorithm == 'RC4':
                self.rawValue = RC4(cleanString, self.encryptionKey)
            elif algorithm == 'AES':
                ret = AES.decryptData(cleanString, self.encryptionKey)
                if ret[0] != -1:
                    self.rawValue = ret[1]
                else:
                    errorMessage = 'AES decryption error: '+ret[1]
                    self.addError(errorMessage)
                    return (-1, errorMessage)
        except:
            errorMessage = 'Error decrypting with '+str(algorithm)
            self.addError(errorMessage)
            return (-1, errorMessage)
        ret = self.update(decrypt=True)
        return (0, '')

    def getEncryptedValue(self):
        return '(' + escapeString(self.encryptedValue) + ')'

    def getJSCode(self):
        '''
            Gets the Javascript code of the object

            @return: An array of Javascript code sections
        '''
        return self.JSCode

    def getRawValue(self):
        return '('+escapeString(self.rawValue)+')'

    def getUnescapedBytes(self):
        '''
            Gets the escaped bytes of the object unescaped

            @return: An array of unescaped bytes (string)
        '''
        return self.unescapedBytes

    def getURLs(self):
        '''
            Gets the URLs of the object

            @return: An array of URLs
        '''
        return self.urlsFound


class PDFHexString(PDFObject):
    '''
        Hexadecimal string object of a PDF document
    '''
    def __init__(self, hex):
        self.asciiValue = ''
        self.type = 'hexstring'
        self.errors = []
        self.compressedIn = None
        self.encrypted = False
        self.value = ''  # Value after hex decoding and decryption
        self.rawValue = hex  # Hex characters
        self.encryptedValue = hex  # Value after hex decoding
        self.updateNeeded = False
        self.containsJScode = False
        self.referencedJSObject = False
        self.JSCode = []
        self.uriList = []
        self.unescapedBytes = []
        self.urlsFound = []
        self.referencesInElements = {}
        self.references = []
        ret = self.update()
        if ret[0] == -1:
            if isForceMode:
                self.addError(ret[1])
            else:
                raise Exception(ret[1])

    def update(self, decrypt=False, newHexValue=True):
        '''
            Updates the object after some modification has occurred

            @param decrypt: A boolean indicating if a decryption has been performed. By default: False.
            @return: A tuple (status,statusContent), where statusContent is empty in case status = 0 or an error message in case status = -1
        '''
        self.errors = []
        self.containsJScode = False
        self.JSCode = []
        self.unescapedBytes = []
        self.urlsFound = []
        if not decrypt:
            try:
                if newHexValue:
                    # New hexadecimal value
                    self.value = ''
                    tmpValue = self.rawValue
                    if len(tmpValue) % 2 != 0:
                        tmpValue += '0'
                    self.value = tmpValue.decode('hex')
                else:
                    # New decoded value
                    self.rawValue = self.value.encode('hex')
                self.encryptedValue = self.value
            except:
                errorMessage = 'Error in hexadecimal conversion'
                self.addError(errorMessage)
<<<<<<< HEAD
                return (-1, errorMessage)
=======
                return (-1,errorMessage)
>>>>>>> 611b351d
        if isJavascript(self.value) or self.referencedJSObject:
            self.containsJScode = True
            self.JSCode, self.unescapedBytes, self.urlsFound, jsErrors, jsContexts['global'] = analyseJS(self.value, jsContexts['global'], isManualAnalysis)
            if jsErrors != []:
                for jsError in jsErrors:
                    errorMessage = 'Error analysing Javascript: '+jsError
                    if isForceMode:
                        self.addError(errorMessage)
                    else:
                        return (-1, errorMessage)
        if self.encrypted and not decrypt:
            ret = self.encrypt()
            if ret[0] == -1:
                return ret
        return (0, '')

    def encrypt(self, password=None):
        self.encrypted = True
        if password is not None:
            self.encryptionKey = password
        try:
            self.encryptedValue = RC4(self.value, self.encryptionKey)
            self.rawValue = self.encryptedValue.encode('hex')
        except:
            errorMessage = 'Error encrypting with RC4'
            self.addError(errorMessage)
            return (-1, errorMessage)
        return (0, '')

    def decrypt(self, password=None, algorithm='RC4'):
        '''
            Decrypt the content of the object if possible

            @param password: The password used to decrypt the object. It's dependent on the object.
            @return: A tuple (status,statusContent), where statusContent is empty in case status = 0 or an error message in case status = -1
        '''
        self.encrypted = True
        if password is not None:
            self.encryptionKey = password
        try:
            cleanString = unescapeString(self.encryptedValue)
            if algorithm == 'RC4':
                self.value = RC4(cleanString, self.encryptionKey)
            elif algorithm == 'AES':
                ret = AES.decryptData(cleanString, self.encryptionKey)
                if ret[0] != -1:
                    self.value = ret[1]
                else:
                    errorMessage = 'AES decryption error: '+ret[1]
                    self.addError(errorMessage)
                    return (-1, errorMessage)
        except:
            errorMessage = 'Error decrypting with '+str(algorithm)
            self.addError(errorMessage)
            return (-1, errorMessage)
        ret = self.update(decrypt=True)
        return ret

    def getEncryptedValue(self):
        return '<'+self.rawValue+'>'

    def getJSCode(self):
        '''
            Gets the Javascript code of the object

            @return: An array of Javascript code sections
        '''
        return self.JSCode

    def getRawValue(self):
        return '<'+self.rawValue+'>'

    def getUnescapedBytes(self):
        '''
            Gets the escaped bytes of the object unescaped

            @return: An array of unescaped bytes (string)
        '''
        return self.unescapedBytes

    def getURLs(self):
        '''
            Gets the URLs of the object

            @return: An array of URLs
        '''
        return self.urlsFound


class PDFReference(PDFObject):
    '''
        Reference object of a PDF document
    '''
    def __init__(self, id, genNumber='0'):
        self.type = 'reference'
        self.errors = []
        self.JSCode = []
        self.uriList = []
        self.compressedIn = None
        self.encrypted = False
        self.value = self.rawValue = self.encryptedValue = id + ' ' + genNumber + ' R'
        self.id = id
        self.genNumber = genNumber
        self.updateNeeded = False
        self.containsJScode = False
        self.referencedJSObject = False
        self.referencesInElements = {}
        self.references = []
        ret = self.update()
        if ret[0] == -1:
            if isForceMode:
                self.addError(ret[1])
            else:
                raise Exception(ret[1])

    def update(self):
        self.errors = []
        self.value = self.encryptedValue = self.rawValue
        valueElements = self.rawValue.split()
        if valueElements != []:
            self.id = int(valueElements[0])
            self.genNumber = int(valueElements[1])
        else:
            errorMessage = 'Error getting PDFReference elements'
            self.addError(errorMessage)
            return (-1, errorMessage)
        return (0, '')

    def getGenNumber(self):
        '''
            Gets the generation number of the reference

            @return: The generation number (int)
        '''
        return self.genNumber

    def getId(self):
        '''
            Gets the object id of the reference

            @return: The object id (int)
        '''
        return self.id

    def setGenNumber(self, newGenNumber):
        '''
            Sets the generation number of the reference

            @param newGenNumber: The new generation number (int)
        '''
        self.genNumber = newGenNumber

    def setId(self, newId):
        '''
            Sets the object id of the reference

            @param newId: The new object id (int)
        '''
        self.id = newId


class PDFArray(PDFObject):
    '''
        Array object of a PDF document
    '''
    def __init__(self, rawContent='', elements=[]):
        self.type = 'array'
        self.errors = []
        self.JSCode = []
        self.uriList = []
        self.compressedIn = None
        self.encrypted = False
        self.encryptedValue = rawContent
        self.rawValue = rawContent
        self.elements = elements
        self.value = ''
        self.updateNeeded = False
        self.containsJScode = False
        self.referencedJSObject = False
        self.referencesInElements = {}
        self.references = []
        ret = self.update()
        if ret[0] == -1:
            if isForceMode:
                self.addError(ret[1])
            else:
                raise Exception(ret[1])

    def update(self, decrypt=False):
        '''
            Updates the object after some modification has occurred

            @param decrypt: A boolean indicating if a decryption has been performed. By default: False.
            @return: A tuple (status,statusContent), where statusContent is empty in case status = 0 or an error message in case status = -1
        '''
        errorMessage = ''
        self.errors = []
        self.encryptedValue = '[ '
        self.rawValue = '[ '
        self.value = '[ '
        self.references = []
        self.containsJScode = False
        self.JSCode = []
        self.unescapedBytes = []
        self.urlsFound = []
        for element in self.elements:
            if element is not None:
                type = element.getType()
                if type == 'reference':
                    self.references.append(element.getValue())
                elif type == 'dictionary' or type == 'array':
                    self.references += element.getReferences()
                if element.containsJS():
                    self.containsJScode = True
                    self.JSCode += element.getJSCode()
                    self.unescapedBytes += element.getUnescapedBytes()
                    self.urlsFound += element.getURLs()
                if element.isFaulty():
                    for error in element.getErrors():
                        self.addError('Children element contains errors: ' + error)
                if type in ['string', 'hexstring', 'array', 'dictionary'] and self.encrypted and not decrypt:
                    ret = element.encrypt(self.encryptionKey)
                    if ret[0] == -1:
                        errorMessage = 'Error encrypting element'
                        self.addError(errorMessage)
                self.encryptedValue += str(element.getEncryptedValue()) + ' '
                self.rawValue += str(element.getRawValue()) + ' '
                self.value += element.getValue() + ' '
            else:
                errorMessage = 'None elements'
                self.addError(errorMessage)
        self.encryptedValue = self.encryptedValue[:-1] + ' ]'
        self.rawValue = self.rawValue[:-1] + ' ]'
        self.value = self.value[:-1] + ' ]'
        if errorMessage != '':
            return (-1, 'Errors while updating PDFArray')
        else:
            return (0, '')

    def addElement(self, element):
        '''
            Adds an element to the array

            @return: A tuple (status,statusContent), where statusContent is empty in case status = 0 or an error message in case status = -1
        '''
        self.elements.append(element)
        ret = self.update()
        return ret

    def decrypt(self, password=None, algorithm='RC4'):
        '''
            Decrypt the content of the object if possible

            @param password: The password used to decrypt the object. It's dependent on the object.
            @return: A tuple (status,statusContent), where statusContent is empty in case status = 0 or an error message in case status = -1
        '''
        errorMessage = ''
        self.encrypted = True
        if password is not None:
            self.encryptionKey = password
        decryptedElements = []
        for element in self.elements:
            if element is not None:
                type = element.getType()
                if type in ['string', 'hexstring', 'array', 'dictionary']:
                    ret = element.decrypt(self.encryptionKey, algorithm)
                    if ret[0] == -1:
                        errorMessage = ret[1]
                        self.addError(errorMessage)
                decryptedElements.append(element)
        self.elements = decryptedElements
        ret = self.update(decrypt=True)
        if ret[0] == 0 and errorMessage != '':
            return (-1, errorMessage)
        return ret

    def encodeChars(self):
        errorMessage = ''
        encodedElements = []
        for element in self.elements:
            if element is not None:
                type = element.getType()
                if type in ['string', 'name', 'array', 'dictionary']:
                    ret = element.encodeChars()
                    if ret[0] == -1:
                        errorMessage = ret[1]
                        self.addError(errorMessage)
                encodedElements.append(element)
        self.elements = encodedElements
        ret = self.update()
        if ret[0] == 0 and errorMessage != '':
            return (-1, errorMessage)
        return ret

    def encrypt(self, password=None):
        self.encrypted = True
        if password is not None:
            self.encryptionKey = password
        ret = self.update()
        return ret

    def getElementByName(self, name):
        '''
            Gets the dictionary elements with the given name

            @param name: The name
            @return: An array of elements
        '''
        retElements = []
        for element in self.elements:
            if element is not None:
                if element.getType() == 'dictionary' or element.getType() == 'array':
                    retElements += element.getElementByName(name)
            else:
                errorMessage = 'None elements'
                self.addError(errorMessage)
        return retElements

    def getElementRawValues(self):
        '''
            Gets the raw values of each element

            @return: An array of values
        '''
        values = []
        for element in self.elements:
            if element is not None:
                values.append(element.getRawValue())
            else:
                values.append(None)
                errorMessage = 'None elements'
                self.addError(errorMessage)
        return values

    def getElementValues(self):
        '''
            Gets the values of each element

            @return: An array of values
        '''
        values = []
        for element in self.elements:
            if element is not None:
                values.append(element.getValue())
            else:
                values.append(None)
                errorMessage = 'None elements'
                self.addError(errorMessage)
        return values

    def getElements(self):
        '''
            Gets the elements of the array object

            @return: An array of PDFObject elements
        '''
        return self.elements

    def getNumElements(self):
        '''
            Gets the number of elements of the array

            @return: The number of elements (int)
        '''
        return len(self.elements)

    def hasElement(self, name):
        '''
            Specifies if the array contains the element with the given name

            @param name: The element
            @return: A boolean
        '''
        for element in self.elements:
            if element is not None:
                if element.getType() == 'dictionary':
                    if element.hasElement(name):
                        return True
                elif element.getValue() == name:
                    return True
            else:
                errorMessage = 'None elements'
                self.addError(errorMessage)
        else:
            return False

    def replace(self, string1, string2):
        errorMessage = ''
        stringFound = False
        newElements = []
        if self.rawValue.find(string1) != -1:
            self.rawValue = self.rawValue.replace(string1, string2)
            stringFound = True
            if errorMessage == 'String not found':
                errorMessage = ''
        for element in self.elements:
            if element is not None:
                ret = element.replace(string1, string2)
                if ret[0] == -1:
                    if ret[1] != 'String not found' or not stringFound:
                        errorMessage = ret[1]
                else:
                    stringFound = True
                    if errorMessage == 'String not found':
                        errorMessage = ''
                newElements.append(element)
            else:
                errorMessage = 'None element while replacing strings'
                self.addError('None element')
        if not stringFound:
            return (-1, 'String not found')
        self.elements = newElements
        ret = self.update()
        if ret[0] == 0 and errorMessage != '':
            return (-1, errorMessage)
        return ret

    def setElements(self, newElements):
        '''
            Sets the array of elements

            @param newElements: The new array of elements
            @return: A tuple (status,statusContent), where statusContent is empty in case status = 0 or an error message in case status = -1
        '''
        self.elements = newElements
        ret = self.update()
        return ret


class PDFDictionary(PDFObject):
    def __init__(self, rawContent='', elements={}, rawNames={}):
        self.type = 'dictionary'
        self.dictType = ''
        self.errors = []
        self.compressedIn = None
        self.encrypted = False
        self.value = ''
        self.updateNeeded = False
        self.containsJScode = False
        self.referencedJSObject = False
        self.JSCode = []
        self.uriList = []
        self.unescapedBytes = []
        self.urlsFound = []
        self.referencedJSObjects = []
        self.referencesInElements = {}
        self.rawValue = rawContent
        self.encryptedValue = rawContent
        self.rawNames = rawNames
        self.elements = elements
        self.numElements = len(self.elements)
        self.references = []
        ret = self.update()
        if ret[0] == -1:
            if isForceMode:
                self.addError(ret[1])
            else:
                raise Exception(ret[1])

    def update(self, decrypt=False):
        '''
            Updates the object after some modification has occurred

            @param decrypt: A boolean indicating if a decryption has been performed. By default: False.
            @return: A tuple (status,statusContent), where statusContent is empty in case status = 0 or an error message in case status = -1
        '''
        self.errors = []
        self.references = []
        self.referencedJSObjects = []
        self.containsJScode = False
        self.JSCode = []
        self.dictType = ''
        self.unescapedBytes = []
        self.urlsFound = []
        self.uriList = []
        errorMessage = ''
        self.value = '<< '
        self.rawValue = '<< '
        self.encryptedValue = '<< '
        keys = self.elements.keys()
        values = self.elements.values()
        for i in range(len(keys)):
            if values[i] is None:
                errorMessage = 'Non-existing value for key "'+str(keys[i])+'"'
                if isForceMode:
                    self.addError(errorMessage)
                    valueObject = PDFString('')
                else:
                    return (-1, errorMessage)
            else:
                valueObject = values[i]
            v = valueObject.getValue()
            type = valueObject.getType()
            if keys[i] == '/Type':
                self.dictType = v
            elif keys[i] == '/S':
                if self.dictType == '':
                    self.dictType = '/Action ' + v
                else:
                    self.dictType += ' ' + v
            elif keys[i] == '/URI' and v:
                self.uriList.append(v)
            if type == 'reference':
                self.references.append(v)
                if keys[i] == '/JS':
                    self.referencedJSObjects.append(valueObject.getId())
            elif type == 'dictionary' or type == 'array':
                self.references += valueObject.getReferences()
            if valueObject.containsJS() or (keys[i] == '/JS' and type != 'reference'):
                if not valueObject.containsJS():
                    valueObject.setReferencedJSObject(True)
                self.containsJScode = True
                self.JSCode += valueObject.getJSCode()
                self.unescapedBytes += valueObject.getUnescapedBytes()
                self.urlsFound += valueObject.getURLs()
            if valueObject.containsURIs():
                self.uriList += valueObject.getURIs()
            if valueObject.isFaulty():
                for error in valueObject.getErrors():
                    self.addError('Children element contains errors: ' + error)
            if keys[i] in self.rawNames:
                rawName = self.rawNames[keys[i]]
                rawValue = rawName.getRawValue()
            else:
                rawValue = keys[i]
                self.rawNames[keys[i]] = PDFName(keys[i][1:])
            if type in ['string', 'hexstring', 'array', 'dictionary'] and self.encrypted and not decrypt:
                ret = valueObject.encrypt(self.encryptionKey)
                if ret[0] == -1:
                    errorMessage = 'Error encrypting element'
                    self.addError(errorMessage)
            self.encryptedValue += rawValue + ' ' + str(valueObject.getEncryptedValue()) + newLine
            self.rawValue += rawValue + ' ' + str(valueObject.getRawValue()) + newLine
            self.value += keys[i] + ' ' + v + newLine
        self.encryptedValue = self.encryptedValue[:-1] + ' >>'
        self.rawValue = self.rawValue[:-1] + ' >>'
        self.value = self.value[:-1] + ' >>'
        if errorMessage != '':
            return (-1, errorMessage)
        return (0, '')

    def decrypt(self, password=None, algorithm='RC4'):
        '''
            Decrypt the content of the object if possible

            @param password: The password used to decrypt the object. It's dependent on the object.
            @return: A tuple (status,statusContent), where statusContent is empty in case status = 0 or an error message in case status = -1
        '''
        self.encrypted = True
        errorMessage = ''
        if password is not None:
            self.encryptionKey = password
        decryptedElements = {}
        for key in self.elements:
            object = self.elements[key]
            objectType = object.getType()
            if objectType in ['string', 'hexstring', 'array', 'dictionary']:
                ret = object.decrypt(self.encryptionKey, algorithm)
                if ret[0] == -1:
                    errorMessage = ret[1]
                    self.addError(errorMessage)
            decryptedElements[key] = object
        self.elements = decryptedElements
        ret = self.update(decrypt=True)
        if ret[0] == 0 and errorMessage != '':
            return (-1, errorMessage)
        return ret

    def delElement(self, name, update=True):
        '''
            Removes the element from the dictionary

            @param name: The element to remove
            @param update: A boolean indicating if it's necessary an update of the object. By default: True.
            @return: A tuple (status,statusContent), where statusContent is empty in case status = 0 or an error message in case status = -1
        '''
        if name in self.elements:
            del(self.elements[name])
            if update:
                ret = self.update()
                return ret
            return (0, '')
        else:
            return (-1, 'Element not found')

    def encodeChars(self):
        encodedElements = {}
        errorMessage = ''
        for key in self.elements:
            rawName = self.rawNames[key]
            rawName.encodeChars()
            self.rawNames[key] = rawName
            object = self.elements[key]
            objectType = object.getType()
            if objectType in ['string', 'name', 'array', 'dictionary']:
                ret = object.encodeChars()
                if ret[0] == -1:
                    errorMessage = ret[1]
                    self.addError(errorMessage)
            encodedElements[key] = object
        self.elements = encodedElements
        ret = self.update()
        if ret[0] == 0 and errorMessage != '':
            return (-1, errorMessage)
        return ret

    def encrypt(self, password=None):
        self.encrypted = True
        if password is not None:
            self.encryptionKey = password
        ret = self.update()
        return ret

    def getDictType(self):
        '''
            Gets the type of dictionary

            @return: The dictionary type (string)
        '''
        return self.dictType

    def getElement(self, name):
        '''
            Gets the element of the dictionary with the given name

            @param name: The name of element
            @return: The PDFObject or None if it's not found
        '''
        if name in self.elements:
            return self.elements[name]
        else:
            return None

    def getElementByName(self, name, recursive=False):
        '''
            Gets the elements with the given name

            @param name: The name
            @param recursive: A boolean indicating if the search is recursive or not. By default: False.
            @return: A PDFObject if recursive = False and an array of PDFObjects if recursive = True.
        '''
        retElements = []
        if name in self.elements:
            if recursive:
                retElements.append(self.elements[name])
            else:
                return self.elements[name]
        if recursive:
            for element in self.elements.values():
                if element is not None and (element.getType() == 'dictionary' or element.getType() == 'array'):
                    retElements += element.getElementByName(name)
        return retElements

    def getElements(self):
        '''
            Gets the elements of the array object

            @return: An array of PDFObject elements
        '''
        return self.elements

    def getJSCode(self):
        '''
            Gets the Javascript code of the object

            @return: An array of Javascript code sections
        '''
        return self.JSCode

    def getNumElements(self):
        '''
            Gets the number of elements of the array

            @return: The number of elements (int)
        '''
        return len(self.elements)

    def getReferencedJSObjectIds(self):
        '''
            Gets the object ids of the referenced objects which contain Javascript code

            @return: An array of object ids
        '''
        return self.referencedJSObjects

    def getReferencedJSObjectIds(self):
        '''
            Gets the object ids of the referenced objects which contain Javascript code

            @return: An array of object ids
        '''
        return self.referencedJSObjects

    def getStats(self):
        stats = {}
        stats['Object'] = self.type
        stats['MD5'] = hashlib.md5(self.value).hexdigest()
        stats['SHA1'] = hashlib.sha1(self.value).hexdigest()
        if self.isCompressed():
            stats['Compressed in'] = str(self.compressedIn)
        else:
            stats['Compressed in'] = None
        stats['References'] = str(self.references)
        if self.isFaulty():
            stats['Errors'] = str(len(self.errors))
        else:
            stats['Errors'] = None
        if self.dictType != '':
            stats['Type'] = self.dictType
        else:
            stats['Type'] = None
        if "/Subtype" in self.elements:
            stats['Subtype'] = self.elements['/Subtype'].getValue()
        else:
            stats['Subtype'] = None
        if "/S" in self.elements:
            stats['Action type'] = self.elements['/S'].getValue()
        else:
            stats['Action type'] = None
        if self.containsJScode:
            stats['JSCode'] = True
            if len(self.unescapedBytes) > 0:
                stats['Escaped Bytes'] = True
            else:
                stats['Escaped Bytes'] = False
            if len(self.urlsFound) > 0:
                stats['URLs'] = True
            else:
                stats['URLs'] = False
        else:
            stats['JSCode'] = False
        return stats

    def getUnescapedBytes(self):
        '''
            Gets the escaped bytes of the object unescaped

            @return: An array of unescaped bytes (string)
        '''
        return self.unescapedBytes

    def getURIs(self):
        '''
            Gets the URIs of the object

            @return: An array of URIs
        '''
        return self.uriList

    def getURLs(self):
        '''
            Gets the URLs of the object

            @return: An array of URLs
        '''
        return self.urlsFound

    def hasElement(self, name):
        '''
            Specifies if the dictionary contains the element with the given name

            @param name: The element
            @return: A boolean
        '''
        if name in self.elements:
            return True
        else:
            return False

    def replace(self, string1, string2):
        newElements = {}
        stringFound = False
        errorMessage = ''
        for key in self.elements:
            if key.find(string1) != -1:
                newKey = key.replace(string1, string2)
                stringFound = True
                if errorMessage == 'String not found':
                    errorMessage = ''
            else:
                newKey = key
            newObject = self.elements[key]
            if newObject is not None:
                ret = newObject.replace(string1, string2)
                if ret[0] == -1:
                    if ret[1] != 'String not found' or not stringFound:
                        errorMessage = ret[1]
                else:
                    stringFound = True
                    if errorMessage == 'String not found':
                        errorMessage = ''
                newElements[newKey] = newObject
        if not stringFound:
            return (-1, 'String not found')
        self.elements = newElements
        ret = self.update()
        if ret[0] == 0 and errorMessage != '':
            return (-1, errorMessage)
        return ret

    def setElement(self, name, value, update=True):
        '''
            Sets the element with the given name to the given value. If it does not exist a new element is created.

            @param name: The element to add or modify
            @param value: The new value of the element
            @param update: A boolean indicating if it's necessary an update of the object. By default: True.
            @return: A tuple (status,statusContent), where statusContent is empty in case status = 0 or an error message in case status = -1
        '''
        self.elements[name] = value
        if update:
            ret = self.update()
            return ret
        return (0, '')

    def setElements(self, newElements):
        '''
            Sets the dictionary of elements

            @param newElements: The new dictionary of elements
            @return: A tuple (status,statusContent), where statusContent is empty in case status = 0 or an error message in case status = -1
        '''
        self.elements = newElements
        ret = self.update()
        return ret

    def setElementValue(self, name, value, update=True):
        '''
            Sets the value of the element with the given name.

            @param name: The element to modify
            @param value: The new value of the element
            @param update: A boolean indicating if it's necessary an update of the object. By default: True.
            @return: A tuple (status,statusContent), where statusContent is empty in case status = 0 or an error message in case status = -1
        '''
        if name in self.elements:
            self.elements[name].setValue(value)
            if update:
                ret = self.update()
                return ret
            return (0, '')
        else:
            return (-1, 'Element not found')


class PDFStream (PDFDictionary):
    '''
        Stream object of a PDF document
    '''
    def __init__(self, rawDict='', rawStream='', elements={}, rawNames={}):
        global isForceMode
        self.type = 'stream'
        self.dictType = ''
        self.errors = []
        self.compressedIn = None
        self.encrypted = False
        self.decodedStream = ''
        self.encodedStream = ''
        self.encryptedValue = rawDict
        self.rawValue = rawDict
        self.rawNames = rawNames
        self.elements = elements
        self.value = ''
        self.updateNeeded = False
        self.containsJScode = False
        self.referencedJSObject = False
        self.rawStream = rawStream
        self.encryptedStream = rawStream
        self.xrefStream = False
        self.newFilters = False
        self.deletedFilters = False
        self.modifiedStream = False
        self.modifiedRawStream = True
        self.JSCode = []
        self.uriList = []
        self.unescapedBytes = []
        self.urlsFound = []
        self.referencesInElements = {}
        self.references = []
        self.size = 0
        self.filter = None
        self.filterParams = None
        self.file = None
        self.isEncodedStream = False
        self.decodingError = False
        if elements == {}:
            errorMessage = 'No dictionary in stream object'
            if isForceMode:
                self.addError(errorMessage)
            else:
                raise Exception(errorMessage)
        ret = self.update()
        if ret[0] == -1:
            if isForceMode:
                self.addError(ret[1])
            else:
                raise Exception(ret[1])

    def update(self, onlyElements=False, decrypt=False, algorithm='RC4'):
        '''
            Updates the object after some modification has occurred

            @param onlyElements: A boolean indicating if it's only necessary to update the stream dictionary or also the stream itself. By default: False (stream included).
            @param decrypt: A boolean indicating if a decryption has been performed. By default: False.
            @param algorithm: A string indicating the algorithm to use for decryption
            @return: A tuple (status,statusContent), where statusContent is empty in case status = 0 or an error message in case status = -1
        '''
        self.value = '<< '
        self.rawValue = '<< '
        self.encryptedValue = '<< '
        keys = self.elements.keys()
        values = self.elements.values()
        if not onlyElements:
            self.references = []
            self.errors = []
            self.JSCode = []
            self.unescapedBytes = []
            self.urlsFound = []
            self.containsJScode = False
            self.decodingError = False

        # Dictionary
        if "/Type" in self.elements and self.elements['/Type'] is not None:
            if self.elements['/Type'].getValue() == '/XRef':
                self.xrefStream = True
        if "/Length" in self.elements:
            length = self.elements['/Length']
            if length is not None:
                if length.getType() == 'integer':
                    self.size = length.getRawValue()
                elif length.getType() == 'reference':
                    self.updateNeeded = True
                    self.referencesInElements['/Length'] = [length.getId(), '']
                else:
                    if isForceMode:
                        self.addError('No permitted type for /Length element')
                    else:
                        return (-1, 'No permitted type for /Length element')
            else:
                if isForceMode:
                    self.addError('None /Length element')
                else:
                    return (-1, 'None /Length element')
        else:
            if isForceMode:
                self.addError('Missing /Length in stream object')
            else:
                return (-1, 'Missing /Length in stream object')

        if "/F" in self.elements:
            self.file = self.elements['/F'].getValue()
            if os.path.exists(self.file):
                self.rawStream = open(self.file, 'rb').read()
            else:
                if isForceMode:
                    self.addError('File "'+self.file+'" does not exist (/F)')
                    self.rawStream = ''
                else:
                    return (-1, 'File "'+self.file+'" does not exist (/F)')

        if "/Filter" in self.elements:
            self.filter = self.elements['/Filter']
            if self.newFilters or self.modifiedStream:
                self.encodedStream = ''
                self.rawStream = ''
            elif not self.encrypted:
                self.encodedStream = self.rawStream
            self.isEncodedStream = True
        elif "/FFilter" in self.elements:
            self.filter = self.elements['/FFilter']
            if self.newFilters or self.modifiedStream:
                self.encodedStream = ''
                self.rawStream = ''
            elif not self.encrypted:
                self.encodedStream = self.rawStream
            self.isEncodedStream = True
        else:
            self.encodedStream = ''
            if self.deletedFilters or self.modifiedStream:
                self.rawStream = self.decodedStream
            elif not self.encrypted:
                self.decodedStream = self.rawStream
            self.isEncodedStream = False
        if self.isEncodedStream:
            if "/DecodeParms" in self.elements:
                self.filterParams = self.elements['/DecodeParms']
            elif "/FDecodeParms" in self.elements:
                self.filterParams = self.elements['/FDecodeParms']
            elif "/DP" in self.elements:
                self.filterParams = self.elements['/DP']
            else:
                self.filterParams = None

        for i in range(len(keys)):
            valueElement = values[i]
            if valueElement is None:
                errorMessage = 'Stream dictionary has a None value'
                self.addError(errorMessage)
                valueElement = PDFString('')
            v = valueElement.getValue()
            type = valueElement.getType()
            if type == 'reference':
                if v not in self.references:
                    self.references.append(v)
            elif type == 'dictionary' or type == 'array':
                self.references = list(set(self.references + valueElement.getReferences()))
            if valueElement.containsJS():
                self.containsJScode = True
                self.JSCode = list(set(self.JSCode + valueElement.getJSCode()))
                self.unescapedBytes = list(set(self.unescapedBytes + valueElement.getUnescapedBytes()))
                self.urlsFound = list(set(self.urlsFound + valueElement.getURLs()))
            if valueElement.isFaulty():
                for error in valueElement.getErrors():
                    self.addError('Children element contains errors: ' + error)
            if keys[i] in self.rawNames:
                rawName = self.rawNames[keys[i]]
                rawValue = rawName.getRawValue()
            else:
                rawValue = keys[i]
                self.rawNames[keys[i]] = PDFName(keys[i][1:])
            if type in ['string', 'hexstring', 'array', 'dictionary'] and self.encrypted and not decrypt:
                ret = valueElement.encrypt(self.encryptionKey)
                if ret[0] == -1:
                    errorMessage = ret[1]+' in child element'
                    self.addError(errorMessage)
            self.encryptedValue += rawValue + ' ' + str(valueElement.getEncryptedValue()) + newLine
            self.rawValue += rawValue + ' ' + str(valueElement.getRawValue()) + newLine
            self.value += keys[i] + ' ' + v + newLine
        self.encryptedValue = self.encryptedValue[:-1] + ' >>'
        self.rawValue = self.rawValue[:-1] + ' >>'
        self.value = self.value[:-1] + ' >>'

        if not onlyElements:
            # Stream
            if self.deletedFilters or self.newFilters or self.modifiedStream or self.modifiedRawStream or self.encrypted:
                if self.deletedFilters:
                    if self.encrypted:
                        try:
                            self.rawStream = RC4(self.decodedStream, self.encryptionKey)
                        except:
                            errorMessage = 'Error encrypting stream with RC4'
                            if isForceMode:
                                self.addError(errorMessage)
                            else:
                                return (-1, errorMessage)
                        self.size = len(self.rawStream)
                    else:
                        self.size = len(self.decodedStream)
                elif self.newFilters:
                    ret = self.encode()
                    if ret[0] != -1:
                        if self.encrypted:
                            try:
                                self.rawStream = RC4(self.encodedStream, self.encryptionKey)
                            except:
                                errorMessage = 'Error encrypting stream with RC4'
                                if isForceMode:
                                    self.addError(errorMessage)
                                else:
                                    return (-1, errorMessage)
                            self.size = len(self.rawStream)
                        else:
                            self.size = len(self.encodedStream)
                elif self.modifiedStream:
                    refs = re.findall('(\d{1,5}\s{1,3}\d{1,5}\s{1,3}R)', self.decodedStream)
                    if refs != []:
                        self.references += refs
                        self.references = list(set(self.references))
                    if isJavascript(self.decodedStream) or self.referencedJSObject:
                        self.containsJScode = True
                        self.JSCode, self.unescapedBytes, self.urlsFound, jsErrors, jsContexts['global'] = analyseJS(self.decodedStream, jsContexts['global'], isManualAnalysis)
                        if jsErrors != []:
                            for jsError in jsErrors:
                                errorMessage = 'Error analysing Javascript: '+jsError
                                if isForceMode:
                                    self.addError(errorMessage)
                                else:
                                    return (-1, errorMessage)
                    if self.isEncodedStream:
                        ret = self.encode()
                        if ret[0] != -1:
                            if self.encrypted:
                                try:
                                    self.rawStream = RC4(self.encodedStream, self.encryptionKey)
                                except:
                                    errorMessage = 'Error encrypting stream with RC4'
                                    if isForceMode:
                                        self.addError(errorMessage)
                                    else:
                                        return (-1, errorMessage)
                                self.size = len(self.rawStream)
                            else:
                                self.size = len(self.encodedStream)
                    else:
                        if self.encrypted:
                            try:
                                self.rawStream = RC4(self.decodedStream, self.encryptionKey)
                            except:
                                errorMessage = 'Error encrypting stream with RC4'
                                if isForceMode:
                                    self.addError(errorMessage)
                                else:
                                    return (-1, errorMessage)
                            self.size = len(self.rawStream)
                        else:
                            self.size = len(self.decodedStream)
                elif self.modifiedRawStream:
                    if len(self.encodedStream) > 0 or len(self.decodedStream) > 0:
                        self.cleanStream()
                    if not self.updateNeeded:
                        if self.encrypted:
                            if self.isEncodedStream:
                                if decrypt:
                                    try:
                                        if algorithm == 'RC4':
                                            self.encodedStream = RC4(self.encodedStream, self.encryptionKey)
                                        elif algorithm == 'AES':
                                            ret = AES.decryptData(self.encodedStream, self.encryptionKey)
                                            if ret[0] != -1:
                                                self.encodedStream = ret[1]
                                            else:
                                                errorMessage = 'AES decryption error: '+ret[1]
                                                if isForceMode:
                                                    self.addError(errorMessage)
                                                else:
                                                    return (-1, errorMessage)
                                    except:
                                        errorMessage = 'Error decrypting stream with '+str(algorithm)
                                        if isForceMode:
                                            self.addError(errorMessage)
                                        else:
                                            return (-1, errorMessage)
                                else:
                                    self.encodedStream = self.rawStream
                                    try:
                                        self.rawStream = RC4(self.rawStream, self.encryptionKey)
                                    except:
                                        errorMessage = 'Error encrypting stream with RC4'
                                        if isForceMode:
                                            self.addError(errorMessage)
                                        else:
                                            return (-1, errorMessage)
                                self.decode()
                            else:
                                if not decrypt:
                                    self.decodedStream = self.rawStream
                                try:
                                    rc4Result = RC4(self.rawStream, self.encryptionKey)
                                    if decrypt:
                                        self.decodedStream = rc4Result
                                    else:
                                        self.rawStream = rc4Result
                                except:
                                    errorMessage = 'Error encrypting stream with RC4'
                                    if isForceMode:
                                        self.addError(errorMessage)
                                    else:
                                        return (-1, errorMessage)
                        else:
                            if self.isEncodedStream:
                                self.decode()
                        self.size = len(self.rawStream)
                        if not self.isFaultyDecoding():
                            refs = re.findall('(\d{1,5}\s{1,3}\d{1,5}\s{1,3}R)', self.decodedStream)
                            if refs != []:
                                self.references += refs
                                self.references = list(set(self.references))
                            if isJavascript(self.decodedStream) or self.referencedJSObject:
                                self.containsJScode = True
                                self.JSCode, self.unescapedBytes, self.urlsFound, jsErrors, jsContexts['global'] = analyseJS(self.decodedStream, jsContexts['global'], isManualAnalysis)
                                if jsErrors != []:
                                    for jsError in jsErrors:
                                        errorMessage = 'Error analysing Javascript: '+jsError
                                        if isForceMode:
                                            self.addError(errorMessage)
                                        else:
                                            return (-1, errorMessage)
                else:
                    if not decrypt:
                        try:
                            if self.isEncodedStream:
                                self.rawStream = RC4(self.encodedStream, self.encryptionKey)
                            else:
                                self.rawStream = RC4(self.decodedStream, self.encryptionKey)
                        except:
                            errorMessage = 'Error encrypting stream with RC4'
                            if isForceMode:
                                self.addError(errorMessage)
                            else:
                                return (-1, errorMessage)
                        self.size = len(self.rawStream)
                    else:
                        if self.isEncodedStream:
                            try:
                                if algorithm == 'RC4':
                                    self.encodedStream = RC4(self.encodedStream, self.encryptionKey)
                                elif algorithm == 'AES':
                                    ret = AES.decryptData(self.encodedStream, self.encryptionKey)
                                    if ret[0] != -1:
                                        self.encodedStream = ret[1]
                                    else:
                                        errorMessage = 'AES decryption error: '+ret[1]
                                        if isForceMode:
                                            self.addError(errorMessage)
                                        else:
                                            return (-1, errorMessage)
                            except:
                                errorMessage = 'Error decrypting stream with '+str(algorithm)
                                if isForceMode:
                                    self.addError(errorMessage)
                                else:
                                    return (-1, errorMessage)
                            self.decode()
                        else:
                            try:
                                if algorithm == 'RC4':
                                    self.decodedStream = RC4(self.decodedStream, self.encryptionKey)
                                elif algorithm == 'AES':
                                    ret = AES.decryptData(self.decodedStream, self.encryptionKey)
                                    if ret[0] != -1:
                                        self.decodedStream = ret[1]
                                    else:
                                        errorMessage = 'AES decryption error: '+ret[1]
                                        if isForceMode:
                                            self.addError(errorMessage)
                                        else:
                                            return (-1, errorMessage)
                            except:
                                errorMessage = 'Error decrypting stream with '+str(algorithm)
                                if isForceMode:
                                    self.addError(errorMessage)
                                else:
                                    return (-1, errorMessage)
                        if not self.isFaultyDecoding():
                            refs = re.findall('(\d{1,5}\s{1,3}\d{1,5}\s{1,3}R)', self.decodedStream)
                            if refs != []:
                                self.references += refs
                                self.references = list(set(self.references))
                            if isJavascript(self.decodedStream) or self.referencedJSObject:
                                self.containsJScode = True
                                self.JSCode, self.unescapedBytes, self.urlsFound, jsErrors, jsContexts['global'] = analyseJS(self.decodedStream, jsContexts['global'], isManualAnalysis)
                                if jsErrors != []:
                                    for jsError in jsErrors:
                                        errorMessage = 'Error analysing Javascript: '+jsError
                                        if isForceMode:
                                            self.addError(errorMessage)
                                        else:
                                            return (-1, errorMessage)
                if not self.modifiedRawStream:
                    self.modifiedStream = False
                    self.newFilters = False
                    self.deletedFilters = False
                    errors = self.errors
                    try:
                        self.setElement('/Length', PDFNum(str(self.size)))
                        self.errors += errors
                    except:
                        errorMessage = 'Error creating PDFNum'
                        if isForceMode:
                            self.addError(errorMessage)
                        else:
                            return (-1, errorMessage)
                else:
                    self.modifiedRawStream = False
                    self.modifiedStream = False
                    self.newFilters = False
                    self.deletedFilters = False
        if self.errors != []:
            return (-1, self.errors[-1])
        else:
            return (0, '')

    def cleanStream(self):
        '''
            Cleans the start and end of the stream
        '''
        if self.isEncodedStream:
            stream = self.encodedStream
            # tmpStream = self.encodedStream
        else:
            stream = self.decodedStream
            # tmpStream = self.decodedStream
        '''
        garbage = len(stream) - self.size
        if garbage > 0:
            for i in range(len(tmpStream)):
                if garbage == 0:
                    break
                if tmpStream[i] == '\r' or tmpStream[i] == '\n':
                    stream = stream[1:]
                    garbage -= 1
                else:
                    break
            for i in range(len(tmpStream)-1,0,-1):
                if garbage == 0:
                    break
                if tmpStream[i] == '\r' or tmpStream[i] == '\n':
                    stream = stream[:-1]
                    garbage -= 1
                else:
                    break
        '''
        streamLength = len(stream)
        '''
        if streamLength > 1 and stream[:2] == '\r\n':
            stream = stream[2:]
            streamLength -= 2
        elif streamLength > 0 and (stream[0] == '\r' or stream[0] == '\n'):
            stream = stream[1:]
            streamLength -= 1
        '''
        if streamLength > 1 and stream[-2:] == '\r\n':
            stream = stream[:-2]
        elif streamLength > 0 and (stream[-1] == '\r' or stream[-1] == '\n'):
            stream = stream[:-1]
        if self.isEncodedStream:
            self.encodedStream = stream
        else:
            self.decodedStream = stream

    def contains(self, string):
        value = str(self.value)
        rawValue = str(self.rawValue)
        encValue = str(self.encryptedValue)
        rawStream = str(self.rawStream)
        encStream = str(self.encodedStream)
        decStream = str(self.decodedStream)
        if re.findall(string, value, re.IGNORECASE) != [] or re.findall(string, rawValue, re.IGNORECASE) != [] or re.findall(string, encValue, re.IGNORECASE) != [] or re.findall(string, rawStream, re.IGNORECASE) != [] or re.findall(string, encStream, re.IGNORECASE) != [] or re.findall(string, decStream, re.IGNORECASE) != []:
            return True
        if self.containsJS():
            for js in self.JSCode:
                if re.findall(string, js, re.IGNORECASE) != []:
                    return True
        return False

    def decode(self):
        '''
            Decodes the stream and stores the result in decodedStream

            @return: A tuple (status,statusContent), where statusContent is empty in case status = 0 or an error message in case status = -1
        '''
        errorMessage = ''
        if len(self.rawStream) > 0:
            if self.isEncodedStream:
                if self.filter is None:
                    errorMessage = 'Bad /Filter element'
                    self.addError(errorMessage)
                    return (-1, errorMessage)
                filterType = self.filter.getType()
                if self.filterParams is not None:
                    filterParamsType = self.filterParams.getType()
                if filterType == 'name':
                    if self.filterParams is None:
                        ret = decodeStream(self.encodedStream, self.filter.getValue(), self.filterParams)
                        if ret[0] == -1:
                            if self.rawStream != self.encodedStream:
                                ret = decodeStream(self.rawStream, self.filter.getValue(), self.filterParams)
                            if ret[0] == -1:
                                self.decodingError = True
                                errorMessage = 'Decoding error: '+ret[1]
                                if isForceMode:
                                    self.addError(errorMessage)
                                    self.decodedStream = ''
                                else:
                                    return (-1, errorMessage)
                            else:
                                self.decodedStream = ret[1]
                        else:
                            self.decodedStream = ret[1]
                    elif filterParamsType == 'dictionary':
                        ret = decodeStream(self.encodedStream, self.filter.getValue(), self.filterParams.getElements())
                        if ret[0] == -1:
                            if self.rawStream != self.encodedStream:
                                ret = decodeStream(self.rawStream, self.filter.getValue(), self.filterParams.getElements())
                            if ret[0] == -1:
                                self.decodingError = True
                                errorMessage = 'Decoding error: '+ret[1]
                                if isForceMode:
                                    self.addError(errorMessage)
                                    self.decodedStream = ''
                                else:
                                    return (-1, errorMessage)
                            else:
                                self.decodedStream = ret[1]
                        else:
                            self.decodedStream = ret[1]
                    else:
                        if isForceMode:
                            errorMessage = 'Filter parameters type is not valid'
                            self.addError(errorMessage)
                            self.decodedStream = ''
                        else:
                            return (-1, 'Filter parameters type is not valid')
                elif filterType == 'array':
                    self.decodedStream = self.encodedStream
                    filterElements = self.filter.getElements()
                    for i in range(len(filterElements)):
                        filter = filterElements[i]
                        if filter is None:
                            if isForceMode:
                                errorMessage = 'Bad /Filter element in PDFArray'
                                self.addError(errorMessage)
                                continue
                            return (-1, 'Bad /Filter element in PDFArray')
                        if filter.getType() == 'name':
                            if self.filterParams is None:
                                ret = decodeStream(self.decodedStream, filter.getValue(), self.filterParams)
                                if ret[0] == -1:
                                    if i == 0 and self.rawStream != self.encodedStream:
                                        ret = decodeStream(self.rawStream, filter.getValue(), self.filterParams)
                                    if ret[0] == -1:
                                        self.decodingError = True
                                        errorMessage = 'Decoding error: '+ret[1]
                                        if isForceMode:
                                            self.addError(errorMessage)
                                            self.decodedStream = ''
                                        else:
                                            return (-1, errorMessage)
                                    else:
                                        self.decodedStream = ret[1]
                                else:
                                    self.decodedStream = ret[1]
                            elif filterParamsType == 'array':
                                paramsArray = self.filterParams.getElements()
                                if i >= len(paramsArray):
                                    paramsObj = None
                                    paramsDict = {}
                                else:
                                    paramsObj = paramsArray[i]
                                    if paramsObj is None:
                                        if isForceMode:
                                            errorMessage = 'Bad /FilterParms element in PDFArray'
                                            self.addError(errorMessage)
                                            continue
                                        return (-1, 'Bad /FilterParms element in PDFArray')
                                    paramsObjType = paramsObj.getType()
                                    if paramsObjType == 'dictionary':
                                        paramsDict = paramsObj.getElements()
                                    else:
                                        paramsDict = {}
                                ret = decodeStream(self.decodedStream, filter.getValue(), paramsDict)
                                if ret[0] == -1:
                                    if i == 0 and self.rawStream != self.encodedStream:
                                        ret = decodeStream(self.rawStream, filter.getValue(), paramsDict)
                                    if ret[0] == -1:
                                        self.decodingError = True
                                        errorMessage = 'Decoding error: '+ret[1]
                                        if isForceMode:
                                            self.addError(errorMessage)
                                            self.decodedStream = ''
                                        else:
                                            return (-1, errorMessage)
                                    else:
                                        self.decodedStream = ret[1]
                                else:
                                    self.decodedStream = ret[1]
                            else:
                                if isForceMode:
                                    errorMessage = 'One of the filters parameters type is not valid'
                                    self.addError(errorMessage)
                                    self.decodedStream = ''
                                else:
                                    return (-1, 'One of the filters parameters type is not valid')
                        else:
                            if isForceMode:
                                errorMessage = 'One of the filters type is not valid'
                                self.addError(errorMessage)
                                self.decodedStream = ''
                            else:
                                return (-1, 'One of the filters type is not valid')
                else:
                    if isForceMode:
                        errorMessage = 'Filter type is not valid'
                        self.addError(errorMessage)
                        self.decodedStream = ''
                    else:
                        return (-1, 'Filter type is not valid')
                if errorMessage != '':
                    return (-1, errorMessage)
                else:
                    return (0, '')
            else:
                return (-1, 'Not encoded stream')
        else:
            return (-1, 'Empty stream')

    def decrypt(self, password=None, strAlgorithm='RC4', altAlgorithm='RC4'):
        '''
            Decrypt the content of the object if possible

            @param password: The password used to decrypt the object. It's dependent on the object.
            @return: A tuple (status,statusContent), where statusContent is empty in case status = 0 or an error message in case status = -1
        '''
        errorMessage = ''
        self.encrypted = True
        if password is not None:
            self.encryptionKey = password
        decryptedElements = {}
        for key in self.elements:
            object = self.elements[key]
            objectType = object.getType()
            if objectType in ['string', 'hexstring', 'array', 'dictionary']:
                ret = object.decrypt(self.encryptionKey, strAlgorithm)
                if ret[0] == -1:
                    errorMessage = ret[1]
                    self.addError(ret[1])
            decryptedElements[key] = object
        self.elements = decryptedElements
        ret = self.update(decrypt=True, algorithm=altAlgorithm)
        if ret[0] == 0 and errorMessage != '':
            return (-1, errorMessage)
        return ret

    def delElement(self, name, update=True):
        onlyElements = True
        if name in self.elements:
            if name in ['/Filter', '/DecodeParm', '/FFilter', '/FDecodeParm']:
                self.deletedFilters = True
                onlyElements = False
            del(self.elements[name])
            if update:
                ret = self.update(onlyElements=onlyElements)
            return ret
        else:
            return (-1, 'Element not found')

    def encode(self):
        '''
            Encode the decoded stream and update the content of rawStream
        '''
        errorMessage = ''
        if len(self.decodedStream) > 0:
            if self.filter is None:
                return (-1, 'Bad /Filter element')
            filterType = self.filter.getType()
            if self.filterParams is not None:
                filterParamsType = self.filterParams.getType()
            if filterType == 'name':
                if self.filterParams is None:
                    ret = encodeStream(self.decodedStream, self.filter.getValue(), self.filterParams)
                    if ret[0] == -1:
                        errorMessage = 'Encoding error: '+ret[1]
                        if isForceMode:
                            self.addError(errorMessage)
                            self.encodedStream = ''
                        else:
                            return (-1, errorMessage)
                    else:
                        self.rawStream = ret[1]
                elif filterParamsType == 'dictionary':
                    ret = encodeStream(self.decodedStream, self.filter.getValue(), self.filterParams.getElements())
                    if ret[0] == -1:
                        errorMessage = 'Encoding error: '+ret[1]
                        if isForceMode:
                            self.addError(errorMessage)
                            self.encodedStream = ''
                        else:
                            return (-1, errorMessage)
                    else:
                        self.rawStream = ret[1]
                else:
                    if isForceMode:
                        errorMessage = 'Filter parameters type is not valid'
                        self.addError(errorMessage)
                        self.encodedStream = ''
                    else:
                        return (-1, 'Filter parameters type is not valid')
            elif filterType == 'array':
                self.rawStream = self.decodedStream
                filterElements = list(self.filter.getElements())
                filterElements.reverse()
                if self.filterParams is not None and filterParamsType == 'array':
                    paramsArray = self.filterParams.getElements()
                    for j in range(len(paramsArray), len(filterElements)):
                        paramsArray.append(PDFNull('Null'))
                    paramsArray.reverse()
                else:
                    paramsArray = []
                for i in range(len(filterElements)):
                    filter = filterElements[i]
                    if filter is None:
                        if isForceMode:
                            errorMessage = 'Bad /Filter element in PDFArray'
                            self.addError(errorMessage)
                            continue
                        return (-1, 'Bad /Filter element in PDFArray')
                    if filter.getType() == 'name':
                        if self.filterParams is None:
                            ret = encodeStream(self.rawStream, filter.getValue(), self.filterParams)
                            if ret[0] == -1:
                                errorMessage = 'Encoding error: '+ret[1]
                                if isForceMode:
                                    self.addError(errorMessage)
                                    self.encodedStream = ''
                                else:
                                    return (-1, errorMessage)
                            else:
                                self.rawStream = ret[1]
                        elif filterParamsType == 'array':
                            paramsObj = paramsArray[i]
                            if paramsObj is None:
                                if isForceMode:
                                    errorMessage = 'Bad /FilterParms element in PDFArray'
                                    self.addError(errorMessage)
                                    continue
                                return (-1, 'Bad /FilterParms element in PDFArray')
                            paramsObjType = paramsObj.getType()
                            if paramsObjType == 'dictionary':
                                paramsDict = paramsObj.getElements()
                            else:
                                paramsDict = {}

                            ret = encodeStream(self.rawStream, filter.getValue(), paramsDict)
                            if ret[0] == -1:
                                errorMessage = 'Encoding error: '+ret[1]
                                if isForceMode:
                                    self.addError(errorMessage)
                                    self.encodedStream = ''
                                else:
                                    return (-1, errorMessage)
                            else:
                                self.rawStream = ret[1]
                        else:
                            if isForceMode:
                                errorMessage = 'One of the filters parameters type is not valid'
                                self.addError(errorMessage)
                                self.encodedStream = ''
                            else:
                                return (-1, 'One of the filters parameters type is not valid')
                    else:
                        if isForceMode:
                            errorMessage = 'One of the filters type is not valid'
                            self.addError(errorMessage)
                            self.encodedStream = ''
                        else:
                            return (-1, 'One of the filters type is not valid')
            else:
                if isForceMode:
                    errorMessage = 'Filter type is not valid'
                    self.addError(errorMessage)
                    self.encodedStream = ''
                else:
                    return (-1, 'Filter type is not valid')
            self.encodedStream = self.rawStream
            if errorMessage != '':
                return (-1, errorMessage)
            else:
                return (0, '')
        else:
            return (-1, 'Empty stream')

    def encrypt(self, password=None):
        self.encrypted = True
        if password is not None:
            self.encryptionKey = password
        ret = self.update()
        return ret

    def getEncryptedValue(self):
        return self.encryptedValue + newLine + 'stream' + newLine + self.rawStream + newLine + 'endstream'

    def getStats(self):
        stats = {}
        stats['Object'] = self.type
        stats['MD5'] = hashlib.md5(self.value).hexdigest()
        stats['SHA1'] = hashlib.sha1(self.value).hexdigest()
        stats['Stream MD5'] = hashlib.md5(self.decodedStream).hexdigest()
        stats['Stream SHA1'] = hashlib.sha1(self.decodedStream).hexdigest()
        stats['Raw Stream MD5'] = hashlib.md5(self.rawStream).hexdigest()
        stats['Raw Stream SHA1'] = hashlib.sha1(self.rawStream).hexdigest()
        if self.isCompressed():
            stats['Compressed in'] = str(self.compressedIn)
        else:
            stats['Compressed in'] = None
        stats['References'] = str(self.references)
        if self.isFaulty():
            stats['Errors'] = str(len(self.errors))
        else:
            stats['Errors'] = None
        if self.dictType != '':
            stats['Type'] = self.dictType
        else:
            stats['Type'] = None
        if "/Subtype" in self.elements:
            stats['Subtype'] = self.elements['/Subtype'].getValue()
        else:
            stats['Subtype'] = None
        if "/S" in self.elements:
            stats['Action type'] = self.elements['/S'].getValue()
        else:
            stats['Action type'] = None
        stats['Length'] = str(self.size)
        if self.size != len(self.rawStream):
            stats['Real Length'] = str(len(self.rawStream))
        else:
            stats['Real Length'] = None
        if self.isEncodedStream:
            stats['Encoded'] = True
            if self.file is not None:
                stats['Stream File'] = self.file
            else:
                stats['Stream File'] = None
            stats['Filters'] = self.filter.getValue()
            if self.filterParams is not None:
                stats['Filter Parameters'] = True
            else:
                stats['Filter Parameters'] = False
            if self.decodingError:
                stats['Decoding Errors'] = True
            else:
                stats['Decoding Errors'] = False
        else:
            stats['Encoded'] = False
        if self.containsJScode:
            stats['JSCode'] = True
            if len(self.unescapedBytes) > 0:
                stats['Escaped Bytes'] = True
            else:
                stats['Escaped Bytes'] = False
            if len(self.urlsFound) > 0:
                stats['URLs'] = True
            else:
                stats['URLs'] = False
        else:
            stats['JSCode'] = False
        return stats

    def getStream(self):
        '''
            Gets the stream of the object

            @return: The stream of the object (string), this means applying filters or decoding characters
        '''
        return self.decodedStream

    def getRawStream(self):
        '''
            Gets the raw value of the stream of the object

            @return: The raw value of the stream (string), this means without applying filters or decoding characters
        '''
        return self.rawStream

    def getRawValue(self):
        if self.isEncoded():
            stream = self.encodedStream
        else:
            stream = self.decodedStream
        return self.rawValue + newLine + 'stream' + newLine + stream + newLine + 'endstream'

    def getValue(self):
        return self.value + newLine + 'stream' + newLine + self.decodedStream + newLine + 'endstream'

    def isEncoded(self):
        '''
            Specifies if the stream is encoded with some type of filter (/Filter)

            @return: A boolean
        '''
        return self.isEncodedStream

    def isFaultyDecoding(self):
        '''
            Specifies if there are any errors in the process of decoding the stream

            @return: A boolean
        '''
        return self.decodingError

    def replace(self, string1, string2):
        stringFound = False
        # Dictionary
        newElements = {}
        errorMessage = ''
        for key in self.elements:
            if key == '/F' and self.elements[key] is not None:
                externalFile = self.elements[key].getValue()
                if externalFile != self.file:
                    self.modifiedRawStream = True
                    self.decodedStream = ''
            if key.find(string1) != -1:
                newKey = key.replace(string1, string2)
                stringFound = True
                if errorMessage == 'String not found':
                    errorMessage = ''
            else:
                newKey = key
            newObject = self.elements[key]
            ret = newObject.replace(string1, string2)
            if ret[0] == -1:
                if ret[1] != 'String not found' or not stringFound:
                    errorMessage = ret[1]
            else:
                stringFound = True
                if errorMessage == 'String not found':
                    errorMessage = ''
            newElements[newKey] = newObject
        # Stream
        if not self.modifiedRawStream:
            oldDecodedStream = self.decodedStream
            if self.decodedStream.find(string1) != -1:
                self.decodedStream = self.decodedStream.replace(string1, string2)
                stringFound = True
                if errorMessage == 'String not found':
                    errorMessage = ''
            if oldDecodedStream != self.decodedStream:
                self.modifiedStream = True
        if not stringFound:
            return (-1, 'String not found')
        self.elements = newElements
        ret = self.update()
        if ret[0] == 0 and errorMessage != '':
            return (-1, errorMessage)
        return ret

    def resolveReferences(self):
        errorMessage = ''
        if "/Length" in self.referencesInElements:
            value = self.referencesInElements['/Length'][1]
            self.size = int(value)
            self.cleanStream()
        self.updateNeeded = False
        ret = self.decode()
        if ret[0] == -1:
            errorMessage = ret[1]
        refs = re.findall('(\d{1,5}\s{1,3}\d{1,5}\s{1,3}R)', self.decodedStream)
        if refs != []:
            self.references += refs
            self.references = list(set(self.references))
        if isJavascript(self.decodedStream) or self.referencedJSObject:
            self.containsJScode = True
            self.JSCode, self.unescapedBytes, self.urlsFound, jsErrors, jsContexts['global'] = analyseJS(self.decodedStream, jsContexts['global'], isManualAnalysis)
            if jsErrors != []:
                for jsError in jsErrors:
                    errorMessage = 'Error analysing Javascript: '+jsError
                    if isForceMode:
                        self.addError(errorMessage)
                    else:
                        return (-1, errorMessage)
        if errorMessage != '':
            return (-1, errorMessage)
        return (0, '')

    def setDecodedStream(self, newStream):
        '''
            Sets the decoded value of the stream and updates the object if some modification is needed

            @param newStream: The new raw value (string)
            @return: A tuple (status,statusContent), where statusContent is empty in case status = 0 or an error message in case status = -1
        '''
        self.decodedStream = newStream
        self.modifiedStream = True
        ret = self.update()
        return ret

    def setElement(self, name, value, update=True):
        onlyElements = True
        if name in ['/Filter', '/DecodeParm', '/FFilter', '/FDecodeParm']:
            self.newFilters = True
            onlyElements = False
        self.elements[name] = value
        if update:
            ret = self.update(onlyElements=onlyElements)
            return ret
        return (0, '')

    def setElements(self, newElements):
        oldElements = self.elements.keys()
        for oldElement in oldElements:
            if oldElement not in newElements:
                if oldElement in ['/Filter', '/FFilter']:
                    self.deletedFilters = True
                    break
        self.elements = newElements
        if not self.deletedFilters:
            for name in self.elements:
                if name in ['/Filter', '/DecodeParm', '/FFilter', '/FDecodeParm']:
                    self.newFilters = True
                    break
        ret = self.update()
        return ret

    def setReferencedJSObject(self, value):
        '''
            Modifies the referencedJSObject element

            @param value: The new value (bool)
        '''
        self.referencedJSObject = value
        self.modifiedRawStream = True  # The stream has not been modified but we want to force all the operations again
        ret = self.update()
        return ret

    def setRawStream(self, newStream):
        '''
            Sets the raw value of the stream and updates the object if some modification is needed

            @param newStream: The new raw value (string)
            @return: A tuple (status,statusContent), where statusContent is empty in case status = 0 or an error message in case status = -1
        '''
        self.rawStream = newStream
        self.modifiedRawStream = True
        ret = self.update()
        return ret


class PDFObjectStream (PDFStream):
    def __init__(self, rawDict='', rawStream='', elements={}, rawNames={}, compressedObjectsDict={}):
        global isForceMode
        self.type = 'stream'
        self.dictType = ''
        self.errors = []
        self.compressedIn = None
        self.encrypted = False
        self.decodedStream = ''
        self.encodedStream = ''
        self.rawStream = rawStream
        self.newRawStream = False
        self.newFilters = False
        self.deletedFilters = False
        self.modifiedStream = False
        self.modifiedRawStream = True
        self.rawValue = rawDict
        self.encryptedValue = rawDict
        self.rawNames = rawNames
        self.value = ''  # string
        self.updateNeeded = False
        self.containsJScode = False
        self.referencedJSObject = False
        self.JSCode = []
        self.uriList = []
        self.unescapedBytes = []
        self.urlsFound = []
        self.referencesInElements = {}
        self.references = []
        self.elements = elements
        self.compressedObjectsDict = compressedObjectsDict
        self.indexes = []
        self.firstObjectOffset = 0
        self.numCompressedObjects = 0
        self.extends = None
        self.size = 0
        self.filter = None
        self.filterParams = None
        self.file = None
        self.isEncodedStream = False
        self.decodingError = False
        if elements != {}:
            ret = self.update()
            if ret[0] == -1:
                if isForceMode:
                    self.addError(ret[1])
                else:
                    raise Exception(ret[1])
        else:
            self.addError('No dictionary in stream object')

    def update(self, modifiedCompressedObjects=False, onlyElements=False, decrypt=False, algorithm='RC4'):
        '''
            Updates the object after some modification has occurred

            @param modifiedCompressedObjects: A boolean indicating if the compressed objects hav been modified. By default: False.
            @param onlyElements: A boolean indicating if it's only necessary to update the stream dictionary or also the stream itself. By default: False (stream included).
            @param decrypt: A boolean indicating if a decryption has been performed. By default: False.
            @return: A tuple (status,statusContent), where statusContent is empty in case status = 0 or an error message in case status = -1
        '''
        self.value = '<< '
        self.rawValue = '<< '
        self.encryptedValue = '<< '
        keys = self.elements.keys()
        values = self.elements.values()
        if not onlyElements:
            self.errors = []
            self.references = []
            self.JSCode = []
            self.unescapedBytes = []
            self.urlsFound = []
            self.containsJScode = False
            self.decodingError = False

        # Dictionary
        if "/First" in self.elements and self.elements['/First'] is not None:
            self.firstObjectOffset = self.elements['/First'].getRawValue()
        else:
            if isForceMode:
                self.addError('No /First element in the object stream or it\'s None')
            else:
                return (-1, 'No /First element in the object stream or it\'s None')
        if "/N" in self.elements and self.elements['/N'] is not None:
            self.numCompressedObjects = self.elements['/N'].getRawValue()
        else:
            if isForceMode:
                self.addError('No /N element in the object stream or it\'s None')
            else:
                return (-1, 'No /N element in the object stream or it\'s None')

        if "/Extends" in self.elements and self.elements['/Extends'] is not None:
            self.extends = self.elements['/Extends'].getValue()

        if "/Length" in self.elements:
            length = self.elements['/Length']
            if length is not None:
                if length.getType() == 'integer':
                    self.size = length.getRawValue()
                elif length.getType() == 'reference':
                    self.updateNeeded = True
                    self.referencesInElements['/Length'] = [length.getId(), '']
                else:
                    if isForceMode:
                        self.addError('No permitted type for /Length element')
                    else:
                        return (-1, 'No permitted type for /Length element')
            else:
                if isForceMode:
                    self.addError('None /Length element')
                else:
                    return (-1, 'None /Length element')
        else:
            if isForceMode:
                self.addError('Missing /Length in stream object')
            else:
                return (-1, 'Missing /Length in stream object')

        if "/F" in self.elements:
            self.file = self.elements['/F'].getValue()
            if os.path.exists(self.file):
                self.rawStream = open(self.file, 'rb').read()
            else:
                if isForceMode:
                    self.addError('File "'+self.file+'" does not exist (/F)')
                    self.rawStream = ''
                else:
                    return (-1, 'File "'+self.file+'" does not exist (/F)')

        if "/Filter" in self.elements:
            self.filter = self.elements['/Filter']
            if self.newFilters or self.modifiedStream:
                self.encodedStream = ''
                self.rawStream = ''
            elif not self.encrypted:
                self.encodedStream = self.rawStream
            self.isEncodedStream = True
        elif "/FFilter" in self.elements:
            self.filter = self.elements['/FFilter']
            if self.newFilters or self.modifiedStream:
                self.encodedStream = ''
                self.rawStream = ''
            elif not self.encrypted:
                self.encodedStream = self.rawStream
            self.isEncodedStream = True
        else:
            self.encodedStream = ''
            if self.deletedFilters or self.modifiedStream:
                self.rawStream = self.decodedStream
            elif not self.encrypted:
                self.decodedStream = self.rawStream
            self.isEncodedStream = False
        if self.isEncodedStream:
            if "/DecodeParms" in self.elements:
                self.filterParams = self.elements['/DecodeParms']
            elif "/FDecodeParms" in self.elements:
                self.filterParams = self.elements['/FDecodeParms']
            elif "/DP" in self.elements:
                self.filterParams = self.elements['/DP']
            else:
                self.filterParams = None

        for i in range(len(keys)):
            valueElement = values[i]
            if valueElement is None:
                if isForceMode:
                    errorMessage = 'Stream dictionary has a None value'
                    self.addError(errorMessage)
                    valueElement = PDFString('')
                else:
                    return (-1, 'Stream dictionary has a None value')
            v = valueElement.getValue()
            type = valueElement.getType()
            if type == 'reference':
                if v not in self.references:
                    self.references.append(v)
            elif type == 'dictionary' or type == 'array':
                self.references = list(set(self.references + valueElement.getReferences()))
            if valueElement.containsJS():
                self.containsJScode = True
                self.JSCode = list(set(self.JSCode + valueElement.getJSCode()))
                self.unescapedBytes = list(set(self.unescapedBytes + valueElement.getUnescapedBytes()))
                self.urlsFound = list(set(self.urlsFound + valueElement.getURLs()))
            if valueElement.isFaulty():
                errorMessage = 'Child element is faulty'
                self.addError(errorMessage)
            if keys[i] in self.rawNames:
                rawName = self.rawNames[keys[i]]
                rawValue = rawName.getRawValue()
            else:
                rawValue = keys[i]
                self.rawNames[keys[i]] = PDFName(keys[i][1:])
            if type in ['string', 'hexstring', 'array', 'dictionary'] and self.encrypted and not decrypt:
                ret = valueElement.encrypt(self.encryptionKey)
                if ret[0] == -1:
                    errorMessage = ret[1]+' in child element'
                    self.addError(errorMessage)
            self.encryptedValue += rawValue + ' ' + str(valueElement.getEncryptedValue()) + newLine
            self.rawValue += rawValue + ' ' + str(valueElement.getRawValue()) + newLine
            self.value += keys[i] + ' ' + v + newLine
        self.encryptedValue = self.encryptedValue[:-1] + ' >>'
        self.rawValue = self.rawValue[:-1] + ' >>'
        self.value = self.value[:-1] + ' >>'

        if not onlyElements:
            # Stream
            if self.deletedFilters or self.newFilters or self.modifiedStream or self.modifiedRawStream or modifiedCompressedObjects or self.encrypted:
                if self.deletedFilters:
                    if self.encrypted:
                        try:
                            self.rawStream = RC4(self.decodedStream, self.encryptionKey)
                        except:
                            errorMessage = 'Error encrypting stream with RC4'
                            if isForceMode:
                                self.addError(errorMessage)
                            else:
                                return (-1, errorMessage)
                        self.size = len(self.rawStream)
                    else:
                        self.size = len(self.decodedStream)
                elif self.newFilters:
                    ret = self.encode()
                    if ret[0] != -1:
                        if self.encrypted:
                            try:
                                self.rawStream = RC4(self.encodedStream, self.encryptionKey)
                            except:
                                errorMessage = 'Error encrypting stream with RC4'
                                if isForceMode:
                                    self.addError(errorMessage)
                                else:
                                    return (-1, errorMessage)
                            self.size = len(self.rawStream)
                        else:
                            self.size = len(self.encodedStream)
                else:
                    if self.modifiedStream or self.modifiedRawStream:
                        if self.modifiedStream:
                            if self.isEncodedStream:
                                ret = self.encode()
                                if ret[0] != -1:
                                    if self.encrypted:
                                        try:
                                            self.rawStream = RC4(self.encodedStream, self.encryptionKey)
                                        except:
                                            errorMessage = 'Error encrypting stream with RC4'
                                            if isForceMode:
                                                self.addError(errorMessage)
                                            else:
                                                return (-1, errorMessage)
                                        self.size = len(self.rawStream)
                                    else:
                                        self.size = len(self.encodedStream)
                            else:
                                if self.encrypted:
                                    try:
                                        self.rawStream = RC4(self.decodedStream, self.encryptionKey)
                                    except:
                                        errorMessage = 'Error encrypting stream with RC4'
                                        if isForceMode:
                                            self.addError(errorMessage)
                                        else:
                                            return (-1, errorMessage)
                                    self.size = len(self.rawStream)
                                else:
                                    self.size = len(self.decodedStream)
                        elif self.modifiedRawStream:
                            if len(self.rawStream) > 0:
                                self.cleanStream()
                            if not self.updateNeeded:
                                if self.encrypted:
                                    if self.isEncodedStream:
                                        if decrypt:
                                            try:
                                                if algorithm == 'RC4':
                                                    self.encodedStream = RC4(self.rawStream, self.encryptionKey)
                                                elif algorithm == 'AES':
                                                    ret = AES.decryptData(self.rawStream, self.encryptionKey)
                                                    if ret[0] != -1:
                                                        self.encodedStream = ret[1]
                                                    else:
                                                        errorMessage = 'AES decryption error: '+ret[1]
                                                        if isForceMode:
                                                            self.addError(errorMessage)
                                                        else:
                                                            return (-1, errorMessage)
                                            except:
                                                errorMessage = 'Error decrypting stream with '+str(algorithm)
                                                if isForceMode:
                                                    self.addError(errorMessage)
                                                else:
                                                    return (-1, errorMessage)
                                        else:
                                            self.encodedStream = self.rawStream
                                            try:
                                                self.rawStream = RC4(self.rawStream, self.encryptionKey)
                                            except:
                                                errorMessage = 'Error encrypting stream with RC4'
                                                if isForceMode:
                                                    self.addError(errorMessage)
                                                else:
                                                    return (-1, errorMessage)
                                        self.decode()
                                    else:
                                        try:
                                            self.decodedStream = RC4(self.rawStream, self.encryptionKey)
                                        except:
                                            errorMessage = 'Error encrypting stream with RC4'
                                            if isForceMode:
                                                self.addError(errorMessage)
                                            else:
                                                return (-1, errorMessage)
                                else:
                                    if self.isEncodedStream:
                                        self.decode()
                                self.size = len(self.rawStream)
                        offsetsSection = self.decodedStream[:self.firstObjectOffset]
                        objectsSection = self.decodedStream[self.firstObjectOffset:]
                        numbers = re.findall('\d{1,10}', offsetsSection)
                        if numbers != [] and len(numbers) % 2 == 0:
                            for i in range(0, len(numbers), 2):
                                id = int(numbers[i])
                                offset = int(numbers[i+1])
                                ret = PDFParser().readObject(objectsSection[offset:])
                                if ret[0] == -1:
                                    if isForceMode:
                                        object = None
                                        self.addError(ret[1])
                                    else:
                                        return ret
                                else:
                                    object = ret[1]
                                self.compressedObjectsDict[id] = [offset, object]
                                self.indexes.append(id)
                        else:
                            if isForceMode:
                                self.addError('Missing offsets in object stream')
                            else:
                                return (-1, 'Missing offsets in object stream')
                    elif modifiedCompressedObjects:
                        tmpStreamObjects = ''
                        tmpStreamObjectsInfo = ''
                        for objectId in self.indexes:
                            offset = len(tmpStreamObjects)
                            tmpStreamObjectsInfo += str(objectId)+' '+str(offset)+' '
                            object = self.compressedObjectsDict[objectId][1]
                            tmpStreamObjects += object.toFile()
                            self.compressedObjectsDict[objectId] = [offset, object]
                        self.decodedStream = tmpStreamObjectsInfo + tmpStreamObjects
                        self.firstObjectOffset = len(tmpStreamObjectsInfo)
                        self.setElementValue('/First', str(self.firstObjectOffset))
                        self.numCompressedObjects = len(self.compressedObjectsDict)
                        self.setElementValue('/N', str(self.numCompressedObjects))
                        if self.isEncodedStream:
                            self.encode()
                            self.size = len(self.encodedStream)
                        else:
                            self.size = len(self.decodedStream)
                    else:
                        if not decrypt:
                            try:
                                if self.isEncodedStream:
                                    self.rawStream = RC4(self.encodedStream, self.encryptionKey)
                                else:
                                    self.rawStream = RC4(self.decodedStream, self.encryptionKey)
                            except:
                                errorMessage = 'Error encrypting stream with RC4'
                                if isForceMode:
                                    self.addError(errorMessage)
                                else:
                                    return (-1, errorMessage)
                            self.size = len(self.rawStream)
                        else:
                            if self.isEncodedStream:
                                try:
                                    if algorithm == 'RC4':
                                        self.encodedStream = RC4(self.rawStream, self.encryptionKey)
                                    elif algorithm == 'AES':
                                        ret = AES.decryptData(self.rawStream, self.encryptionKey)
                                        if ret[0] != -1:
                                            self.encodedStream = ret[1]
                                        else:
                                            errorMessage = 'AES decryption error: '+ret[1]
                                            if isForceMode:
                                                self.addError(errorMessage)
                                            else:
                                                return (-1, errorMessage)
                                except:
                                    errorMessage = 'Error decrypting stream with '+str(algorithm)
                                    if isForceMode:
                                        self.addError(errorMessage)
                                    else:
                                        return (-1, errorMessage)
                                self.decode()
                            else:
                                try:
                                    if algorithm == 'RC4':
                                        self.decodedStream = RC4(self.rawStream, self.encryptionKey)
                                    elif algorithm == 'AES':
                                        ret = AES.decryptData(self.rawStream, self.encryptionKey)
                                        if ret[0] != -1:
                                            self.decodedStream = ret[1]
                                        else:
                                            errorMessage = 'AES decryption error: '+ret[1]
                                            if isForceMode:
                                                self.addError(errorMessage)
                                            else:
                                                return (-1, errorMessage)
                                except:
                                    errorMessage = 'Error decrypting stream with '+str(algorithm)
                                    if isForceMode:
                                        self.addError(errorMessage)
                                    else:
                                        return (-1, errorMessage)
                            offsetsSection = self.decodedStream[:self.firstObjectOffset]
                            objectsSection = self.decodedStream[self.firstObjectOffset:]
                            numbers = re.findall('\d{1,10}', offsetsSection)
                            if numbers != [] and len(numbers) % 2 == 0:
                                for i in range(0, len(numbers), 2):
                                    id = int(numbers[i])
                                    offset = int(numbers[i+1])
                                    ret = PDFParser().readObject(objectsSection[offset:])
                                    if ret[0] == -1:
                                        if isForceMode:
                                            object = None
                                            self.addError(ret[1])
                                        else:
                                            return ret
                                    else:
                                        object = ret[1]
                                    self.compressedObjectsDict[id] = [offset, object]
                                    self.indexes.append(id)
                            else:
                                if isForceMode:
                                    self.addError('Missing offsets in object stream')
                                else:
                                    return (-1, 'Missing offsets in object stream')
                    if not self.isFaultyDecoding():
                        refs = re.findall('(\d{1,5}\s{1,3}\d{1,5}\s{1,3}R)', self.decodedStream)
                        if refs != []:
                            self.references += refs
                            self.references = list(set(self.references))
                        if isJavascript(self.decodedStream) or self.referencedJSObject:
                            self.containsJScode = True
                            self.JSCode, self.unescapedBytes, self.urlsFound, jsErrors, jsContexts['global'] = analyseJS(self.decodedStream, jsContexts['global'], isManualAnalysis)
                            if jsErrors != []:
                                for jsError in jsErrors:
                                    errorMessage = 'Error analysing Javascript: '+jsError
                                    if isForceMode:
                                        self.addError(errorMessage)
                                    else:
                                        return (-1, errorMessage)
                if not self.modifiedRawStream:
                    self.modifiedStream = False
                    self.newFilters = False
                    self.deletedFilters = False
                    errors = self.errors
                    try:
                        self.setElement('/Length', PDFNum(str(self.size)))
                        self.errors += errors
                    except:
                        errorMessage = 'Error creating PDFNum'
                        if isForceMode:
                            self.addError(errorMessage)
                        else:
                            return (-1, errorMessage)
                else:
                    self.modifiedRawStream = False
                    self.modifiedStream = False
                    self.newFilters = False
                    self.deletedFilters = False
        if self.errors != []:
            return (-1, self.errors[-1])
        else:
            return (0, '')

    def getCompressedObjects(self):
        '''
            Gets the information of the compressed objects: offset and content.

            @return: A dictionary with this information: {id: [offset,PDFObject]}
        '''
        return self.compressedObjectsDict

    def getObjectIndex(self, id):
        '''
            Gets the index of the object in the dictionary of compressed objects

            @param id: The object id
            @return: The index (int) or None if the object hasn't been found
        '''
        if id not in self.indexes:
            return None
        else:
            return self.indexes.index(id)

    def replace(self, string1, string2):
        stringFound = False
        # Dictionary
        newElements = {}
        errorMessage = ''
        for key in self.elements:
            if key == '/F' and self.elements[key] is not None:
                externalFile = self.elements[key].getValue()
                if externalFile != self.file:
                    self.modifiedRawStream = True
                    self.decodedStream = ''
            if key.find(string1) != -1:
                newKey = key.replace(string1, string2)
                stringFound = True
                if errorMessage == 'String not found':
                    errorMessage = ''
            else:
                newKey = key
            newObject = self.elements[key]
            ret = newObject.replace(string1, string2)
            if ret[0] == -1:
                if ret[1] != 'String not found' or not stringFound:
                    errorMessage = ret[1]
            else:
                stringFound = True
                if errorMessage == 'String not found':
                    errorMessage = ''
            newElements[newKey] = newObject
        # Stream
        if not self.modifiedRawStream:
            if self.decodedStream.find(string1) != -1:
                modifiedObjects = True
                stringFound = True
                if errorMessage == 'String not found':
                    errorMessage = ''
            for compressedObjectId in self.compressedObjectsDict:
                object = self.compressedObjectsDict[compressedObjectId][1]
                object.replace(string1, string2)
                self.compressedObjectsDict[compressedObjectId][1] = object
        if not stringFound:
            return (-1, 'String not found')
        self.elements = newElements
        ret = self.update(modifiedObjects)
        if ret[0] == 0 and errorMessage != '':
            return (-1, errorMessage)
        return ret

    def resolveReferences(self):
        errorMessage = ''
        if "/Length" in self.referencesInElements:
            value = self.referencesInElements['/Length'][1]
            self.size = int(value)
            self.cleanStream()
        self.updateNeeded = False
        if self.isEncodedStream:
            ret = self.decode()
            if ret[0] == -1:
                return ret
            if not self.isFaultyDecoding():
                refs = re.findall('(\d{1,5}\s{1,3}\d{1,5}\s{1,3}R)', self.decodedStream)
                if refs != []:
                    self.references += refs
                    self.references = list(set(self.references))
                # Extracting the compressed objects
                offsetsSection = self.decodedStream[:self.firstObjectOffset]
                objectsSection = self.decodedStream[self.firstObjectOffset:]
                numbers = re.findall('\d{1,10}', offsetsSection)
                if numbers != [] and len(numbers) % 2 == 0:
                    for i in range(0, len(numbers), 2):
                        offset = numbers[i+1]
                        ret = PDFParser.readObject(objectsSection[offset:])
                        if ret[0] == -1:
                            if isForceMode:
                                object = None
                                self.addError(ret[1])
                            else:
                                return ret
                        else:
                            object = ret[1]
                        self.compressedObjectsDict[numbers[i]] = [offset, object]
                else:
                    errorMessage = 'Missing offsets in object stream'
                    if isForceMode:
                        self.addError(errorMessage)
                    else:
                        return (-1, errorMessage)
        if errorMessage != '':
            return (-1, errorMessage)
        else:
            return (0, '')

    def setCompressedObjectId(self, id):
        '''
            Sets the compressedIn attribute of the compressed object defined by its id

            @param id: The object id
            @return: A tuple (status,statusContent), where statusContent is empty in case status = 0 or an error message in case status = -1
        '''
        for compressedId in self.compressedObjectsDict:
            if self.compressedObjectsDict[compressedId] is not None:
                object = self.compressedObjectsDict[compressedId][1]
                object.setCompressedIn(id)
                self.compressedObjectsDict[compressedId][1] = object
            else:
                return (-1, 'Compressed object corrupted')
        return (0, '')


class PDFIndirectObject:
    def __init__(self):
        self.referenced = []  # int[]
        self.object = None  # PDFObject
        self.offset = 0  # int
        self.generationNumber = 0  # int
        self.id = None  # int
        self.size = 0  # int

    def contains(self, string):
        return self.object.contains(string)

    def getErrors(self):
        return self.object.getErrors()

    def getGenerationNumber(self):
        return self.generationNumber

    def getId(self):
        return self.id

    def getObject(self):
        return self.object

    def getOffset(self):
        return self.offset

    def getReferences(self):
        return self.object.getReferences()

    def getSize(self):
        return self.size

    def getStats(self):
        stats = self.object.getStats()
        if self.offset != -1:
            stats['Offset'] = str(self.offset)
        else:
            stats['Offset'] = None
        stats['Size'] = str(self.size)
        return stats

    def isFaulty(self):
        return self.object.isFaulty()

    def setGenerationNumber(self, generationNumber):
        self.generationNumber = generationNumber

    def setId(self, id):
        self.id = id

    def setObject(self, object):
        self.object = object

    def setOffset(self, offset):
        self.offset = offset

    def setSize(self, newSize):
        self.size = newSize

    def toFile(self):
        rawValue = self.object.toFile()
        output = str(self.id)+' '+str(self.generationNumber)+' obj' + newLine + rawValue + newLine + 'endobj' + newLine*2
        self.size = len(output)
        return output


class PDFCrossRefSection:
    def __init__(self):
        self.errors = []
        self.streamObject = None
        self.offset = 0
        self.size = 0
        self.subsections = []  # PDFCrossRefSubsection []
        self.bytesPerField = []

    def addEntry(self, objectId, newEntry):
        prevSubsection = 0
        errorMessage = ''
        for i in range(len(self.subsections)):
            subsection = self.subsections[i]
            ret = subsection.addEntry(newEntry, objectId)
            if ret[0] != -1:
                break
            else:
                errorMessage = ret[1]
                self.addError(errorMessage)
            if subsection.getFirstObject() + subsection.getNumObjects() < objectId:
                prevSubsection = i
        else:
            try:
                newSubsection = PDFCrossRefSubSection(objectId, 1, [newEntry])
            except:
                errorMessage = 'Error creating new PDFCrossRefSubSection'
                if isForceMode:
                    self.addError(errorMessage)
                else:
                    return (-1, errorMessage)
            self.subsections.insert(prevSubsection, newSubsection)
        if errorMessage != '':
            return (-1, errorMessage)
        else:
            return (0, '')

    def addError(self, errorMessage):
        if errorMessage not in self.errors:
            self.errors.append(errorMessage)

    def addSubsection(self, subsection):
        self.subsections.append(subsection)

    def delEntry(self, objectId):
        errorMessage = ''
        for i in range(len(self.subsections)):
            subsection = self.subsections[i]
            numEntry = subsection.getIndex(objectId)
            if numEntry is not None:
                if subsection.getNumObjects() == 1:
                    self.subsections.remove(subsection)
                else:
                    ret = subsection.delEntry(objectId)
                    if ret[0] == -1:
                        errorMessage = ret[1]
                        self.addError(ret[1])
                        continue
        if errorMessage != '':
            return (-1, errorMessage)
        else:
            return (0, '')

    def getBytesPerField(self):
        return self.bytesPerField

    def getErrors(self):
        return self.errors

    def getFreeObjectIds(self):
        ids = []
        for subsection in self.subsections:
            ids += subsection.getFreeObjectIds()
        return ids

    def getNewObjectIds(self):
        ids = []
        for subsection in self.subsections:
            ids += subsection.getNewObjectIds()
        return ids

    def getOffset(self):
        return self.offset

    def getSize(self):
        return self.size

    def getStats(self):
        stats = {}
        if self.offset != -1:
            stats['Offset'] = str(self.offset)
        else:
            stats['Offset'] = None
        stats['Size'] = str(self.size)
        if self.inStream():
            stats['Stream'] = str(self.streamObject)
        else:
            stats['Stream'] = None
        stats['Subsections'] = []
        for i in range(len(self.subsections)):
            subsection = self.subsections[i]
            subStats = {}
            subStats['Entries'] = str(len(subsection.getEntries()))
            if subsection.isFaulty():
                subStats['Errors'] = str(len(subsection.getErrors()))
            else:
                subStats['Errors'] = None
            stats['Subsections'].append(subStats)
        if self.isFaulty():
            stats['Errors'] = str(len(self.errors))
        else:
            stats['Errors'] = None
        return stats

    def getSubsectionsArray(self):
        return self.subsections

    def getSubsectionsNumber(self):
        return len(self.subsections)

    def getXrefStreamObject(self):
        return self.streamObject

    def isFaulty(self):
        if self.errors == []:
            return False
        else:
            return True

    def inStream(self):
        if self.streamObject is not None:
            return True
        else:
            return False

    def setBytesPerField(self, array):
        self.bytesPerField = array

    def setOffset(self, offset):
        self.offset = offset

    def setSize(self, newSize):
        self.size = newSize

    def setXrefStreamObject(self, id):
        self.streamObject = id

    def toFile(self):
        output = 'xref' + newLine
        for subsection in self.subsections:
            output += subsection.toFile()
        return output

    def updateOffset(self, objectId, newOffset):
        for subsection in self.subsections:
            updatedEntry = subsection.getEntry(objectId)
            if updatedEntry is not None:
                updatedEntry.setObjectOffset(newOffset)
                ret = subsection.setEntry(objectId, updatedEntry)
                if ret[0] == -1:
                    self.addError(ret[1])
                return ret
        else:
            errorMessage = 'Object entry not found'
            self.addError(errorMessage)
            return (-1, errorMessage)


class PDFCrossRefSubSection:
    def __init__(self, firstObject, numObjects=0, newEntries=[], offset=0):
        self.errors = []
        self.offset = offset
        self.size = 0
        self.firstObject = int(firstObject)
        self.numObjects = int(numObjects)
        self.entries = newEntries

    def addEntry(self, newEntry, objectId=None):
        if objectId is None:
            self.entries.append(newEntry)
            self.numObjects += 1
            return (0, self.numObjects)
        else:
            numEntry = self.getIndex(objectId)
            if numEntry is not None:
                self.entries.insert(numEntry, newEntry)
                self.numObjects += 1
                return (0, self.numObjects)
            else:
                if self.firstObject == objectId + 1:
                    self.entries.insert(0, newEntry)
                    self.firstObject = objectId
                    self.numObjects += 1
                    return (0, self.numObjects)
                elif objectId == self.firstObject + self.numObjects:
                    self.entries.append(newEntry)
                    self.numObjects += 1
                    return (0, self.numObjects)
                else:
                    errorMessage = 'Unspecified error'
                    self.addError(errorMessage)
                    return (-1, errorMessage)
                return (0, self.numObjects)

    def addError(self, errorMessage):
        if errorMessage not in self.errors:
            self.errors.append(errorMessage)

    def delEntry(self, objectId):
        numEntry = self.getIndex(objectId)
        if numEntry is None:
            errorMessage = 'Entry not found'
            self.addError(errorMessage)
            return (-1, errorMessage)
        if numEntry == 0:
            self.entries.pop(numEntry)
            self.firstObject = objectId + 1
            self.numObjects -= 1
        elif numEntry == self.numObjects - 1:
            self.entries.pop(numEntry)
            self.numObjects -= 1
        else:
            entry = self.entries[numEntry]
            numPrevFree = self.getPrevFree(numEntry)
            numNextFree = self.getNextFree(numEntry)
            nextObject = self.getObjectId(numNextFree)
            if numPrevFree is not None:
                prevEntry = self.entries[numPrevFree]
                prevEntry.setNextObject(objectId)
                self.entries[numPrevFree] = prevEntry
            entry.setType('f')
            if nextObject is None:
                entry.setNextObject(0)
            else:
                entry.setNextObject(nextObject)
            entry.incGenNumber()
            self.entries[numEntry] = entry
        return (0, numEntry)

    def getEntries(self):
        return self.entries

    def getEntry(self, objectId):
        numEntry = self.getIndex(objectId)
        if numEntry is not None:
            return self.entries[numEntry]
        else:
            return None

    def getErrors(self):
        return self.errors

    def getFirstObject(self):
        return self.firstObject

    def getFreeObjectIds(self):
        ids = []
        for i in range(len(self.entries)):
            if self.entries[i].getType() == 'f':
                ids.append(self.getObjectId(i))
        return ids

    def getIndex(self, objectId):
        objectIds = range(self.firstObject, self.firstObject+self.numObjects)
        if objectId in objectIds:
            return objectIds.index(objectId)
        else:
            return None

    def getNextFree(self, numEntry):
        for i in range(numEntry + 1, self.numObjects):
            if self.entries[i].getType() == 'f':
                return i
        else:
            return None

    def getNewObjectIds(self):
        ids = []
        for i in range(len(self.entries)):
            if self.entries[i].getType() == 'n':
                ids.append(self.getObjectId(i))
        return ids

    def getNumObjects(self):
        return self.numObjects

    def getObjectId(self, numEntry):
        return self.firstObject + numEntry

    def getOffset(self):
        return self.offset

    def getPrevFree(self, numEntry):
        for i in range(numEntry):
            if self.entries[i].getType() == 'f':
                return i
        else:
            return None

    def getSize(self):
        return self.size

    def isFaulty(self):
        if self.errors == []:
            return False
        else:
            return True

    def setEntry(self, objectId, newEntry):
        numEntry = self.getIndex(objectId)
        if numEntry is not None:
            self.entries[numEntry] = newEntry
            return (0, numEntry)
        else:
            errorMessage = 'Entry not found'
            self.addError(errorMessage)
            return (-1, errorMessage)

    def setEntries(self, newEntries):
        self.entries = newEntries

    def setFirstObject(self, newFirst):
        self.firstObject = newFirst

    def setNumObjects(self, newNumObjects):
        self.numObjects = newNumObjects

    def setOffset(self, offset):
        self.offset = offset

    def setSize(self, newSize):
        self.size = newSize

    def toFile(self):
        output = str(self.firstObject) + ' ' + str(self.numObjects) + newLine
        for entry in self.entries:
            output += entry.toFile()
        return output


class PDFCrossRefEntry:
    def __init__(self, firstValue, secondValue, type, offset=0):
        self.errors = []
        self.offset = offset
        self.objectStream = None
        self.indexObject = None
        self.genNumber = None
        self.objectOffset = None
        self.nextObject = None
        self.entryType = type
        if type == 'f' or type == 0:
            self.nextObject = int(firstValue)
            self.genNumber = int(secondValue)
        elif type == 'n' or type == 1:
            self.objectOffset = int(firstValue)
            self.genNumber = int(secondValue)
        elif type == 2:
            self.objectStream = int(firstValue)
            self.indexObject = int(secondValue)
        else:
            if isForceMode:
                self.addError('Error parsing xref entry')
            else:
                return (-1, 'Error parsing xref entry')

    def addError(self, errorMessage):
        if errorMessage not in self.errors:
            self.errors.append(errorMessage)

    def getEntryBytes(self, bytesPerField):
        bytesString = ''
        errorMessage = ''

        if self.entryType == 'f' or self.entryType == 0:
            type = 0
            firstValue = self.nextObject
            secondValue = self.genNumber
        elif self.entryType == 'n' or self.entryType == 1:
            type = 1
            firstValue = self.objectOffset
            secondValue = self.genNumber
        else:
            type = 2
            firstValue = self.objectStream
            secondValue = self.indexObject

        if bytesPerField[0] != 0:
            ret = numToHex(type, bytesPerField[0])
            if ret[0] == -1:
                errorMessage = ret[1]
                if isForceMode:
                    self.addError(ret[1])
                    ret = numToHex(0, bytesPerField[0])
                    bytesString += ret[1]
                else:
                    return ret
            else:
                bytesString += ret[1]
        if bytesPerField[1] != 0:
            ret = numToHex(firstValue, bytesPerField[1])
            if ret[0] == -1:
                errorMessage = ret[1]
                if isForceMode:
                    self.addError(ret[1])
                    ret = numToHex(0, bytesPerField[1])
                    bytesString += ret[1]
                else:
                    return ret
            else:
                bytesString += ret[1]
        if bytesPerField[2] != 0:
            ret = numToHex(secondValue, bytesPerField[2])
            if ret[0] == -1:
                errorMessage = ret[1]
                if isForceMode:
                    self.addError(ret[1])
                    ret = numToHex(0, bytesPerField[1])
                    bytesString += ret[1]
                else:
                    return ret
            else:
                bytesString += ret[1]
        if errorMessage != '':
            return (-1, errorMessage)
        return (0, bytesString)

    def getErrors(self):
        return self.errors

    def getGenNumber(self):
        return self.genNumber

    def getIndexObject(self):
        return self.indexObject

    def getNextObject(self):
        return self.nextObject

    def getObjectOffset(self):
        return self.objectOffset

    def getObjectStream(self):
        return self.objectStream

    def getOffset(self):
        return self.offset

    def getType(self):
        return self.entryType

    def incGenNumber(self):
        self.genNumber += 1

    def isFaulty(self):
        if self.errors == []:
            return False
        else:
            return True

    def setGenNumber(self, newGenNumber):
        self.genNumber = newGenNumber

    def setIndexObject(self, index):
        self.indexObject = index

    def setNextObject(self, newNextObject):
        self.nextObject = newNextObject

    def setObjectOffset(self, newOffset):
        self.objectOffset = newOffset

    def setObjectStream(self, id):
        self.objectStream = id

    def setOffset(self, offset):
        self.offset = offset

    def setType(self, newType):
        self.entryType = newType

    def toFile(self):
        output = ''
        if self.entryType == 'n':
            ret = numToString(self.objectOffset, 10)
            if ret[0] != -1:
                output += ret[1]
        elif self.entryType == 'f':
            ret = numToString(self.nextObject, 10)
            if ret[0] != -1:
                output += ret[1]
        output += ' '
        ret = numToString(self.genNumber, 5)
        if ret[0] != -1:
            output += ret[1]
        output += ' '
        output += self.entryType
        if len(newLine) == 2:
            output += newLine
        else:
            output += ' ' + newLine
        return output


class PDFBody:
    def __init__(self):
        self.numObjects = 0  # int
        self.objects = {}  # PDFIndirectObjects{}
        self.numStreams = 0  # int
        self.numEncodedStreams = 0
        self.numDecodingErrors = 0
        self.numURIs = 0
        self.streams = []
        self.nextOffset = 0
        self.encodedStreams = []
        self.faultyStreams = []
        self.faultyObjects = []
        self.referencedJSObjects = []
        self.containingJS = []
        self.containingURIs = []
        self.suspiciousEvents = {}
        self.suspiciousActions = {}
        self.suspiciousElements = {}
        self.vulns = {}
        self.javascriptCode = []
        self.javascriptCodePerObject = []
        self.URLs = []
        self.uriList = []
        self.uriListPerObject = []
        self.toUpdate = []
        self.xrefStreams = []
        self.objectStreams = []
        self.compressedObjects = []
        self.errors = []

    def addCompressedObject(self, id):
        if id not in self.compressedObjects:
            self.compressedObjects.append(id)

    def addObjectStream(self, id):
        if id not in self.objectStreams:
            self.objectStreams.append(id)

    def addXrefStream(self, id):
        if id not in self.xrefStreams:
            self.xrefStreams.append(id)

    def containsCompressedObjects(self):
        if len(self.compressedObjects) > 0:
            return True
        else:
            return False

    def containsObjectStreams(self):
        if len(self.objectStreams) > 0:
            return True
        else:
            return False

    def containsXrefStreams(self):
        if len(self.xrefStreams) > 0:
            return True
        else:
            return False

    def delObject(self, id):
        if id in self.objects:
            indirectObject = self.objects[id]
            return self.deregisterObject(indirectObject)
        else:
            return None

    def deregisterObject(self, pdfIndirectObject):
        type = ''
        errorMessage = ''
        if pdfIndirectObject is None:
            errorMessage = 'Indirect Object is None'
            pdfFile.addError(errorMessage)
            return (-1, errorMessage)
        id = pdfIndirectObject.getId()
        if id in self.objects:
            self.objects.pop(id)
        pdfObject = pdfIndirectObject.getObject()
        if pdfObject is None:
            errorMessage = 'Object is None'
            pdfFile.addError(errorMessage)
            return (-1, errorMessage)
        objectType = pdfObject.getType()
        self.numObjects -= 1
        if id in self.faultyObjects:
            self.faultyObjects.remove(id)
        self.updateStats(id, pdfObject, delete=True)
        if not pdfObject.updateNeeded:
            if objectType == 'stream':
                self.numStreams -= 1
                if id in self.streams:
                    self.streams.remove(id)
                if pdfObject.isEncoded():
                    if id in self.encodedStreams:
                        self.encodedStreams.remove(id)
                    self.numEncodedStreams -= 1
                    if id in self.faultyStreams:
                        self.faultyStreams.remove(id)
                        self.numDecodingErrors -= 1
                if pdfObject.hasElement('/Type'):
                    typeObject = pdfObject.getElementByName('/Type')
                    if typeObject is None:
                        errorMessage = '/Type element is None'
                        if isForceMode:
                            pdfFile.addError(errorMessage)
                        else:
                            return (-1, errorMessage)
                    else:
                        type = typeObject.getValue()
                        if type == '/XRef':
                            if id in self.xrefStreams:
                                self.xrefStreams.remove(id)
                        elif type == '/ObjStm':
                            if id in self.objectStreams:
                                self.objectStreams.remove(id)
                            compressedObjectsDict = pdfObject.getCompressedObjects()
                            for compressedId in compressedObjectsDict:
                                if compressedId in self.compressedObjects:
                                    self.compressedObjects.remove(compressedId)
                                self.delObject(compressedId)
                            del(compressedObjectsDict)
        objectErrors = pdfObject.getErrors()
        if objectErrors != []:
            index = 0
            errorsAux = list(self.errors)
            while True:
                if objectErrors[0] not in errorsAux:
                    break
                indexAux = errorsAux.index(objectErrors[0])
                if errorsAux[indexAux:indexAux+len(objectErrors)] == objectErrors:
                    for i in range(len(objectErrors)):
                        self.errors.pop(index+indexAux)
                    break
                else:
                    errorsAux = errorsAux[indexAux+len(objectErrors):]
                    index = indexAux+len(objectErrors)
        if type == '':
            type = objectType
        if errorMessage != '':
            return (-1, errorMessage)
        return (0, type)

    def encodeChars(self):
        errorMessage = ''
        for id in self.objects:
            indirectObject = self.objects[id]
            if indirectObject is not None:
                object = indirectObject.getObject()
                if object is not None:
                    objectType = object.getType()
                    if objectType in ['string', 'name', 'array', 'dictionary', 'stream']:
                        ret = object.encodeChars()
                        if ret[0] == -1:
                            errorMessage = ret[1]
                            pdfFile.addError(errorMessage)
                        indirectObject.setObject(object)
                        self.deregisterObject(indirectObject)
                        self.registerObject(indirectObject)
                else:
                    errorMessage = 'Bad object found while encoding strings'
                    pdfFile.addError(errorMessage)
            else:
                errorMessage = 'Bad indirect object found while encoding strings'
                pdfFile.addError(errorMessage)
        if errorMessage != '':
            return (-1, errorMessage)
<<<<<<< HEAD
        return (0, '')
=======
        return (0,'')
>>>>>>> 611b351d

    def getCompressedObjects(self):
        return self.compressedObjects

    def getContainingJS(self):
        return self.containingJS

    def getContainingURIs(self):
        return self.containingURIs

    def getEncodedStreams(self):
        return self.encodedStreams

    def getFaultyObjects(self):
        return self.faultyObjects

    def getFaultyStreams(self):
        return self.faultyStreams

    def getIndirectObject(self, id):
        if id in self.objects:
            return self.objects[id]
        else:
            return None

    def getJSCode(self):
        return self.javascriptCode

    def getJSCodePerObject(self):
        return self.javascriptCodePerObject

    def getNextOffset(self):
        return self.nextOffset

    def getNumDecodingErrors(self):
        return self.numDecodingErrors

    def getNumEncodedStreams(self):
        return self.numEncodedStreams

    def getNumFaultyObjects(self):
        return len(self.faultyObjects)

    def getNumObjects(self):
        return self.numObjects

    def getNumStreams(self):
        return self.numStreams

    def getNumURIs(self):
        return len(self.uriList)

    def getObject(self, id, indirect=False):
        if id in self.objects:
            indirectObject = self.objects[id]
            if indirect:
                return indirectObject
            else:
                return indirectObject.getObject()
        else:
            return None

    def getObjects(self):
        return self.objects

    def getObjectsByString(self, toSearch):
        matchedObjects = []
        for indirectObject in self.objects.values():
            if indirectObject.contains(toSearch):
                matchedObjects.append(indirectObject.getId())
        return matchedObjects

    def getObjectsIds(self):
        sortedIdsOffsets = []
        sortedIds = []
        for indirectObject in self.objects.values():
            sortedIdsOffsets.append([indirectObject.getId(), indirectObject.getOffset()])
        sortedIdsOffsets = sorted(sortedIdsOffsets, key=lambda x: x[1])
        for i in range(len(sortedIdsOffsets)):
            sortedIds.append(sortedIdsOffsets[i][0])
        return sortedIds

    def getObjectStreams(self):
        return self.objectStreams

    def getStreams(self):
        return self.streams

    def getSuspiciousActions(self):
        return self.suspiciousActions

    def getSuspiciousElements(self):
        return self.suspiciousElements

    def getSuspiciousEvents(self):
        return self.suspiciousEvents

    def getURIs(self):
        return self.uriList

    def getURIsPerObject(self):
        return self.uriListPerObject

    def getURLs(self):
        return self.URLs

    def getVulns(self):
        return self.vulns

    def getXrefStreams(self):
        return self.xrefStreams

    def registerObject(self, pdfIndirectObject):
        type = ''
        errorMessage = ''
        if pdfIndirectObject is None:
            errorMessage = 'Indirect Object is None'
            pdfFile.addError(errorMessage)
            return (-1, errorMessage)
        id = pdfIndirectObject.getId()
        pdfObject = pdfIndirectObject.getObject()
        if pdfObject is None:
            errorMessage = 'Object is None'
            pdfFile.addError(errorMessage)
            return (-1, errorMessage)
        objectType = pdfObject.getType()
        self.numObjects += 1
        if pdfObject.isFaulty():
            self.faultyObjects.append(id)
        ret = self.updateStats(id, pdfObject)
        if ret[0] == -1:
            errorMessage = ret[1]
        if pdfObject.updateNeeded:
            self.toUpdate.append(id)
        else:
            if objectType == 'stream':
                self.numStreams += 1
                self.streams.append(id)
                if pdfObject.isEncoded():
                    self.encodedStreams.append(id)
                    self.numEncodedStreams += 1
                    if pdfObject.isFaultyDecoding():
                        self.faultyStreams.append(id)
                        self.numDecodingErrors += 1
                if pdfObject.hasElement('/Type'):
                    typeObject = pdfObject.getElementByName('/Type')
                    if typeObject is None:
                        errorMessage = '/Type element is None'
                        if isForceMode:
                            pdfFile.addError(errorMessage)
                        else:
                            return (-1, errorMessage)
                    else:
                        type = typeObject.getValue()
                        if type == '/XRef':
                            self.addXrefStream(id)
                        elif type == '/ObjStm':
                            self.addObjectStream(id)
                            pdfObject.setCompressedObjectId(id)
                            compressedObjectsDict = pdfObject.getCompressedObjects()
                            for compressedId in compressedObjectsDict:
                                self.addCompressedObject(compressedId)
                                offset = compressedObjectsDict[compressedId][0]
                                compressedObject = compressedObjectsDict[compressedId][1]
                                self.setObject(compressedId, compressedObject, offset)
                            del(compressedObjectsDict)
            elif objectType == 'dictionary':
                self.referencedJSObjects += pdfObject.getReferencedJSObjectIds()
                self.referencedJSObjects = list(set(self.referencedJSObjects))
        pdfIndirectObject.setObject(pdfObject)
        self.objects[id] = pdfIndirectObject
        self.errors += pdfObject.getErrors()
        if type == '':
            type = objectType
        if errorMessage != '':
            return (-1, errorMessage)
        return (0, type)

    def setNextOffset(self, newOffset):
        self.nextOffset = newOffset

    def setObject(self, id=None, object=None, offset=None, modification=False):
        errorMessage = ''
        if id in self.objects:
            pdfIndirectObject = self.objects[id]
            self.deregisterObject(pdfIndirectObject)
            pdfIndirectObject.setObject(object)
            if offset is not None:
                pdfIndirectObject.setOffset(offset)
            size = 12 + 3*len(newLine) + len(str(object.getRawValue())) + len(str(id))
            pdfIndirectObject.setSize(size)
        else:
            if modification:
                errorMessage = 'Object not found'
                if isForceMode:
                    pdfFile.addError(errorMessage)
                else:
                    return (-1, errorMessage)
            if id is None:
                id = self.numObjects+1
            if offset is None:
                offset = self.getNextOffset()
            pdfIndirectObject = PDFIndirectObject()
            pdfIndirectObject.setId(id)
            pdfIndirectObject.setObject(object)
            pdfIndirectObject.setGenerationNumber(0)
            pdfIndirectObject.setOffset(offset)
            size = 12 + 3*len(newLine) + len(str(object.getRawValue())) + len(str(id))
            pdfIndirectObject.setSize(size)
            self.setNextOffset(offset+size)
        ret = self.registerObject(pdfIndirectObject)
        if ret[0] == 0:
            if errorMessage != '':
                return (-1, errorMessage)
            else:
                objectType = ret[1]
                return (0, [id, objectType])
        else:
            return ret

    def setObjects(self, objects):
        self.objects = objects

    def updateObjects(self):
        errorMessage = ''
        for id in self.toUpdate:
            updatedElements = {}
            object = self.objects[id].getObject()
            if object is None:
                errorMessage = 'Object is None'
                if isForceMode:
                    pdfFile.addError(errorMessage)
                    continue
                else:
                    return (-1, errorMessage)
            elementsToUpdate = object.getReferencesInElements()
            keys = elementsToUpdate.keys()
            for key in keys:
                ref = elementsToUpdate[key]
                refId = ref[0]
                if refId in self.objects:
                    refObject = self.objects[refId].getObject()
                    if refObject is None:
                        errorMessage = 'Referenced object is None'
                        if isForceMode:
                            pdfFile.addError(errorMessage)
                            continue
                        else:
                            return (-1, errorMessage)
                    ref[1] = refObject.getValue()
                    updatedElements[key] = ref
                else:
                    errorMessage = 'Referenced object not found'
                    if isForceMode:
                        pdfFile.addError(errorMessage)
                        continue
                    else:
                        return (-1, errorMessage)
            object.setReferencesInElements(updatedElements)
            object.resolveReferences()
            self.updateStats(id, object)
            if object.getType() == 'stream':
                self.numStreams += 1
                self.streams.append(id)
                if object.isEncoded():
                    self.encodedStreams.append(id)
                    self.numEncodedStreams += 1
                    if object.isFaultyDecoding():
                        self.faultyStreams.append(id)
                        self.numDecodingErrors += 1
                if object.hasElement('/Type'):
                    typeObject = object.getElementByName('/Type')
                    if typeObject is None:
                        errorMessage = 'Referenced element is None'
                        if isForceMode:
                            pdfFile.addError(errorMessage)
                            continue
                        else:
                            return (-1, errorMessage)
                    else:
                        type = typeObject.getValue()
                        if type == '/XRef':
                            self.addXrefStream(id)
                        elif type == '/ObjStm':
                            self.addObjectStream(id)
                            object.setCompressedObjectId(id)
                            compressedObjectsDict = object.getCompressedObjects()
                            for compressedId in compressedObjectsDict:
                                self.addCompressedObject(compressedId)
                                offset = compressedObjectsDict[compressedId][0]
                                compressedObject = compressedObjectsDict[compressedId][1]
                                self.setObject(compressedId, compressedObject, offset)
                            del(compressedObjectsDict)
        for id in self.referencedJSObjects:
            if id not in self.containingJS:
                object = self.objects[id].getObject()
<<<<<<< HEAD
                if object is None:
=======
                if object == None:
>>>>>>> 611b351d
                    errorMessage = 'Object is None'
                    if isForceMode:
                        pdfFile.addError(errorMessage)
                        continue
                    else:
<<<<<<< HEAD
                        return (-1, errorMessage)
=======
                        return (-1,errorMessage)
>>>>>>> 611b351d
                object.setReferencedJSObject(True)
                self.updateStats(id, object)
        if errorMessage != '':
            return (-1, errorMessage)
        return (0, '')

    def updateOffsets(self):
        pass

    def updateStats(self, id, pdfObject, delete=False):
<<<<<<< HEAD
        if pdfObject is None:
=======
        if pdfObject == None:
>>>>>>> 611b351d
            errorMessage = 'Object is None'
            pdfFile.addError(errorMessage)
            return (-1, errorMessage)
        value = pdfObject.getValue()
        for event in monitorizedEvents:
            if value.find(event) != -1:
                printedEvent = event.strip()
                if printedEvent in self.suspiciousEvents:
                    if delete:
                        if id in self.suspiciousEvents[printedEvent]:
                            self.suspiciousEvents[printedEvent].remove(id)
                    elif id not in self.suspiciousEvents[printedEvent]:
                        self.suspiciousEvents[printedEvent].append(id)
                elif not delete:
                    self.suspiciousEvents[printedEvent] = [id]
        for action in monitorizedActions:
            index = value.find(action)
            if index != -1 and (action == '/JS ' or len(value) == index + len(action) or value[index+len(action)] in delimiterChars+spacesChars):
                printedAction = action.strip()
                if printedAction in self.suspiciousActions:
                    if delete:
                        if id in self.suspiciousActions[printedAction]:
                            self.suspiciousActions[printedAction].remove(id)
                    elif id not in self.suspiciousActions[printedAction]:
                        self.suspiciousActions[printedAction].append(id)
                elif not delete:
                    self.suspiciousActions[printedAction] = [id]
        for element in monitorizedElements:
            index = value.find(element)
            if index != -1 and (element == '/EmbeddedFiles ' or len(value) == index + len(element) or value[index+len(element)] in delimiterChars+spacesChars):
                printedElement = element.strip()
                if printedElement in self.suspiciousElements:
                    if delete:
                        if id in self.suspiciousElements[printedElement]:
                            self.suspiciousElements[printedElement].remove(id)
                    elif id not in self.suspiciousElements[printedElement]:
                        self.suspiciousElements[printedElement].append(id)
                elif not delete:
                    self.suspiciousElements[printedElement] = [id]
        if pdfObject.containsJS():
            if delete:
                jsCodeArray = pdfObject.getJSCode()
                if id in self.containingJS:
                    self.containingJS.remove(id)
                    for jsCode in jsCodeArray:
                        if jsCode in self.javascriptCode:
                            self.javascriptCode.remove(jsCode)
                            if [id, jsCode] in self.javascriptCodePerObject:
                                self.javascriptCodePerObject.remove([id, jsCode])
                        for vuln in jsVulns:
                            if jsCode.find(vuln) != -1:
                                if vuln in self.vulns and id in self.vulns[vuln]:
                                    self.vulns[vuln].remove(id)
            else:
                jsCode = pdfObject.getJSCode()
                if id not in self.containingJS:
                    self.containingJS.append(id)
                for js in jsCode:
                    if js not in self.javascriptCode:
                        self.javascriptCode.append(js)
                        if [id, js] not in self.javascriptCodePerObject:
                            self.javascriptCodePerObject.append([id, js])
                for code in jsCode:
                    for vuln in jsVulns:
                        if code.find(vuln) != -1:
                            if vuln in self.vulns:
                                self.vulns[vuln].append(id)
                            else:
                                self.vulns[vuln] = [id]
        if pdfObject.containsURIs():
            uris = pdfObject.getURIs()
            if delete:
                if id in self.containingURIs:
                    self.containingURIs.remove(id)
                    for uri in uris:
                        if uri in self.uriList:
                            self.uriList.remove(uri)
                            if [id, uri] in self.uriListPerObject:
                                self.uriListPerObject.remove([id, uri])
            else:
                if id not in self.containingURIs:
                    self.containingURIs.append(id)
                for uri in uris:
                    self.uriList.append(uri)
                    if [id, uri] not in self.uriListPerObject:
                        self.uriListPerObject.append([id, uri])
<<<<<<< HEAD
        # Extra checks
=======
        ## Extra checks
>>>>>>> 611b351d
        objectType = pdfObject.getType()
        if objectType == 'stream':
            vulnFound = None
            streamContent = pdfObject.getStream()
            if len(streamContent) > 327 and streamContent[236:240] == 'SING' and streamContent[327] != '\0':
                # CVE-2010-2883
                # http://opensource.adobe.com/svn/opensource/tin/src/SING.cpp
                # http://community.websense.com/blogs/securitylabs/archive/2010/09/10/brief-analysis-on-adobe-reader-sing-table-parsing-vulnerability-cve-2010-2883.aspx
                vulnFound = singUniqueName
            elif streamContent.count('AAL/AAAC/wAAAv8A') > 1000:
                # CVE-2013-2729
                # Adobe Reader BMP/RLE heap corruption
                # http://blog.binamuse.com/2013/05/readerbmprle.html
                vulnFound = bmpVuln
            if vulnFound is not None:
                if vulnFound in self.suspiciousElements:
                    if delete:
                        if id in self.suspiciousElements[vulnFound]:
                            self.suspiciousElements[vulnFound].remove(id)
                    elif id not in self.suspiciousElements[vulnFound]:
                        self.suspiciousElements[vulnFound].append(id)
                elif not delete:
                    self.suspiciousElements[vulnFound] = [id]
        return (0, '')


class PDFTrailer:
    def __init__(self, dict, lastCrossRefSection='0', streamPresent=False):
        self.errors = []
        self.dict = dict
        self.offset = 0
        self.eofOffset = 0
        self.size = 0
        self.streamObject = None
        self.catalogId = None
        self.numObjects = None
        self.id = None
        self.infoId = None
        self.lastCrossRefSection = int(lastCrossRefSection)
        ret = self.update(streamPresent)
        if ret[0] == -1:
            if isForceMode:
                self.addError(ret[1])
            else:
                raise Exception(ret[1])

    def update(self, streamPresent=False):
        errorMessage = ''
        if self.dict is None:
            errorMessage = 'The trailer dictionary is None'
            self.addError(errorMessage)
            return (-1, errorMessage)
        if self.dict.hasElement('/Root'):
            reference = self.dict.getElementByName('/Root')
            if reference is not None:
                if reference.getType() == 'reference':
                    self.catalogId = reference.getId()
                else:
                    errorMessage = 'No reference element in /Root'
                    if isForceMode:
                        self.addError(errorMessage)
                    else:
                        return (-1, errorMessage)
            else:
                errorMessage = 'No reference element in /Root'
                if isForceMode:
                    self.addError(errorMessage)
                else:
                    return (-1, errorMessage)
        else:
            if not streamPresent:
                errorMessage = 'Missing /Root element'
                if isForceMode:
                    self.addError(errorMessage)
                else:
                    return (-1, errorMessage)
        if self.dict.hasElement('/Size'):
            size = self.dict.getElementByName('/Size')
            if size is not None:
                if size.getType() == 'integer':
                    self.numObjects = size.getRawValue()
                else:
                    errorMessage = 'No integer element in /Size'
                    if isForceMode:
                        self.addError(errorMessage)
                    else:
                        return (-1, errorMessage)
            else:
                errorMessage = 'No integer element in /Size'
                if isForceMode:
                    self.addError(errorMessage)
                else:
                    return (-1, errorMessage)
        else:
            if not streamPresent:
                errorMessage = 'Missing /Size element'
                if isForceMode:
                    self.addError(errorMessage)
                else:
                    return (-1, errorMessage)
        if self.dict.hasElement('/Info'):
            info = self.dict.getElementByName('/Info')
            if info is not None:
                if info.getType() == 'reference':
                    self.infoId = info.getId()
                else:
                    errorMessage = 'No reference element in /Info'
                    if isForceMode:
                        self.addError(errorMessage)
                    else:
                        return (-1, errorMessage)
            else:
                errorMessage = 'No reference element in /Info'
                if isForceMode:
                    self.addError(errorMessage)
                else:
                    return (-1, errorMessage)
        if self.dict.hasElement('/ID'):
            arrayID = self.dict.getElementByName('/ID')
            if arrayID is not None:
                if arrayID.getType() == 'array':
                    self.id = arrayID.getRawValue()
        if errorMessage != '':
            return (-1, errorMessage)
        return (0, '')

    def addError(self, errorMessage):
        if errorMessage not in self.errors:
            self.errors.append(errorMessage)

    def encodeChars(self):
        ret = self.dict.encodeChars()
        if ret[0] == -1:
            self.addError(ret[1])
        return ret

    def getCatalogId(self):
        return self.catalogId

    def getDictEntry(self, name):
        if self.dict.hasElement(name):
            return self.dict.getElementByName(name)
        else:
            return None

    def getEOFOffset(self):
        return self.eofOffset

    def getErrors(self):
        return self.errors

    def getID(self):
        return self.id

    def getInfoId(self):
        return self.infoId

    def getLastCrossRefSection(self):
        return self.lastCrossRefSection

    def getNumObjects(self):
        return self.numObjects

    def getOffset(self):
        return self.offset

    def getPrevCrossRefSection(self):
        return self.dict.getElementByName('/Prev')

    def getSize(self):
        return self.size

    def getStats(self):
        stats = {}
        if self.offset != -1:
            stats['Offset'] = str(self.offset)
        else:
            stats['Offset'] = None
        stats['Size'] = str(self.size)
        if self.inStream():
            stats['Stream'] = str(self.streamObject)
        else:
            stats['Stream'] = None
        stats['Objects'] = str(self.numObjects)
        if self.dict.hasElement('/Root'):
            stats['Root Object'] = str(self.catalogId)
        else:
            stats['Root Object'] = None
            self.addError('/Root element not found')
        if self.dict.hasElement('/Info'):
            stats['Info Object'] = str(self.infoId)
        else:
            stats['Info Object'] = None
        if self.dict.hasElement('/ID') and self.id is not None and self.id != '' and self.id != ' ':
            stats['ID'] = self.id
        else:
            stats['ID'] = None
        if self.dict.hasElement('/Encrypt'):
            if self.getDictEntry('/Encrypt').getType() == 'dictionary':
                stats['Encrypted'] = True
            else:
                stats['Encrypted'] = False
                self.addError('Bad type for /Encrypt element')
        else:
            stats['Encrypted'] = False
        if self.isFaulty():
            stats['Errors'] = str(len(self.errors))
        else:
            stats['Errors'] = None
        return stats

    def getTrailerDictionary(self):
        return self.dict

    def getXrefStreamObject(self):
        return self.streamObject

    def inStream(self):
        if self.streamObject is not None:
            return True
        else:
            return False

    def isFaulty(self):
        if self.errors == []:
            return False
        else:
            return True

    def setCatalogId(self, newId):
        self.catalogId = newId

    def setDictEntry(self, entry, value):
        ret = self.dict.setElement(entry, value)
        if ret[0] == -1:
            errorMessage = ret[1]+' in dictionary element'
            self.addError(errorMessage)
            return (-1, errorMessage)
        return ret

    def setEOFOffset(self, offset):
        self.eofOffset = offset

    def setInfoId(self, newId):
        self.infoId = newId

    def setID(self, newId):
        self.id = newId

    def setLastCrossRefSection(self, newOffset):
        self.lastCrossRefSection = newOffset

    def setNumObjects(self, newNumObjects):
        self.numObjects = newNumObjects
        try:
            size = PDFNum(str(newNumObjects))
        except:
            errorMessage = 'Error creating PDFNum'
            if isForceMode:
                self.addError(errorMessage)
                size = PDFNum('0')
            else:
                return (-1, errorMessage)
        ret = self.setDictEntry('/Size', size)
        return ret

    def setOffset(self, offset):
        self.offset = offset

    def setPrevCrossRefSection(self, newOffset):
        try:
            prevSectionObject = PDFNum(str(newOffset))
        except:
            errorMessage = 'Error creating PDFNum'
            if isForceMode:
                self.addError(errorMessage)
                prevSectionObject = PDFNum('0')
            else:
                return (-1, errorMessage)
        ret = self.dict.setElement('/Prev', prevSectionObject)
        if ret[0] == -1:
            errorMessage = ret[1]+' in dictionary element'
            self.addError(errorMessage)
            return (-1, errorMessage)
        return ret

    def setSize(self, newSize):
        self.size = newSize

    def setTrailerDictionary(self, newDict):
        self.dict = newDict
        ret = self.update()
        return ret

    def setXrefStreamObject(self, id):
        self.streamObject = id

    def toFile(self):
        output = ''
        if self.dict.getNumElements() > 0:
            output += 'trailer' + newLine
            output += self.dict.toFile() + newLine
        output += 'startxref' + newLine
        output += str(self.lastCrossRefSection) + newLine
        output += '%%EOF' + newLine
        return output


class PDFFile:
    def __init__(self):
        self.fileName = ''
        self.path = ''
        self.size = 0
        self.md5 = ''
        self.sha1 = ''
        self.sha256 = ''
        self.detectionRate = []
        self.detectionReport = ''
        self.body = []  # PDFBody[]
        self.binary = False
        self.binaryChars = ''
        self.linearized = False
        self.encryptDict = None
        self.encrypted = False
        self.fileId = ''
        self.encryptionAlgorithms = []
        self.encryptionKey = ''
        self.encryptionKeyLength = 128
        self.ownerPass = ''
        self.userPass = ''
        self.JSCode = ''
        self.crossRefTable = []  # PDFCrossRefSection[]
        self.comments = []  # string[]
        self.version = ''
        self.headerOffset = 0
        self.garbageHeader = ''
        self.suspiciousElements = {}
        self.updates = 0
        self.endLine = ''
        self.trailer = []  # PDFTrailer[]
        self.errors = []
        self.numObjects = 0
        self.numStreams = 0
        self.numURIs = 0
        self.numEncodedStreams = 0
        self.numDecodingErrors = 0
        self.maxObjectId = 0

    def getVtInfo(self, vt_key):
        ret = vtcheck(self.getMD5(), vt_key)
        if ret[0] == -1:
            self.addError(ret[1])
        else:
            self.parseVtReport(ret[1])

    def parseVtReport(self, vtJsonDict):
        if vtJsonDict.has_key('response_code'):
            if vtJsonDict['response_code'] == 1:
                if vtJsonDict.has_key('positives') and vtJsonDict.has_key('total'):
                    self.setDetectionRate([vtJsonDict['positives'], vtJsonDict['total']])
                else:
                    self.addError('Missing elements in the response from VirusTotal!!')
                if vtJsonDict.has_key('permalink'):
                    self.setDetectionReport(vtJsonDict['permalink'])
            else:
                self.setDetectionRate(None)
        else:
            self.addError('Bad response from VirusTotal!!')

    def addBody(self, newBody):
        if newBody is not None and isinstance(newBody, PDFBody):
            self.body.append(newBody)
            return (0, '')
        else:
            return (-1, 'Bad PDFBody supplied')

    def addCrossRefTableSection(self, newSectionArray):
        if newSectionArray is not None and isinstance(newSectionArray, list) and len(newSectionArray) == 2 and (newSectionArray[0] is None or isinstance(newSectionArray[0], PDFCrossRefSection)) and (newSectionArray[1] is None or isinstance(newSectionArray[1], PDFCrossRefSection)):
            self.crossRefTable.append(newSectionArray)
            return (0, '')
        else:
            return (-1, 'Bad PDFCrossRefSection array supplied')

    def addError(self, errorMessage):
        if errorMessage not in self.errors:
            self.errors.append(errorMessage)

    def addNumDecodingErrors(self, num):
        self.numDecodingErrors += num

    def addNumEncodedStreams(self, num):
        self.numEncodedStreams += num

    def addNumObjects(self, num):
        self.numObjects += num

    def addNumStreams(self, num):
        self.numStreams += num

    def addNumURIs(self, num):
        self.numURIs += num

    def addTrailer(self, newTrailerArray):
        if newTrailerArray is not None and isinstance(newTrailerArray, list) and len(newTrailerArray) == 2 and (newTrailerArray[0] is None or isinstance(newTrailerArray[0], PDFTrailer)) and (newTrailerArray[1] is None or isinstance(newTrailerArray[1], PDFTrailer)):
            self.trailer.append(newTrailerArray)
            return (0, '')
        else:
            return (-1, 'Bad PDFTrailer array supplied')

    def createObjectStream(self, version=None, id=None, objectIds=[]):
        errorMessage = ''
        tmpStreamObjects = ''
        tmpStreamObjectsInfo = ''
        compressedStream = ''
        compressedDict = {}
        firstObjectOffset = ''
        if version is None:
            version = self.updates
        if objectIds == []:
            objectIds = self.body[version].getObjectsIds()
        numObjects = len(objectIds)
        if id is None:
            id = self.maxObjectId + 1
        for compressedId in objectIds:
            object = self.body[version].getObject(compressedId)
            if object is None:
                errorMessage = 'Object '+str(compressedId)+' cannot be compressed: it does not exist'
                if isForceMode:
                    self.addError(errorMessage)
                    numObjects -= 1
                else:
                    return (-1, errorMessage)
            else:
                objectType = object.getType()
                if objectType == 'stream':
                    errorMessage = 'Stream objects cannot be compressed'
                    self.addError(errorMessage)
                    numObjects -= 1
                else:
                    if objectType == 'dictionary' and object.hasElement('/U') and object.hasElement('/O') and object.hasElement('/R'):
                        errorMessage = 'Encryption dictionaries cannot be compressed'
                        self.addError(errorMessage)
                        numObjects -= 1
                    object.setCompressedIn(id)
                    offset = len(tmpStreamObjects)
                    tmpStreamObjectsInfo += str(compressedId)+' '+str(offset)+' '
                    tmpStreamObjects += object.toFile()
                    ret = self.body[version].setObject(compressedId, object, offset, modification=True)
                    if ret[0] == -1:
                        errorMessage = ret[1]
                        self.addError(ret[1])
        firstObjectOffset = str(len(tmpStreamObjectsInfo))
        compressedStream = tmpStreamObjectsInfo + tmpStreamObjects
        compressedDict = {
            '/Type': PDFName('ObjStm'),
            '/N': PDFNum(str(numObjects)),
            '/First': PDFNum(firstObjectOffset),
            '/Length': PDFNum(str(len(compressedStream)))
        }
        try:
            objectStream = PDFObjectStream('', compressedStream, compressedDict, {}, {})
        except Exception as e:
            errorMessage = 'Error creating PDFObjectStream'
            if e.message != '':
                errorMessage += ': '+e.message
            self.addError(errorMessage)
            return (-1, errorMessage)
        # Filters
        filterObject = PDFName('FlateDecode')
        ret = objectStream.setElement('/Filter', filterObject)
        if ret[0] == -1:
            errorMessage = ret[1]
            self.addError(ret[1])
        objectStreamOffset = self.body[version].getNextOffset()
        if self.encrypted:
            ret = computeObjectKey(id, 0, self.encryptionKey, self.encryptionKeyLength/8)
            if ret[0] == -1:
                errorMessage = ret[1]
                self.addError(ret[1])
            else:
                key = ret[1]
                ret = objectStream.encrypt(key)
                if ret[0] == -1:
                    errorMessage = ret[1]
                    self.addError(ret[1])
        self.body[version].setNextOffset(objectStreamOffset+len(objectStream.getRawValue()))
        self.body[version].setObject(id, objectStream, objectStreamOffset)
        # Xref stream
        ret = self.createXrefStream(version)
        if ret[0] == -1:
            return ret
        xrefStreamId, xrefStream = ret[1]
        xrefStreamOffset = self.body[version].getNextOffset()
        ret = self.body[version].setObject(xrefStreamId, xrefStream, xrefStreamOffset)
        if ret[0] == -1:
            errorMessage = ret[1]
            self.addError(ret[1])
        self.binary = True
        self.binaryChars = '\xC0\xFF\xEE\xFA\xBA\xDA'
        if errorMessage != '':
            return (-1, errorMessage)
        return (0, id)

    def createXrefStream(self, version, id=None):
        size = 0
        elementsDict = {}
        elementsTrailerDict = {}
        stream = ''
        errorMessage = ''
        indexArray = []
        xrefStream = None
        xrefStreamId = None
        bytesPerFieldArray = []

        if version is None:
            version = self.updates
        # Trailer update
        if len(self.trailer) > version:
            if self.trailer[version][1] is not None:
                trailerDict = self.trailer[version][1].getTrailerDictionary()
                if trailerDict is not None:
                    elementsTrailerDict = dict(trailerDict.getElements())
                    elementsDict = dict(elementsTrailerDict)
                del(trailerDict)
            if self.trailer[version][0] is not None:
                trailerDict = self.trailer[version][0].getTrailerDictionary()
                if trailerDict is not None:
                    trailerElementsDict = dict(trailerDict.getElements())
                    if len(trailerElementsDict) > 0:
                        for key in trailerElementsDict:
                            if key not in elementsTrailerDict:
                                elementsTrailerDict[key] = trailerElementsDict[key]
                                elementsDict[key] = trailerElementsDict[key]
                    del(trailerElementsDict)
                del(trailerDict)
        self.createXrefStreamSection(version)
        if len(self.crossRefTable) <= version:
            errorMessage = 'Cross Reference Table not found'
            self.addError(errorMessage)
            return (-1, errorMessage)
        section = self.crossRefTable[version][1]
        xrefStreamId = section.getXrefStreamObject()
        bytesPerField = section.getBytesPerField()
        for num in bytesPerField:
            try:
                bytesPerFieldArray.append(PDFNum(str(num)))
            except:
                errorMessage = 'Error creating PDFNum in bytesPerField'
                return (-1, errorMessage)
        subsections = section.getSubsectionsArray()
        for subsection in subsections:
            firstObject = subsection.getFirstObject()
            numObjects = subsection.getNumObjects()
            indexArray.append(PDFNum(str(firstObject)))
            indexArray.append(PDFNum(str(numObjects)))
            entries = subsection.getEntries()
            for entry in entries:
                ret = entry.getEntryBytes(bytesPerField)
                if ret[0] == -1:
                    self.addError(ret[1])
                    return (-1, ret[1])
                stream += ret[1]
            if size < firstObject + numObjects:
                size = firstObject + numObjects
        elementsDict['/Type'] = PDFName('XRef')
        elementsDict['/Size'] = PDFNum(str(size))
        elementsTrailerDict['/Size'] = PDFNum(str(size))
        elementsDict['/Index'] = PDFArray('', indexArray)
        elementsDict['/W'] = PDFArray('', bytesPerFieldArray)
        elementsDict['/Length'] = PDFNum(str(len(stream)))
        try:
            xrefStream = PDFStream('', stream, elementsDict, {})
        except Exception as e:
            errorMessage = 'Error creating PDFStream'
            if e.message != '':
                errorMessage += ': '+e.message
            self.addError(errorMessage)
            return (-1, errorMessage)
        # Filters
        filterObject = PDFName('FlateDecode')
        if id is not None:
            xrefStreamObject = self.getObject(id, version)
            if xrefStreamObject is not None:
                filterObject = xrefStreamObject.getElementByName('/Filter')
        ret = xrefStream.setElement('/Filter', filterObject)
        if ret[0] == -1:
            errorMessage = ret[1]
            self.addError(ret[1])
        try:
            trailerStream = PDFTrailer(PDFDictionary(elements=elementsTrailerDict))
        except Exception as e:
            errorMessage = 'Error creating PDFTrailer'
            if e.message != '':
                errorMessage += ': '+e.message
            self.addError(errorMessage)
            return (-1, errorMessage)
        trailerStream.setXrefStreamObject(xrefStreamId)
        try:
            trailerSection = PDFTrailer(PDFDictionary(elements=dict(elementsTrailerDict)))  # PDFDictionary())
        except Exception as e:
            errorMessage = 'Error creating PDFTrailer'
            if e.message != '':
                errorMessage += ': '+e.message
            self.addError(errorMessage)
            return (-1, errorMessage)
        self.trailer[version] = [trailerSection, trailerStream]
        if errorMessage != '':
            return (-1, errorMessage)
        return (0, [xrefStreamId, xrefStream])

    def createXrefStreamSection(self, version=None):
        lastId = 0
        lastFreeObject = 0
        errorMessage = ''
        xrefStreamId = None
        xrefEntries = [PDFCrossRefEntry(0, 65535, 0)]
        if version is None:
            version = self.updates
        actualStream = self.crossRefTable[version][1]
        if actualStream is not None:
            xrefStreamId = actualStream.getXrefStreamObject()
        sortedObjectsByOffset = self.body[version].getObjectsIds()
        sortedObjectsIds = sorted(sortedObjectsByOffset, key=lambda x: int(x))
        indirectObjects = self.body[version].getObjects()
        for id in sortedObjectsIds:
            while id != lastId+1:
                lastFreeEntry = xrefEntries[lastFreeObject]
                lastFreeEntry.setNextObject(lastId+1)
                xrefEntries[lastFreeObject] = lastFreeEntry
                lastFreeObject = lastId+1
                lastId += 1
                xrefEntries.append(PDFCrossRefEntry(0, 65535, 0))
            indirectObject = indirectObjects[id]
            if indirectObject is not None:
                object = indirectObject.getObject()
                if object is not None:
                    if object.isCompressed():
                        objectStreamId = object.getCompressedIn()
                        objectStream = self.body[version].getObject(objectStreamId)
                        index = objectStream.getObjectIndex(id)
                        if index is None:
                            errorMessage = 'Compressed object not found in object stream'
                            if isForceMode:
                                self.addError(errorMessage)
                            else:
                                return (-1, errorMessage)
                        entry = PDFCrossRefEntry(objectStreamId, index, 2)
                    else:
                        offset = indirectObject.getOffset()
                        entry = PDFCrossRefEntry(offset, 0, 1)
                    xrefEntries.append(entry)
                    lastId = id
        if actualStream is None:
            offset += len(str(object.getRawValue()))
            xrefEntries.append(PDFCrossRefEntry(offset, 0, 1))
            lastId += 1
            xrefStreamId = lastId
        subsection = PDFCrossRefSubSection(0, lastId+1, xrefEntries)
        xrefSection = PDFCrossRefSection()
        xrefSection.addSubsection(subsection)
        xrefSection.setXrefStreamObject(xrefStreamId)
        xrefSection.setBytesPerField([1, 2, 2])
        self.crossRefTable[version] = [None, xrefSection]
        if errorMessage != '':
            return (-1, errorMessage)
        return (0, lastId)

    def decrypt(self, password=''):
        badPassword = False
        fatalError = False
        errorMessage = ''
        passType = None
        encryptionAlgorithms = []
        algorithm = None
        stmAlgorithm = None
        strAlgorithm = None
        embedAlgorithm = None
        computedUserPass = ''
        dictO = ''
        dictU = ''
        perm = 0
        revision = 0
        fileId = self.getFileId()
        self.removeError(errorType='Decryption error')
        if self.encryptDict is None or self.encryptDict[1] == []:
            errorMessage = 'Decryption error: /Encrypt dictionary not found!!'
            if isForceMode:
                self.addError(errorMessage)
            else:
                return (-1, errorMessage)
        # Getting /Encrypt elements
        encDict = self.encryptDict[1]
        # Filter
        if '/Filter' in encDict:
            filter = encDict['/Filter']
            if filter is not None and filter.getType() == 'name':
                filter = filter.getValue()
                if filter != '/Standard':
                    errorMessage = 'Decryption error: Filter not supported!!'
                    if isForceMode:
                        fatalError = True
                        self.addError(errorMessage)
                    else:
                        return (-1, errorMessage)
            else:
                errorMessage = 'Decryption error: Bad format for /Filter!!'
                if isForceMode:
                    fatalError = True
                    self.addError(errorMessage)
                else:
                    return (-1, errorMessage)
        else:
            errorMessage = 'Decryption error: Filter not found!!'
            if isForceMode:
                fatalError = True
                self.addError(errorMessage)
            else:
                return (-1, errorMessage)
        # Algorithm version
        if "/V" in encDict:
            algVersion = encDict['/V']
            if algVersion is not None and algVersion.getType() == 'integer':
                algVersion = algVersion.getRawValue()
                if algVersion == 4 or algVersion == 5:
                    stmAlgorithm = ['Identity', 40]
                    strAlgorithm = ['Identity', 40]
                    embedAlgorithm = ['Identity', 40]
                    algorithms = {}
                    if "/CF" in encDict:
                        cfDict = encDict['/CF']
                        if cfDict is not None and cfDict.getType() == 'dictionary':
                            cfDict = cfDict.getElements()
                            for cryptFilter in cfDict:
                                cryptFilterDict = cfDict[cryptFilter]
                                if cryptFilterDict is not None and cryptFilterDict.getType() == 'dictionary':
                                    algorithms[cryptFilter] = []
                                    defaultKeyLength = 40
                                    cfmValue = ''
                                    cryptFilterDict = cryptFilterDict.getElements()
                                    if "/CFM" in cryptFilterDict:
                                        cfmValue = cryptFilterDict['/CFM']
                                        if cfmValue is not None and cfmValue.getType() == 'name':
                                            cfmValue = cfmValue.getValue()
                                            if cfmValue == 'None':
                                                algorithms[cryptFilter].append('Identity')
                                            elif cfmValue == '/V2':
                                                algorithms[cryptFilter].append('RC4')
                                            elif cfmValue == '/AESV2':
                                                algorithms[cryptFilter].append('AES')
                                                defaultKeyLength = 128
                                            elif cfmValue == '/AESV3':
                                                algorithms[cryptFilter].append('AES')
                                                defaultKeyLength = 256
                                            else:
                                                errorMessage = 'Decryption error: Unsupported encryption!!'
                                                if isForceMode:
                                                    self.addError(errorMessage)
                                                else:
                                                    return (-1, errorMessage)
                                        else:
                                            errorMessage = 'Decryption error: Bad format for /CFM!!'
                                            if isForceMode:
                                                cfmValue = ''
                                                self.addError(errorMessage)
                                            else:
                                                return (-1, errorMessage)
                                    if "/Length" in cryptFilterDict and cfmValue != '/AESV3':
                                        # Length is key length in bits
                                        keyLength = cryptFilterDict['/Length']
                                        if keyLength is not None and keyLength.getType() == 'integer':
                                            keyLength = keyLength.getRawValue()
                                            if keyLength % 8 != 0:
                                                keyLength = defaultKeyLength
                                                self.addError('Decryption error: Key length not valid!!')
                                            # Check if the length element contains bytes instead of bits as usual
                                            if keyLength < 40:
                                                keyLength *= 8
                                        else:
                                            keyLength = defaultKeyLength
                                            self.addError('Decryption error: Bad format for /Length!!')
                                    else:
                                        keyLength = defaultKeyLength
                                    algorithms[cryptFilter].append(keyLength)
                        else:
                            errorMessage = 'Decryption error: Bad format for /CF!!'
                            if isForceMode:
                                self.addError(errorMessage)
                            else:
                                return (-1, errorMessage)
                    if "/StmF" in encDict:
                        stmF = encDict['/StmF']
                        if stmF is not None and stmF.getType() == 'name':
                            stmF = stmF.getValue()
                            if stmF in algorithms:
                                stmAlgorithm = algorithms[stmF]
                        else:
                            errorMessage = 'Decryption error: Bad format for /StmF!!'
                            if isForceMode:
                                self.addError(errorMessage)
                            else:
                                return (-1, errorMessage)
                    if "/StrF" in encDict:
                        strF = encDict['/StrF']
                        if strF is not None and strF.getType() == 'name':
                            strF = strF.getValue()
                            if strF in algorithms:
                                strAlgorithm = algorithms[strF]
                        else:
                            errorMessage = 'Decryption error: Bad format for /StrF!!'
                            if isForceMode:
                                self.addError(errorMessage)
                            else:
                                return (-1, errorMessage)
                    if "/EEF" in encDict:
                        eeF = encDict['/EEF']
                        if eeF is not None and eeF.getType() == 'name':
                            eeF = eeF.getValue()
                            if eeF in algorithms:
                                embedAlgorithm = algorithms[eeF]
                        else:
                            embedAlgorithm = stmAlgorithm
                            errorMessage = 'Decryption error: Bad format for /EEF!!'
                            if isForceMode:
                                self.addError(errorMessage)
                            else:
                                return (-1, errorMessage)
                    else:
                        embedAlgorithm = stmAlgorithm
                    if stmAlgorithm not in encryptionAlgorithms:
                        encryptionAlgorithms.append(stmAlgorithm)
                    if strAlgorithm not in encryptionAlgorithms:
                        encryptionAlgorithms.append(strAlgorithm)
                    if embedAlgorithm not in encryptionAlgorithms and embedAlgorithm != ['Identity', 40]:  # Not showing default embedAlgorithm
                        encryptionAlgorithms.append(embedAlgorithm)
            else:
                errorMessage = 'Decryption error: Bad format for /V!!'
                if isForceMode:
                    algVersion = 0
                    self.addError(errorMessage)
                else:
                    return (-1, errorMessage)
        else:
            errorMessage = 'Decryption error: Algorithm version not found!!'
            if isForceMode:
                algVersion = 0
                self.addError(errorMessage)
            else:
                return (-1, errorMessage)

        # Key length
        if "/Length" in encDict:
            keyLength = encDict['/Length']
            if keyLength is not None and keyLength.getType() == 'integer':
                keyLength = keyLength.getRawValue()
                if keyLength % 8 != 0:
                    keyLength = 40
                    self.addError('Decryption error: Key length not valid!!')
            else:
                keyLength = 40
                self.addError('Decryption error: Bad format for /Length!!')
        else:
            keyLength = 40

        # Setting algorithms
        if algVersion == 1 or algVersion == 2:
            algorithm = ['RC4', keyLength]
            stmAlgorithm = strAlgorithm = embedAlgorithm = algorithm
        elif algVersion == 3:
            errorMessage = 'Decryption error: Algorithm not supported!!'
            if isForceMode:
                algorithm = ['Unpublished', keyLength]
                stmAlgorithm = strAlgorithm = embedAlgorithm = algorithm
                self.addError(errorMessage)
            else:
                return (-1, errorMessage)
        elif algVersion == 5:
            algorithm = ['AES', 256]
        if algorithm is not None and algorithm not in encryptionAlgorithms:
            encryptionAlgorithms.append(algorithm)
        self.setEncryptionAlgorithms(encryptionAlgorithms)

        # Standard encryption: /R /P /O /U
        # Revision
        if "/R" in encDict:
            revision = encDict['/R']
            if revision is not None and revision.getType() == 'integer':
                revision = revision.getRawValue()
                if revision < 2 or revision > 5:
                    errorMessage = 'Decryption error: Algorithm revision not supported!!'
                    if isForceMode:
                        fatalError = True
                        self.addError(errorMessage)
                    else:
                        return (-1, errorMessage)
            else:
                errorMessage = 'Decryption error: Bad format for /R!!'
                if isForceMode:
                    revision = 0
                    fatalError = True
                    self.addError(errorMessage)
                else:
                    return (-1, errorMessage)
        else:
            errorMessage = 'Decryption error: Algorithm revision not found!!'
            if isForceMode:
                fatalError = True
                self.addError(errorMessage)
            else:
                return (-1, errorMessage)
        # Permission
        if "/P" in encDict:
            perm = encDict['/P']
            if perm is not None and perm.getType() == 'integer':
                perm = perm.getRawValue()
            else:
                errorMessage = 'Decryption error: Bad format for /P!!'
                if isForceMode:
                    perm = 0
                    fatalError = True
                    self.addError(errorMessage)
                else:
                    return (-1, errorMessage)
        else:
            errorMessage = 'Decryption error: Permission number not found!!'
            if isForceMode:
                fatalError = True
                self.addError(errorMessage)
            else:
                return (-1, errorMessage)
        # Owner pass
        if "/O" in encDict:
            dictO = encDict['/O']
            if dictO is not None and dictO.getType() in ['string', 'hexstring']:
                dictO = dictO.getValue()
            else:
                errorMessage = 'Decryption error: Bad format for /O!!'
                if isForceMode:
                    dictO = ''
                    fatalError = True
                    self.addError(errorMessage)
                else:
                    return (-1, errorMessage)
        else:
            errorMessage = 'Decryption error: Owner password not found!!'
            if isForceMode:
                fatalError = True
                self.addError(errorMessage)
            else:
                return (-1, errorMessage)
        # Owner encrypted string
        if "/OE" in encDict:
            dictOE = encDict['/OE']
            if dictOE is not None and dictOE.getType() in ['string', 'hexstring']:
                dictOE = dictOE.getValue()
            else:
                errorMessage = 'Decryption error: Bad format for /OE!!'
                if isForceMode:
                    dictOE = ''
                    self.addError(errorMessage)
                else:
                    return (-1, errorMessage)
        else:
            dictOE = ''
            if revision == 5:
                errorMessage = 'Decryption error: /OE not found!!'
                if isForceMode:
                    self.addError(errorMessage)
                else:
                    return (-1, errorMessage)
        # User pass
        if "/U" in encDict:
            dictU = encDict['/U']
            if dictU is not None and dictU.getType() in ['string', 'hexstring']:
                dictU = dictU.getValue()
            else:
                errorMessage = 'Decryption error: Bad format for /U!!'
                if isForceMode:
                    dictU = ''
                    fatalError = True
                    self.addError(errorMessage)
                else:
                    return (-1, errorMessage)
        else:
            errorMessage = 'Decryption error: User password not found!!'
            if isForceMode:
                fatalError = True
                self.addError(errorMessage)
            else:
                return (-1, errorMessage)
        # User encrypted string
        if "/UE" in encDict:
            dictUE = encDict['/UE']
            if dictUE is not None and dictUE.getType() in ['string', 'hexstring']:
                dictUE = dictUE.getValue()
            else:
                errorMessage = 'Decryption error: Bad format for /UE!!'
                if isForceMode:
                    dictUE = ''
                    self.addError(errorMessage)
                else:
                    return (-1, errorMessage)
        else:
            dictUE = ''
            if revision == 5:
                errorMessage = 'Decryption error: /UE not found!!'
                if isForceMode:
                    self.addError(errorMessage)
                else:
                    return (-1, errorMessage)
        # Metadata encryption
        if "/EncryptMetadata" in encDict:
            encryptMetadata = encDict['/EncryptMetadata']
            if encryptMetadata is not None and encryptMetadata.getType() == 'bool':
                encryptMetadata = encryptMetadata.getValue() != 'false'
            else:
                errorMessage = 'Decryption error: Bad format for /EncryptMetadata!!'
                if isForceMode:
                    encryptMetadata = True
                    self.addError(errorMessage)
                else:
                    return (-1, errorMessage)
        else:
            encryptMetadata = True
        if not fatalError:
            # Checking user password
            if revision != 5:
                ret = computeUserPass(password, dictO, fileId, perm, keyLength, revision, encryptMetadata)
                if ret[0] != -1:
                    computedUserPass = ret[1]
                else:
                    errorMessage = ret[1]
                    if isForceMode:
                        self.addError(errorMessage)
                    else:
                        return (-1, errorMessage)
            if isUserPass(password, computedUserPass, dictU, revision):
                passType = 'USER'
            elif isOwnerPass(password, dictO, dictU, computedUserPass, keyLength, revision):
                passType = 'OWNER'
            else:
                badPassword = True
                if password == '':
                    errorMessage = 'Decryption error: Default user password not working here!!'
                    if isForceMode:
                        self.addError(errorMessage)
                    else:
                        return (-1, errorMessage)
                else:
                    errorMessage = 'Decryption error: User password not working here!!'
                    if isForceMode:
                        self.addError(errorMessage)
                    else:
                        return (-1, errorMessage)
        self.setOwnerPass(dictO)
        self.setUserPass(dictU)
        if not fatalError and not badPassword:
            ret = computeEncryptionKey(password, dictO, dictU, dictOE, dictUE, fileId, perm, keyLength, revision, encryptMetadata, passType)
            if ret[0] != -1:
                encryptionKey = ret[1]
            else:
                errorMessage = ret[1]
                if isForceMode:
                    encryptionKey = ''
                    self.addError(errorMessage)
                else:
                    return (-1, errorMessage)
            self.setEncryptionKey(encryptionKey)
            self.setEncryptionKeyLength(keyLength)
            # Computing objects passwords and decryption
            numKeyBytes = self.encryptionKeyLength/8
            for v in range(self.updates+1):
                indirectObjectsIds = list(set(self.body[v].getObjectsIds()))
                for id in indirectObjectsIds:
                    indirectObject = self.body[v].getObject(id, indirect=True)
                    if indirectObject is not None:
                        generationNum = indirectObject.getGenerationNumber()
                        object = indirectObject.getObject()
                        if object is not None and not object.isCompressed():
                            objectType = object.getType()
                            if objectType in ['string', 'hexstring', 'array', 'dictionary'] or \
                                    (objectType == 'stream' and (object.getElement('/Type') is None or
<<<<<<< HEAD
                                                                 (object.getElement('/Type').getValue() not in ['/XRef', '/Metadata'] or
                                                                  (object.getElement('/Type').getValue() == '/Metadata' and encryptMetadata)))):
=======
                                    (object.getElement('/Type').getValue() not in ['/XRef', '/Metadata'] or
                                    (object.getElement('/Type').getValue() == '/Metadata' and encryptMetadata)))):
>>>>>>> 611b351d
                                key = self.encryptionKey
                                # Removing already set global stats before modifying the object contents
                                self.body[v].updateStats(id, object, delete=True)
                                # Computing keys and decrypting objects
                                if objectType in ['string', 'hexstring', 'array', 'dictionary']:
                                    if revision < 5:
                                        ret = computeObjectKey(id, generationNum, self.encryptionKey, numKeyBytes, strAlgorithm[0])
                                        if ret[0] == -1:
                                            errorMessage = ret[1]
                                            self.addError(ret[1])
                                        else:
                                            key = ret[1]
                                    ret = object.decrypt(key, strAlgorithm[0])
                                else:
                                    if object.getElement('/Type') is not None and object.getElement('/Type').getValue() == '/EmbeddedFile':
                                        if revision < 5:
                                            ret = computeObjectKey(id, generationNum, self.encryptionKey, numKeyBytes, embedAlgorithm[0])
                                            if ret[0] == -1:
                                                errorMessage = ret[1]
                                                self.addError(ret[1])
                                            else:
                                                key = ret[1]
                                        altAlgorithm = embedAlgorithm[0]
                                    else:
                                        if revision < 5:
                                            ret = computeObjectKey(id, generationNum, self.encryptionKey, numKeyBytes, stmAlgorithm[0])
                                            if ret[0] == -1:
                                                errorMessage = ret[1]
                                                self.addError(ret[1])
                                            else:
                                                key = ret[1]
                                        altAlgorithm = stmAlgorithm[0]
                                    ret = object.decrypt(key, strAlgorithm[0], altAlgorithm)
                                if ret[0] == -1:
                                    errorMessage = ret[1]
                                    self.addError(ret[1])
                                ret = self.body[v].setObject(id, object)
                                if ret[0] == -1:
                                    errorMessage = ret[1]
                                    self.addError(ret[1])
        if errorMessage != '':
            return (-1, errorMessage)
        return (0, '')

    def deleteObject(self, id):
        # Remove references too
        pass

    def encodeChars(self):
        errorMessage = ''
        for i in range(self.updates+1):
            ret = self.body[i].encodeChars()
            if ret[0] == -1:
                errorMessage = ret[1]
                self.addError(errorMessage)
            trailerArray = self.trailer[i]
            if trailerArray[0] is not None:
                ret = trailerArray[0].encodeChars()
                if ret[0] == -1:
                    errorMessage = ret[1]
                    self.addError(errorMessage)
                self.trailer[i] = trailerArray
        if errorMessage != '':
            return (-1, errorMessage)
        return (0, '')

    def encrypt(self, password=''):
        # TODO: AESV2 and V3
        errorMessage = ''
        encryptDictId = None
        encryptMetadata = True
        permissionNum = 1073741823
        dictOE = ''
        dictUE = ''
        ret = self.getTrailer()
        if ret is not None:
            trailer, trailerStream = ret[1]
            if trailerStream is not None:
                encryptDict = trailerStream.getDictEntry('/Encrypt')
                if encryptDict is not None:
                    encryptDictType = encryptDict.getType()
                    if encryptDictType == 'reference':
                        encryptDictId = encryptDict.getId()
                fileId = self.getMD5()
                if fileId == '':
                    fileId = hashlib.md5(str(random.random())).hexdigest()
                md5Object = PDFString(fileId)
                fileIdArray = PDFArray(elements=[md5Object, md5Object])
                trailerStream.setDictEntry('/ID', fileIdArray)
                self.setTrailer([trailer, trailerStream])
            else:
                encryptDict = trailer.getDictEntry('/Encrypt')
                if encryptDict is not None:
                    encryptDictType = encryptDict.getType()
                    if encryptDictType == 'reference':
                        encryptDictId = encryptDict.getId()
                fileId = self.getMD5()
                if fileId == '':
                    fileId = hashlib.md5(str(random.random())).hexdigest()
                md5Object = PDFString(fileId)
                fileIdArray = PDFArray(elements=[md5Object, md5Object])
                trailer.setDictEntry('/ID', fileIdArray)
                self.setTrailer([trailer, trailerStream])

            ret = computeOwnerPass(password, password, 128, revision=3)
            if ret[0] != -1:
                dictO = ret[1]
            else:
                if isForceMode:
                    self.addError(ret[1])
                else:
                    return (-1, ret[1])
            self.setOwnerPass(dictO)
            ret = computeUserPass(password, dictO, fileId, permissionNum, 128, revision=3)
            if ret[0] != -1:
                dictU = ret[1]
            else:
                if isForceMode:
                    self.addError(ret[1])
                else:
                    return (-1, ret[1])
            self.setUserPass(dictU)
            ret = computeEncryptionKey(password, dictO, dictU, dictOE, dictUE, fileId, permissionNum, 128, revision=3, encryptMetadata=encryptMetadata, passwordType='USER')
            if ret[0] != -1:
                encryptionKey = ret[1]
            else:
                encryptionKey = ''
                if isForceMode:
                    self.addError(ret[1])
                else:
                    return (-1, ret[1])
            self.setEncryptionKey(encryptionKey)
            self.setEncryptionKeyLength(128)
            encryptDict = PDFDictionary(elements={
                '/V': PDFNum('2'),
                '/Length': PDFNum('128'),
                '/Filter': PDFName('Standard'),
                '/R': PDFNum('3'),
                '/P': PDFNum(str(permissionNum)),
                '/O': PDFString(dictO),
                '/U': PDFString(dictU)
            })
            if encryptDictId is not None:
                ret = self.setObject(encryptDictId, encryptDict)
                if ret[0] == -1:
                    errorMessage = '/Encrypt dictionary has not been created/modified'
                    self.addError(errorMessage)
                    return (-1, errorMessage)
            else:
                if trailerStream is not None:
                    trailerStream.setDictEntry('/Encrypt', encryptDict)
                else:
                    trailer.setDictEntry('/Encrypt', encryptDict)
                self.setTrailer([trailer, trailerStream])

            numKeyBytes = self.encryptionKeyLength/8
            for v in range(self.updates+1):
                indirectObjects = self.body[v].getObjects()
                for id in indirectObjects:
                    indirectObject = indirectObjects[id]
                    if indirectObject is not None:
                        generationNum = indirectObject.getGenerationNumber()
                        object = indirectObject.getObject()
                        if object is not None and not object.isCompressed():
                            objectType = object.getType()
                            if objectType in ['string', 'hexstring', 'array', 'dictionary'] or (objectType == 'stream' and (object.getElement('/Type') is None or (object.getElement('/Type').getValue() not in ['/XRef', '/Metadata'] or (object.getElement('/Type').getValue() == '/Metadata' and encryptMetadata)))):
                                ret = computeObjectKey(id, generationNum, self.encryptionKey, numKeyBytes)
                                if ret[0] == -1:
                                    errorMessage = ret[1]
                                    self.addError(ret[1])
                                else:
                                    key = ret[1]
                                    ret = object.encrypt(key)
                                    if ret[0] == -1:
                                        errorMessage = ret[1]
                                        self.addError(ret[1])
                                    ret = self.body[v].setObject(id, object)
                                    if ret[0] == -1:
                                        errorMessage = ret[1]
                                        self.addError(ret[1])
        else:
            errorMessage = 'Trailer not found'
            self.addError(errorMessage)
        if errorMessage != '':
            return (-1, errorMessage)
        self.setEncrypted(True)
        return (0, '')

    def getBasicMetadata(self, version):
        basicMetadata = {}

        # Getting creation information
        infoObject = self.getInfoObject(version)
        if infoObject is not None:
            author = infoObject.getElementByName('/Author')
            if author is not None and author != []:
                basicMetadata['author'] = author.getValue()

            subject = infoObject.getElementByName('/Subject')
            if subject is not None and subject != []:
                basicMetadata['subject'] = subject.getValue()

            title = infoObject.getElementByName('/Title')
            if title is not None and title != []:
                basicMetadata['title'] = title.getValue()

            creator = infoObject.getElementByName('/Creator')
            if creator is not None and creator != []:
                basicMetadata['creator'] = creator.getValue()

            producer = infoObject.getElementByName('/Producer')
            if producer is not None and producer != []:
                basicMetadata['producer'] = producer.getValue()

            creationDate = infoObject.getElementByName('/CreationDate')
            if creationDate is not None and creationDate != []:
                basicMetadata['creation'] = creationDate.getValue()

        if "author" not in basicMetadata:
            ids = self.getObjectsByString('<dc:creator>', version)
            if ids is not None and ids != []:
                for id in ids:
                    author = self.getMetadataElement(id, version, 'dc:creator')
                    if author is not None:
                        basicMetadata['author'] = author
                        break

        if "creator" not in basicMetadata:
            ids = self.getObjectsByString('<xap:CreatorTool>', version)
            if ids is not None and ids != []:
                for id in ids:
                    creator = self.getMetadataElement(id, version, 'xap:CreatorTool')
                    if creator is not None:
                        basicMetadata['creator'] = creator
                        break

        if "creator" not in basicMetadata:
            ids = self.getObjectsByString('<xmp:CreatorTool>', version)
            if ids is not None and ids != []:
                for id in ids:
                    creator = self.getMetadataElement(id, version, 'xmp:CreatorTool')
                    if creator is not None:
                        basicMetadata['creator'] = creator
                        break

        if "producer" not in basicMetadata:
            ids = self.getObjectsByString('<pdf:Producer>', version)
            if ids is not None and ids != []:
                for id in ids:
                    producer = self.getMetadataElement(id, version, 'pdf:Producer')
                    if producer is not None:
                        basicMetadata['producer'] = producer
                        break

        if "creation" not in basicMetadata:
            ids = self.getObjectsByString('<xap:CreateDate>', version)
            if ids is not None and ids != []:
                for id in ids:
                    creation = self.getMetadataElement(id, version, 'xap:CreateDate')
                    if creation is not None:
                        basicMetadata['creation'] = creation
                        break

        if "creation" not in basicMetadata:
            ids = self.getObjectsByString('<xmp:CreateDate>', version)
            if ids is not None and ids != []:
                for id in ids:
                    creation = self.getMetadataElement(id, version, 'xmp:CreateDate')
                    if creation is not None:
                        basicMetadata['creation'] = creation
                        break

        if "modification" not in basicMetadata:
            ids = self.getObjectsByString('<xap:ModifyDate>', version)
            if ids is not None and ids != []:
                for id in ids:
                    modification = self.getMetadataElement(id, version, 'xap:ModifyDate')
                    if modification is not None:
                        basicMetadata['modification'] = modification
                        break

        if "modification" not in basicMetadata:
            ids = self.getObjectsByString('<xmp:ModifyDate>', version)
            if ids is not None and ids != []:
                for id in ids:
                    modification = self.getMetadataElement(id, version, 'xmp:ModifyDate')
                    if modification is not None:
                        basicMetadata['modification'] = modification
                        break

        return basicMetadata

    def getCatalogObject(self, version=None, indirect=False):
        if version is None:
            catalogObjects = []
            catalogIds = self.getCatalogObjectId()
            for i in xrange(len(catalogIds)):
                id = catalogIds[i]
                if id is not None:
                    catalogObject = self.getObject(id, i, indirect)
                    catalogObjects.append(catalogObject)
                else:
                    catalogObjects.append(None)
            return catalogObjects
        else:
            catalogId = self.getCatalogObjectId(version)
            if catalogId is not None:
                catalogObject = self.getObject(catalogId, version, indirect)
                return catalogObject
            else:
                return None

    def getCatalogObjectId(self, version=None):
        if version is None:
            catalogIds = []
            for v in range(self.updates+1):
                catalogId = None
                trailer, streamTrailer = self.trailer[v]
                if trailer is not None:
                    catalogId = trailer.getCatalogId()
                if catalogId is None and streamTrailer is not None:
                    catalogId = streamTrailer.getCatalogId()
                catalogIds.append(catalogId)
            return catalogIds
        else:
            catalogId = None
            trailer, streamTrailer = self.trailer[version]
            if trailer is not None:
                catalogId = trailer.getCatalogId()
            if catalogId is None and streamTrailer is not None:
                catalogId = streamTrailer.getCatalogId()
            return catalogId

    def getChangeLog(self, version=None):
        lastVersionObjects = []
        actualVersionObjects = []
        addedObjects = []
        removedObjects = []
        modifiedObjects = []
        notMatchingObjects = []
        changes = []
        if version is None:
            version = self.updates + 1
        else:
            version += 1
        for i in range(version):
            actualVersionObjects = self.body[i].getObjectsIds()
            if i != 0:
                xrefNewObjects = []
                xrefFreeObjects = []
                crossRefSection = self.crossRefTable[i][0]
                crossRefStreamSection = self.crossRefTable[i][1]
                if crossRefSection is not None:
                    xrefNewObjects += crossRefSection.getNewObjectIds()
                    xrefFreeObjects += crossRefSection.getFreeObjectIds()
                if crossRefStreamSection is not None:
                    xrefNewObjects += crossRefStreamSection.getNewObjectIds()
                    xrefFreeObjects += crossRefStreamSection.getFreeObjectIds()
                for id in actualVersionObjects:
                    if id not in lastVersionObjects:
                        addedObjects.append(id)
                        lastVersionObjects.append(id)
                    else:
                        modifiedObjects.append(id)
                    if id not in xrefNewObjects or id in xrefFreeObjects:
                        notMatchingObjects.append(id)
                for id in lastVersionObjects:
                    if id not in actualVersionObjects:
                        if id in xrefFreeObjects:
                            removedObjects.append(id)
                            lastVersionObjects.remove(id)
                        if id in xrefNewObjects:
                            notMatchingObjects.append(id)
                changes.append([addedObjects, modifiedObjects, removedObjects, notMatchingObjects])
                addedObjects = []
                removedObjects = []
                modifiedObjects = []
                notMatchingObjects = []
            else:
                lastVersionObjects = actualVersionObjects
        return changes

    def getDetectionRate(self):
        return self.detectionRate

    def getDetectionReport(self):
        return self.detectionReport

    def getEndLine(self):
        return self.endLine

    def getEncryptDict(self):
        return self.encryptDict

    def getEncryptionAlgorithms(self):
        return self.encryptionAlgorithms

    def getEncryptionKey(self):
        return self.encryptionKey

    def getEncryptionKeyLength(self):
        return self.encryptionKeyLength

    def getErrors(self):
        return self.errors

    def getFileId(self):
        return self.fileId

    def getFileName(self):
        return self.fileName

    def getGarbageHeader(self):
        return self.garbageHeader

    def getHeaderOffset(self):
        return self.headerOffset

    def getInfoObject(self, version=None, indirect=False):
        if version is None:
            infoObjects = []
            infoIds = self.getInfoObjectId()
            for i in xrange(len(infoIds)):
                id = infoIds[i]
                if id is not None:
                    infoObject = self.getObject(id, i, indirect)
                    infoObjects.append(infoObject)
                else:
                    infoObjects.append(None)
            return infoObjects
        else:
            infoId = self.getInfoObjectId(version)
            if infoId is not None:
                infoObject = self.getObject(infoId, version, indirect)
                if infoObject is None and version == 0 and self.getLinearized():
                    # Linearized documents can store Info object in the next update
                    infoObject = self.getObject(infoId, None, indirect)
                    return infoObject
                return infoObject
            else:
                return None

    def getInfoObjectId(self, version=None):
        if version is None:
            infoIds = []
            for v in range(self.updates+1):
                infoId = None
                trailer, streamTrailer = self.trailer[v]
                if trailer is not None:
                    infoId = trailer.getInfoId()
                if infoId is None and streamTrailer is not None:
                    infoId = streamTrailer.getInfoId()
                infoIds.append(infoId)
            else:
                return infoIds
        else:
            infoId = None
            trailer, streamTrailer = self.trailer[version]
            if trailer is not None:
                infoId = trailer.getInfoId()
            if infoId is None and streamTrailer is not None:
                infoId = streamTrailer.getInfoId()
            return infoId
<<<<<<< HEAD

=======
            
>>>>>>> 611b351d
    def getJavascriptCode(self, version=None, perObject=False):
        jsCode = []
        if version is None:
            for version in range(self.updates+1):
                if perObject:
                    jsCode.append(self.body[version].getJSCodePerObject())
                else:
                    jsCode.append(self.body[version].getJSCode())
        else:
            if version <= self.updates and not version < 0:
                if perObject:
                    jsCode.append(self.body[version].getJSCodePerObject())
                else:
                    jsCode.append(self.body[version].getJSCode())
        return jsCode
<<<<<<< HEAD

=======
    
>>>>>>> 611b351d
    def getLinearized(self):
        return self.linearized

    def getMD5(self):
        return self.md5

    def getMetadata(self, version=None):
        matchingObjects = self.getObjectsByString('/Metadata', version)
        return matchingObjects

    def getMetadataElement(self, objectId, version, element):
        metadataObject = self.getObject(objectId, version)
        if metadataObject is not None:
            if metadataObject.getType() == 'stream':
                stream = metadataObject.getStream()
                matches = re.findall('<'+element+'>(.*)</'+element+'>', stream)
                if matches != []:
                    return matches[0]
                else:
                    return None
            else:
                return None
        else:
            return None

    def getNumUpdates(self):
        return self.updates

    def getObject(self, id, version=None, indirect=False):
        '''
            Returns the specified object
        '''
        if version is None:
            for i in range(self.updates, -1, -1):
                if indirect:
                    object = self.body[i].getIndirectObject(id)
                else:
                    object = self.body[i].getObject(id)
                if object is None:
                    continue
                else:
                    return object
            else:
                return None
        else:
            if version > self.updates or version < 0:
                return None
            if indirect:
                return self.body[version].getIndirectObject(id)
            else:
                return self.body[version].getObject(id)

    def getObjectsByString(self, toSearch, version=None):
        ''' Returns the object containing the specified string. '''
        matchedObjects = []
        if version is None:
            for i in range(self.updates + 1):
                matchedObjects.append(self.body[i].getObjectsByString(toSearch))
            return matchedObjects
        else:
            if version > self.updates or version < 0:
                return None
            return self.body[version].getObjectsByString(toSearch)

    def getOffsets(self, version=None):
        offsetsArray = []

        if version is None:
            versions = range(self.updates+1)
        else:
            versions = [version]

        for version in versions:
            offsets = {}
            trailer = None
            xref = None
            objectStreamsOffsets = {}
            indirectObjects = self.body[version].getObjects()
            sortedObjectsIds = self.body[version].getObjectsIds()
            compressedObjects = self.body[version].getCompressedObjects()
            objectStreams = self.body[version].getObjectStreams()
            ret = self.getXrefSection(version)
            if ret is not None:
                xref, streamXref = ret[1]
            ret = self.getTrailer(version)
            if ret is not None:
                trailer, streamTrailer = ret[1]
            if objectStreams != []:
                for objStream in objectStreams:
                    if objStream in indirectObjects:
                        indirectObject = indirectObjects[objStream]
                        if indirectObject is not None:
                            objectStreamsOffsets[objStream] = indirectObject.getOffset()
            if version == 0:
                offsets['header'] = (self.headerOffset, 0)
            for id in sortedObjectsIds:
                indirectObject = indirectObjects[id]
                if indirectObject is not None:
                    objectOffset = indirectObject.getOffset()
                    object = indirectObject.getObject()
                    if object is not None and object.isCompressed():
                        compressedIn = object.getCompressedIn()
                        if compressedIn in objectStreamsOffsets:
                            objectOffset = objectStreamsOffsets[compressedIn] + objectOffset + 20
                    size = indirectObject.getSize()
                    if "objects" in offsets:
                        offsets['objects'].append((id, objectOffset, size))
                    else:
                        offsets['objects'] = [(id, objectOffset, size)]
            if xref is not None:
                xrefOffset = xref.getOffset()
                xrefSize = xref.getSize()
                offsets['xref'] = (xrefOffset, xrefSize)
            else:
                offsets['xref'] = None
            if trailer is not None:
                trailerOffset = trailer.getOffset()
                trailerSize = trailer.getSize()
                eofOffset = trailer.getEOFOffset()
                offsets['trailer'] = (trailerOffset, trailerSize)
                offsets['eof'] = (eofOffset, 0)
            else:
                offsets['trailer'] = None
                offsets['eof'] = None
            offsets['compressed'] = compressedObjects
            offsetsArray.append(offsets)
        return offsetsArray

    def getOwnerPass(self):
        return self.ownerPass

    def getPath(self):
        return self.path

    def getReferencesIn(self, id, version=None):
        '''
            Get the references in an object
        '''
        if version is None:
            for i in range(self.updates, -1, -1):
                indirectObjectsDict = self.body[i].getObjects()
                if id in indirectObjectsDict:
                    indirectObject = indirectObjectsDict[id]
                    if indirectObject is None:
                        return None
                    else:
                        return indirectObject.getReferences()
            else:
                return None
        else:
            if version > self.updates or version < 0:
                return None
            indirectObjectsDict = self.body[version].getObjects()
            if id in indirectObjectsDict:
                indirectObject = indirectObjectsDict[id]
                if indirectObject is None:
                    return None
                else:
                    return indirectObject.getReferences()
            else:
                return None

    def getReferencesTo(self, id, version=None):
        '''
            Get the references to the specified object in the document
        '''
        matchedObjects = []
        if version is None:
            for i in range(self.updates + 1):
                indirectObjectsDict = self.body[i].getObjects()
                for indirectObject in indirectObjectsDict.values():
                    if indirectObject is not None:
                        object = indirectObject.getObject()
                        if object is not None:
                            value = object.getValue()
                            if re.findall('\D'+str(id)+'\s{1,3}\d{1,3}\s{1,3}R', value) != []:
                                matchedObjects.append(indirectObject.id)
        else:
            if version > self.updates or version < 0:
                return None
            indirectObjectsDict = self.body[version].getObjects()
            for indirectObject in indirectObjectsDict.values():
                if indirectObject is not None:
                    object = indirectObject.getObject()
                    if object is not None:
                        value = object.getValue()
                        if re.findall('\D'+str(id)+'\s{1,3}\d{1,3}\s{1,3}R', value) != []:
                            matchedObjects.append(indirectObject.id)
        return matchedObjects

    def getSHA1(self):
        return self.sha1

    def getSHA256(self):
        return self.sha256

    def getSize(self):
        return self.size

    def getStats(self):
        stats = {}
        stats['File'] = self.fileName
        stats['MD5'] = self.md5
        stats['SHA1'] = self.sha1
        stats['SHA256'] = self.sha256
        stats['Size'] = str(self.size)
        stats['Detection'] = self.detectionRate
        stats['Detection report'] = self.detectionReport
        stats['Version'] = self.version
        stats['Binary'] = str(self.binary)
        stats['Linearized'] = str(self.linearized)
        stats['Encrypted'] = str(self.encrypted)
        stats['Encryption Algorithms'] = self.encryptionAlgorithms
        stats['Updates'] = str(self.updates)
        stats['Objects'] = str(self.numObjects)
        stats['Streams'] = str(self.numStreams)
        stats['URIs'] = str(self.numURIs)
        stats['Comments'] = str(len(self.comments))
        stats['Errors'] = self.errors
        stats['Versions'] = []
        for version in range(self.updates+1):
            statsVersion = {}
            catalogId = None
            infoId = None
            trailer, streamTrailer = self.trailer[version]
            if trailer is not None:
                catalogId = trailer.getCatalogId()
                infoId = trailer.getInfoId()
            if catalogId is None and streamTrailer is not None:
                catalogId = streamTrailer.getCatalogId()
            if infoId is None and streamTrailer is not None:
                infoId = streamTrailer.getInfoId()
            if catalogId is not None:
                statsVersion['Catalog'] = str(catalogId)
            else:
                statsVersion['Catalog'] = None
            if infoId is not None:
                statsVersion['Info'] = str(infoId)
            else:
                statsVersion['Info'] = None
            objectsById = sorted(self.body[version].getObjectsIds(), key=lambda x: int(x))
            statsVersion['Objects'] = [str(self.body[version].getNumObjects()), objectsById]
            if self.body[version].containsCompressedObjects():
                compressedObjects = self.body[version].getCompressedObjects()
                statsVersion['Compressed Objects'] = [str(len(compressedObjects)), compressedObjects]
            else:
                statsVersion['Compressed Objects'] = None
            numFaultyObjects = self.body[version].getNumFaultyObjects()
            if numFaultyObjects > 0:
                statsVersion['Errors'] = [str(numFaultyObjects), self.body[version].getFaultyObjects()]
            else:
                statsVersion['Errors'] = None
            numStreams = self.body[version].getNumStreams()
            statsVersion['Streams'] = [str(numStreams), self.body[version].getStreams()]
            if self.body[version].containsXrefStreams():
                xrefStreams = self.body[version].getXrefStreams()
                statsVersion['Xref Streams'] = [str(len(xrefStreams)), xrefStreams]
            else:
                statsVersion['Xref Streams'] = None
            if self.body[version].containsObjectStreams():
                objectStreams = self.body[version].getObjectStreams()
                statsVersion['Object Streams'] = [str(len(objectStreams)), objectStreams]
            else:
                statsVersion['Object Streams'] = None
            if numStreams > 0:
                statsVersion['Encoded'] = [str(self.body[version].getNumEncodedStreams()), self.body[version].getEncodedStreams()]
                numDecodingErrors = self.body[version].getNumDecodingErrors()
                if numDecodingErrors > 0:
                    statsVersion['Decoding Errors'] = [str(numDecodingErrors), self.body[version].getFaultyStreams()]
                else:
                    statsVersion['Decoding Errors'] = None
            else:
                statsVersion['Encoded'] = None
            containingURIs = self.body[version].getContainingURIs()
            if len(containingURIs) > 0:
                statsVersion['URIs'] = [str(len(containingURIs)), containingURIs]
            else:
                statsVersion['URIs'] = None
            containingJS = self.body[version].getContainingJS()
            if len(containingJS) > 0:
                statsVersion['Objects with JS code'] = [str(len(containingJS)), containingJS]
            else:
                statsVersion['Objects with JS code'] = None
            actions = self.body[version].getSuspiciousActions()
            events = self.body[version].getSuspiciousEvents()
            vulns = self.body[version].getVulns()
            elements = self.body[version].getSuspiciousElements()
            urls = self.body[version].getURLs()
            if len(events) > 0:
                statsVersion['Events'] = events
            else:
                statsVersion['Events'] = None
            if len(actions) > 0:
                statsVersion['Actions'] = actions
            else:
                statsVersion['Actions'] = None
            if len(vulns) > 0:
                statsVersion['Vulns'] = vulns
            else:
                statsVersion['Vulns'] = None
            if len(elements) > 0:
                statsVersion['Elements'] = elements
            else:
                statsVersion['Elements'] = None
            if len(urls) > 0:
                statsVersion['URLs'] = urls
            else:
                statsVersion['URLs'] = None
            stats['Versions'].append(statsVersion)
        return stats

    def getSuspiciousComponents(self):
        pass

    def getTrailer(self, version=None):
        if version is None:
            for i in range(self.updates, -1, -1):
                trailerArray = self.trailer[i]
                if trailerArray is None or trailerArray == []:
                    continue
                else:
                    return (i, trailerArray)
            else:
                # self.addError('Trailer not found in file')
                return None
        else:
            if version > self.updates or version < 0:
                # self.addError('Bad version getting trailer')
                return None
            trailerArray = self.trailer[version]
            if trailerArray is None or trailerArray == []:
                return None
            else:
                return (version, trailerArray)

    def getTree(self, version=None):
        '''
            Returns the logical structure (tree) of the document
        '''
        tree = []

        if version is None:
            versions = range(self.updates+1)
        else:
            versions = [version]

        for version in versions:
            objectsIn = {}
            trailer = None
            streamTrailer = None
            catalogId = None
            infoId = None
            ids = self.body[version].getObjectsIds()
            ret = self.getTrailer(version)
            if ret is not None:
                trailer, streamTrailer = ret[1]
            # Getting info and catalog id
            if trailer is not None:
                catalogId = trailer.getCatalogId()
                infoId = trailer.getInfoId()
            if catalogId is None and streamTrailer is not None:
                catalogId = streamTrailer.getCatalogId()
            if infoId is None and streamTrailer is not None:
                infoId = streamTrailer.getInfoId()
            for id in ids:
                referencesIds = []
                object = self.getObject(id, version)
                if object is not None:
                    type = object.getType()
                    if type == 'dictionary' or type == 'stream':
                        elements = object.getElements()
                        if infoId == id:
                            type = '/Info'
                        else:
                            dictType = object.getDictType()
                            if dictType != '':
                                type = dictType
                            else:
                                if type == 'dictionary' and len(elements) == 1:
                                    type = elements.keys()[0]
                    references = self.getReferencesIn(id, version)
                    for i in range(len(references)):
                        referencesIds.append(int(references[i].split()[0]))
                    if references is None:
                        objectsIn[id] = (type, [])
                    else:
                        objectsIn[id] = (type, referencesIds)
            tree.append([catalogId, objectsIn])
        return tree

    def getUpdates(self):
        return self.updates

    def getURLs(self, version=None):
        urls = []
        if version is None:
            for version in range(self.updates+1):
                urls += self.body[version].getURLs()
        else:
            if version <= self.updates and not version < 0:
                urls = self.body[version].getURLs()
        return urls

    def getURIs(self, version=None, perObject=False):
        uris = []
        if version is None:
            for version in range(self.updates+1):
                if perObject:
                    uris.append(self.body[version].getURIsPerObject())
                else:
                    uris.append(self.body[version].getURIs())
        else:
            if version <= self.updates and not version < 0:
                if perObject:
                    uris.append(self.body[version].getURIsPerObject())
                else:
                    uris.append(self.body[version].getURIs())
        return uris

    def getUserPass(self):
        return self.userPass

    def getVersion(self):
        return self.version

    def getXrefSection(self, version=None):
        if version is None:
            for i in range(self.updates, -1, -1):
                xrefArray = self.crossRefTable[i]
                if xrefArray is None or xrefArray == []:
                    continue
                else:
                    return (i, xrefArray)
            else:
                # self.addError('Xref section not found in file')
                return None
        else:
            if version > self.updates or version < 0:
                return None
            xrefArray = self.crossRefTable[version]
            if xrefArray is None or xrefArray == []:
                return None
            else:
                return (version, xrefArray)

    def headerToFile(self, malformedOptions, headerFile):
        headerGarbage = ''
        if MAL_ALL in malformedOptions or MAL_HEAD in malformedOptions:
            if headerFile is None:
                if self.garbageHeader == '':
                    headerGarbage = 'MZ'+'_'*100
                else:
                    headerGarbage = self.garbageHeader
            else:
                headerGarbage = open(headerFile, 'rb').read()
            headerGarbage += newLine
        if MAL_ALL in malformedOptions or MAL_BAD_HEAD in malformedOptions:
            output = headerGarbage + '%PDF-1.\0' + newLine
        else:
            output = headerGarbage + '%PDF-' + self.version + newLine
        if self.binary or headerGarbage != '':
            self.binary = True
            self.binaryChars = '\xC0\xFF\xEE\xFA\xBA\xDA'
            output += '%' + self.binaryChars + newLine
        return output

    def isEncrypted(self):
        return self.encrypted

    def makePDF(self, pdfType, content):
        offset = 0
        numObjects = 3
        self.version = '1.7'
        xrefEntries = []
        staticIndirectObjectSize = 13+3*len(newLine)
        self.setHeaderOffset(offset)
        if pdfType == 'open_action_js':
            self.binary = True
            self.binaryChars = '\xC0\xFF\xEE\xFA\xBA\xDA'
            offset = 16
        else:
            offset = 10

        # Body
        body = PDFBody()
        xrefEntries.append(PDFCrossRefEntry(0, 65535, 'f'))
        # Catalog (1)
        catalogElements = {'/Type': PDFName('Catalog'), '/Pages': PDFReference('2')}
        if pdfType == 'open_action_js':
            catalogElements['/OpenAction'] = PDFReference('4')
        catalogDictionary = PDFDictionary(elements=catalogElements)
        catalogSize = staticIndirectObjectSize + len(catalogDictionary.getRawValue())
        body.setObject(object=catalogDictionary, offset=offset)
        xrefEntries.append(PDFCrossRefEntry(offset, 0, 'n'))
        offset += catalogSize
        # Pages root node (2)
        pagesDictionary = PDFDictionary(elements={'/Type': PDFName('Pages'), '/Kids': PDFArray(elements=[PDFReference('3')]), '/Count': PDFNum('1')})
        pagesSize = len(pagesDictionary.getRawValue())+staticIndirectObjectSize
        body.setObject(object=pagesDictionary, offset=offset)
        xrefEntries.append(PDFCrossRefEntry(offset, 0, 'n'))
        offset += pagesSize
        # Page node (3)
        mediaBoxArray = PDFArray(elements=[PDFNum('0'), PDFNum('0'), PDFNum('600'), PDFNum('800')])
        pageDictionary = PDFDictionary(elements={'/Type': PDFName('Page'), '/Parent': PDFReference('2'), '/MediaBox': mediaBoxArray, '/Resources': PDFDictionary()})
        pageSize = len(pageDictionary.getRawValue())+staticIndirectObjectSize
        body.setObject(object=pageDictionary, offset=offset)
        xrefEntries.append(PDFCrossRefEntry(offset, 0, 'n'))
        offset += pageSize
        if pdfType == 'open_action_js':
            # Action object (4)
            actionDictionary = PDFDictionary(elements={'/Type': PDFName('Action'), '/S': PDFName('JavaScript'), '/JS': PDFReference('5')})
            actionSize = len(actionDictionary.getRawValue())+staticIndirectObjectSize
            body.setObject(object=actionDictionary, offset=offset)
            xrefEntries.append(PDFCrossRefEntry(offset, 0, 'n'))
            offset += actionSize
            # JS stream (5)
            try:
                jsStream = PDFStream(rawStream=content, elements={'/Length': PDFNum(str(len(content)))})
            except Exception as e:
                errorMessage = 'Error creating PDFStream'
                if e.message != '':
                    errorMessage += ': '+e.message
                return (-1, errorMessage)
            ret = jsStream.setElement('/Filter', PDFName('FlateDecode'))
            if ret[0] == -1:
                self.addError(ret[1])
                return ret
            jsSize = len(jsStream.getRawValue())+staticIndirectObjectSize
            ret = body.setObject(object=jsStream, offset=offset)
            if ret[0] == -1:
                self.addError(ret[1])
                return ret
            xrefEntries.append(PDFCrossRefEntry(offset, 0, 'n'))
            offset += jsSize
            numObjects = 5
        body.setNextOffset(offset)
        self.addBody(body)
        self.addNumObjects(body.getNumObjects())
        self.addNumStreams(body.getNumStreams())
        self.addNumEncodedStreams(body.getNumEncodedStreams())
        self.addNumDecodingErrors(body.getNumDecodingErrors())

        # xref table
        subsection = PDFCrossRefSubSection(0, numObjects+1, xrefEntries)
        xrefSection = PDFCrossRefSection()
        xrefSection.addSubsection(subsection)
        xrefSection.setOffset(offset)
        xrefOffset = offset
        xrefSectionSize = len(xrefEntries)*20+10
        xrefSection.setSize(xrefSectionSize)
        offset += xrefSectionSize
        self.addCrossRefTableSection([xrefSection, None])

        # Trailer
        trailerDictionary = PDFDictionary(elements={'/Size': PDFNum(str(numObjects+1)), '/Root': PDFReference('1')})
        trailerSize = len(trailerDictionary.getRawValue())+25
        trailer = PDFTrailer(trailerDictionary, str(xrefOffset))
        trailer.setOffset(offset)
        trailer.setSize(trailerSize)
        trailer.setEOFOffset(offset+trailerSize)
        self.addTrailer([trailer, None])
        self.setSize(offset+trailerSize+5)
        self.updateStats()
        return (0, '')

    def replace(self, string1, string2):
        errorMessage = ''
        stringFound = False
        for i in range(self.updates + 1):
            objects = self.getObjectsByString(string1, i)
            for id in objects:
                object = self.getObject(id, i)
                if object is not None:
                    ret = object.replace(string1, string2)
                    if ret[0] == -1 and not stringFound:
                        errorMessage = ret[1]
                    else:
                        stringFound = True
                        ret = self.setObject(id, object, i)
                        if ret[0] == -1:
                            errorMessage = ret[1]
        if not stringFound:
            return (-1, 'String not found')
        if errorMessage != '':
            return (-1, errorMessage)
        else:
            return (0, '')

    def removeError(self, errorMessage='', errorType=None):
        '''
            Removes the error message from the errors array. If an errorType is given, then all the error messages belonging to this type are removed.

            @param errorMessage: The error message to be removed (string)
            @param errorType: All the error messages of this type will be removed (string)
        '''
        if errorMessage in self.errors:
            self.errors.remove(errorMessage)
        if errorType is not None:
            lenErrorType = len(errorType)
            for error in self.errors:
                if error[:lenErrorType] == errorType:
                    self.errors.remove(error)

    def save(self, filename, version=None, malformedOptions=[], headerFile=None):
        maxId = 0
        offset = 0
        lastXrefSectionOffset = 0
        prevXrefSectionOffset = 0
        prevXrefStreamOffset = 0
        indirectObjects = {}
        xrefStreamObjectId = None
        xrefStreamObject = None
        try:
            if version is None:
                version = self.updates
            outputFileContent = self.headerToFile(malformedOptions, headerFile)
            offset = len(outputFileContent)
            for v in range(version+1):
                xrefStreamObjectId = None
                xrefStreamObject = None
                sortedObjectsIds = self.body[v].getObjectsIds()
                indirectObjects = self.body[v].getObjects()
                section, streamSection = self.crossRefTable[v]
                trailer, streamTrailer = self.trailer[v]
                if section is not None:
                    numSubSectionsInXref = section.getSubsectionsNumber()
                else:
                    numSubSectionsInXref = 0
                if streamSection is not None:
                    numSubSectionsInXrefStream = streamSection.getSubsectionsNumber()
                else:
                    numSubSectionsInXrefStream = 0
                if streamSection is not None:
                    xrefStreamObjectId = streamSection.getXrefStreamObject()
                    if xrefStreamObjectId in indirectObjects:
                        xrefStreamObject = indirectObjects[xrefStreamObjectId]
                        sortedObjectsIds.remove(xrefStreamObjectId)
                for id in sortedObjectsIds:
                    if id > maxId:
                        maxId = id
                    indirectObject = indirectObjects[id]
                    if indirectObject is not None:
                        object = indirectObject.getObject()
                        if object is not None:
                            objectType = object.getType()
                            if not object.isCompressed():
                                indirectObject.setOffset(offset)
                                if numSubSectionsInXref != 0:
                                    ret = section.updateOffset(id, offset)
                                    if ret[0] == -1:
                                        ret = section.addEntry(id, PDFCrossRefEntry(offset, 0, 'n'))
                                        if ret[0] == -1:
                                            self.addError(ret[1])
                                if numSubSectionsInXrefStream != 0:
                                    ret = streamSection.updateOffset(id, offset)
                                    if ret[0] == -1:
                                        ret = streamSection.addEntry(id, PDFCrossRefEntry(offset, 0, 'n'))
                                        if ret[0] == -1:
                                            self.addError(ret[1])
                                objectFileOutput = indirectObject.toFile()
                                if objectType == 'stream' and MAL_ESTREAM in malformedOptions:
                                    objectFileOutput = objectFileOutput.replace(newLine+'endstream', '')
                                elif MAL_ALL in malformedOptions or MAL_EOBJ in malformedOptions:
                                    objectFileOutput = objectFileOutput.replace(newLine+'endobj', '')
                                outputFileContent += objectFileOutput
                                offset = len(outputFileContent)
                                indirectObject.setSize(offset-indirectObject.getOffset())
                                indirectObjects[id] = indirectObject

                if xrefStreamObject is not None:
                    if numSubSectionsInXref != 0:
                        ret = section.updateOffset(xrefStreamObjectId, offset)
                        if ret[0] == -1:
                            self.addError(ret[1])
                    ret = streamSection.updateOffset(xrefStreamObjectId, offset)
                    if ret[0] == -1:
                        self.addError(ret[1])
                    xrefStreamObject.setOffset(offset)
                    if xrefStreamObjectId > maxId:
                        maxId = xrefStreamObjectId
                    streamSection.setSize(maxId+1)
                    if streamTrailer is not None:
                        streamTrailer.setNumObjects(maxId+1)
                        if prevXrefStreamOffset != 0:
                            streamTrailer.setPrevCrossRefSection(prevXrefStreamOffset)
                        self.trailer[v][1] = streamTrailer
                    self.crossRefTable[v][1] = streamSection
                    ret = self.createXrefStream(v, xrefStreamObjectId)
                    if ret[0] == -1:
                        return (-1, ret[1])
                    xrefStreamObjectId, newXrefStream = ret[1]
                    xrefStreamObject.setObject(newXrefStream)
                    objectFileOutput = xrefStreamObject.toFile()
                    if MAL_ALL in malformedOptions or MAL_ESTREAM in malformedOptions:
                        objectFileOutput = objectFileOutput.replace(newLine+'endstream', '')
                    outputFileContent += objectFileOutput
                    prevXrefStreamOffset = offset
                    lastXrefSectionOffset = offset
                    offset = len(outputFileContent)
                    xrefStreamObject.setSize(offset-xrefStreamObject.getOffset())
                    indirectObjects[xrefStreamObjectId] = xrefStreamObject
                self.body[v].setNextOffset(offset)

                if section is not None and MAL_ALL not in malformedOptions and MAL_XREF not in malformedOptions:
                    section.setOffset(offset)
                    lastXrefSectionOffset = offset
                    outputFileContent += section.toFile()
                    offset = len(outputFileContent)
                    section.setSize(offset-section.getOffset())
                    self.crossRefTable[v][0] = section

                if trailer is not None:
                    trailer.setLastCrossRefSection(lastXrefSectionOffset)
                    trailer.setOffset(offset)
                    if trailer.getCatalogId() is not None and trailer.getSize() != 0:
                        trailer.setNumObjects(maxId+1)
                        if prevXrefSectionOffset != 0:
                            trailer.setPrevCrossRefSection(prevXrefSectionOffset)
                    outputFileContent += trailer.toFile()
                    offset = len(outputFileContent)
                    trailer.setSize(offset-trailer.getOffset())
                    self.trailer[v][0] = trailer
                prevXrefSectionOffset = lastXrefSectionOffset
                self.body[v].setObjects(indirectObjects)
                offset = len(outputFileContent)
            open(filename, 'wb').write(outputFileContent)
            self.setMD5(hashlib.md5(outputFileContent).hexdigest())
            self.setSize(len(outputFileContent))
            self.path = os.path.realpath(filename)
            self.fileName = filename
        except:
            return (-1, 'Unspecified error')
        return (0, '')

    def setDetectionRate(self, newRate):
        self.detectionRate = newRate

    def setDetectionReport(self, detectionReportLink):
        self.detectionReport = detectionReportLink

    def setEncryptDict(self, dict):
        self.encryptDict = dict

    def setEncrypted(self, status):
        self.encrypted = status

    def setEncryptionAlgorithms(self, encryptionAlgorithms):
        self.encryptionAlgorithms = encryptionAlgorithms

    def setEncryptionKey(self, key):
        self.encryptionKey = key

    def setEncryptionKeyLength(self, length):
        self.encryptionKeyLength = length

    def setEndLine(self, eol):
        self.endLine = eol

    def setFileId(self, fid):
        self.fileId = fid

    def setFileName(self, name):
        self.fileName = name

    def setGarbageHeader(self, garbage):
        self.garbageHeader = garbage

    def setHeaderOffset(self, offset):
        self.headerOffset = offset

    def setLinearized(self, status):
        self.linearized = status

    def setMaxObjectId(self, id):
        if int(id) > self.maxObjectId:
            self.maxObjectId = int(id)

    def setMD5(self, md5):
        self.md5 = md5

    def setObject(self, id, object, version=None, mod=False):
        errorMessage = ''
        if object is None:
            return (-1, 'Object is None')
        if version is None:
            for i in range(self.updates, -1, -1):
                ret = self.body[i].setObject(id, object, modification=mod)
                if ret[0] == -1:
                    errorMessage = ret[1]
                else:
                    objectType = object.getType()
                    if objectType == 'dictionary' and object.hasElement('/Linearized'):
                        self.setLinearized(True)
                    return ret
            else:
                return (-1, errorMessage)
        else:
            if version > self.updates or version < 0:
                return (-1, 'Bad file version')
            ret = self.body[version].setObject(id, object, modification=mod)
            if ret[0] == -1:
                self.addError(ret[1])
                return (-1, ret[1])
            else:
                objectType = object.getType()
                if objectType == 'dictionary' and object.hasElement('/Linearized'):
                    self.setLinearized(True)
                return ret

    def setOwnerPass(self, password):
        self.ownerPass = password

    def setPath(self, path):
        self.path = path

    def setSHA1(self, sha1):
        self.sha1 = sha1

    def setSHA256(self, sha256):
        self.sha256 = sha256

    def setSize(self, size):
        self.size = size

    def setTrailer(self, trailerArray, version=None):
        errorMessage = ''
        if version is None:
            for i in range(self.updates, -1, -1):
                if len(self.trailer) > i:
                    self.trailer[i] = trailerArray
                else:
                    errorMessage = 'Trailer not found'
                    self.addError(errorMessage)
        else:
            if version > self.updates or version < 0:
                return (-1, 'Bad file version')
            self.trailer[version] = trailerArray
        if errorMessage != '':
            return (-1, errorMessage)
        return (0, '')

    def setUpdates(self, num):
        self.updates = num

    def setUserPass(self, password):
        self.userPass = password

    def setVersion(self, version):
        self.version = version

    def updateStats(self, recursiveUpdate=False):
        self.numObjects = 0
        self.numStreams = 0
        self.numEncodedStreams = 0
        self.numDecodingErrors = 0
        self.encrypted = False

        for v in range(self.updates+1):
            if recursiveUpdate:
                # TODO
                self.updateBody(v)
                self.updateCrossRefTable(v)
                self.updateTrailer(v)

            # body.updateObjects()
            self.addNumObjects(self.body[v].getNumObjects())
            self.addNumStreams(self.body[v].getNumStreams())
            self.addNumEncodedStreams(self.body[v].getNumEncodedStreams())
            self.addNumDecodingErrors(self.body[v].getNumDecodingErrors())
            self.addNumURIs(self.body[v].getNumURIs())
            trailer, streamTrailer = self.trailer[v]
            if trailer is not None:
                if trailer.getDictEntry('/Encrypt') is not None:
                    self.setEncrypted(True)
            if streamTrailer is not None:
                if streamTrailer.getDictEntry('/Encrypt') is not None:
                    self.setEncrypted(True)
        return (0, '')

    def updateBody(self, version):
        # TODO
        pass

    def updateCrossRefTable(self, version):
        # TODO
        pass

    def updateTrailer(self, version):
        # TODO
        pass


class PDFParser:
    def __init__(self):
        self.commentChar = '%'
        self.comments = []
        self.delimiters = [
            ('<<', '>>', 'dictionary'),
            ('(', ')', 'string'),
            ('<', '>', 'hexadecimal'),
            ('[', ']', 'array'),
            ('{', '}', ''),
            ('/', '', 'name'),
            ('%', '', 'comment'),
        ]
        self.fileParts = []
        self.charCounter = 0

    def parse(self, fileName, forceMode=False, looseMode=False, manualAnalysis=False):
        '''
            Main method to parse a PDF document
            @param fileName The name of the file to be parsed
            @param forceMode Boolean to specify if ignore errors or not. Default value: False.
            @param looseMode Boolean to set the loose mode when parsing objects. Default value: False.
            @return A PDFFile instance
        '''
        global isForceMode, pdfFile, isManualAnalysis
        isFirstBody = True
        linearizedFound = False
        errorMessage = ''
        versionLine = ''
        binaryLine = ''
        headerOffset = 0
        garbageHeader = ''
        pdfFile = PDFFile()
        pdfFile.setPath(fileName)
        pdfFile.setFileName(os.path.basename(fileName))
        isForceMode = forceMode
        isManualAnalysis = manualAnalysis

        # Reading the file header
        file = open(fileName, 'rb')
        for line in file:
            if versionLine == '':
                pdfHeaderIndex = line.find('%PDF-')
                psHeaderIndex = line.find('%!PS-Adobe-')
                if pdfHeaderIndex != -1 or psHeaderIndex != -1:
                    index = line.find('\r')
                    if index != -1 and index+1 < len(line) and line[index+1] != '\n':
                        index += 1
                        versionLine = line[:index]
                        binaryLine = line[index:]
                        break
                    else:
                        versionLine = line
                    if pdfHeaderIndex != -1:
                        headerOffset += pdfHeaderIndex
                    else:
                        headerOffset += psHeaderIndex
                    pdfFile.setHeaderOffset(headerOffset)
                else:
                    garbageHeader += line
            else:
                binaryLine = line
                break
            headerOffset += len(line)
        file.close()

        # Getting the specification version
        versionLine = versionLine.replace('\r', '')
        versionLine = versionLine.replace('\n', '')
        matchVersion = re.findall('%(PDF-|!PS-Adobe-\d{1,2}\.\d{1,2}\sPDF-)(\d{1,2}\.\d{1,2})', versionLine)
        if matchVersion == []:
            if forceMode:
                pdfFile.setVersion(versionLine)
                pdfFile.addError('Bad PDF header')
                errorMessage = 'Bad PDF header'
            else:
                sys.exit('Error: Bad PDF header!! (' + versionLine + ')')
        else:
            pdfFile.setVersion(matchVersion[0][1])
        if garbageHeader != '':
            pdfFile.setGarbageHeader(garbageHeader)

        # Getting the end of line
        if len(binaryLine) > 3:
            if binaryLine[-2:] == '\r\n':
                pdfFile.setEndLine('\r\n')
            else:
                if binaryLine[-1] == '\r':
                    pdfFile.setEndLine('\r')
                elif binaryLine[-1] == '\n':
                    pdfFile.setEndLine('\n')
                else:
                    pdfFile.setEndLine('\n')

            # Does it contain binary characters??
            if binaryLine[0] == '%' and ord(binaryLine[1]) >= 128 and ord(binaryLine[2]) >= 128 and ord(binaryLine[3]) >= 128 and ord(binaryLine[4]) >= 128:
                pdfFile.binary = True
                pdfFile.binaryChars = binaryLine[1:5]
            else:
                pdfFile.binary = False

        # Reading the rest of the file
        fileContent = open(fileName, 'rb').read()
        pdfFile.setSize(len(fileContent))
        pdfFile.setMD5(hashlib.md5(fileContent).hexdigest())
        pdfFile.setSHA1(hashlib.sha1(fileContent).hexdigest())
        pdfFile.setSHA256(hashlib.sha256(fileContent).hexdigest())

        # Getting the number of updates in the file
        while fileContent.find('%%EOF') != -1:
            self.readUntilSymbol(fileContent, '%%EOF')
            self.readUntilEndOfLine(fileContent)
            self.fileParts.append(fileContent[:self.charCounter])
            fileContent = fileContent[self.charCounter:]
            self.charCounter = 0
        else:
            if self.fileParts == []:
                errorMessage = '%%EOF not found'
                if forceMode:
                    pdfFile.addError(errorMessage)
                    self.fileParts.append(fileContent)
                else:
                    sys.exit(errorMessage)
        pdfFile.setUpdates(len(self.fileParts) - 1)

        # Getting the body, cross reference table and trailer of each part of the file
        for i in range(len(self.fileParts)):
            bodyOffset = 0
            xrefOffset = 0
            trailerOffset = 0
            xrefObject = None
            xrefContent = None
            xrefSection = None
            xrefStreamSection = None
            streamTrailer = None
            trailer = None
            pdfIndirectObject = None
            if not pdfFile.isEncrypted():
                encryptDict = None
                encryptDictId = None
            if pdfFile.getFileId() == '':
                fileId = None
            content = self.fileParts[i]
            if i == 0:
                bodyOffset = 0
            else:
                bodyOffset = len(self.fileParts[i-1])

            # Getting the content for each section
            bodyContent, xrefContent, trailerContent = self.parsePDFSections(content, forceMode, looseMode)
            if xrefContent is not None:
                xrefOffset = bodyOffset + len(bodyContent)
                trailerOffset = xrefOffset + len(xrefContent)
                bodyContent = bodyContent.strip('\r\n')
                xrefContent = xrefContent.strip('\r\n')
                trailerContent = trailerContent.strip('\r\n')
            else:
                if trailerContent is not None:
                    xrefOffset = -1
                    trailerOffset = bodyOffset + len(bodyContent)
                    bodyContent = bodyContent.strip('\r\n')
                    trailerContent = trailerContent.strip('\r\n')
                else:
                    errorMessage = 'PDF sections not found'
                    if forceMode:
                        pdfFile.addError(errorMessage)
                    else:
                        sys.exit('Error: '+errorMessage+'!!')

            # Converting the body content in PDFObjects
            body = PDFBody()
            rawIndirectObjects = self.getIndirectObjects(bodyContent, looseMode)
            if rawIndirectObjects != []:
                for j in range(len(rawIndirectObjects)):
                    relativeOffset = 0
                    auxContent = str(bodyContent)
                    rawObject = rawIndirectObjects[j][0]
                    objectHeader = rawIndirectObjects[j][1]
                    while True:
                        index = auxContent.find(objectHeader)
                        if index == -1:
                            relativeOffset = index
                            break
                        relativeOffset += index
                        checkHeader = bodyContent[relativeOffset-1:relativeOffset+len(objectHeader)]
                        if not re.match('\d{1,10}'+objectHeader, checkHeader):
                            break
                        else:
                            auxContent = auxContent[index+len(objectHeader):]
                            relativeOffset += len(objectHeader)
                    ret = self.createPDFIndirectObject(rawObject, forceMode, looseMode)
                    if ret[0] != -1:
                        pdfIndirectObject = ret[1]
                        if pdfIndirectObject is not None:
                            if relativeOffset == -1:
                                pdfIndirectObject.setOffset(relativeOffset)
                            else:
                                pdfIndirectObject.setOffset(bodyOffset + relativeOffset)
                            ret = body.registerObject(pdfIndirectObject)
                            if ret[0] == -1:
                                pdfFile.addError(ret[1])
                            type = ret[1]
                            pdfObject = pdfIndirectObject.getObject()
                            if pdfObject is not None:
                                objectType = pdfObject.getType()
                                if objectType == 'dictionary':
                                    if isFirstBody and not linearizedFound:
                                        if pdfObject.hasElement('/Linearized'):
                                            pdfFile.setLinearized(True)
                                            linearizedFound = True
                                elif objectType == 'stream' and type == '/XRef':
                                    xrefObject = pdfIndirectObject
                                    ret = self.createPDFCrossRefSectionFromStream(pdfIndirectObject)
                                    if ret[0] != -1:
                                        xrefStreamSection = ret[1]
                            else:
                                if not forceMode:
                                    sys.exit('Error: An error has occurred while parsing an indirect object!!')
                                else:
                                    pdfFile.addError('Object is None')
                        else:
                            if not forceMode:
                                sys.exit('Error: Bad indirect object!!')
                            else:
                                pdfFile.addError('Indirect object is None')
                    else:
                        if not forceMode:
                            sys.exit('Error: An error has occurred while parsing an indirect object!!')
                        else:
                            pdfFile.addError('Error parsing object: '+str(objectHeader)+' ('+str(ret[1])+')')
            else:
                pdfFile.addError('No indirect objects found in the body')
            if pdfIndirectObject is not None:
                body.setNextOffset(pdfIndirectObject.getOffset())
            ret = body.updateObjects()
            if ret[0] == -1:
                pdfFile.addError(ret[1])
            pdfFile.addBody(body)
            pdfFile.addNumObjects(body.getNumObjects())
            pdfFile.addNumStreams(body.getNumStreams())
            pdfFile.addNumURIs(body.getNumURIs())
            pdfFile.addNumEncodedStreams(body.getNumEncodedStreams())
            pdfFile.addNumDecodingErrors(body.getNumDecodingErrors())
            isFirstBody = False

            # Converting the cross reference table content in PDFObjects
            if xrefContent is not None:
                ret = self.createPDFCrossRefSection(xrefContent, xrefOffset)
                if ret[0] != -1:
                    xrefSection = ret[1]
            pdfFile.addCrossRefTableSection([xrefSection, xrefStreamSection])

            # Converting the trailer content in PDFObjects
            if body.containsXrefStreams():
                ret = self.createPDFTrailerFromStream(xrefObject, trailerContent)
                if ret[0] != -1:
                    streamTrailer = ret[1]
                ret = self.createPDFTrailer(trailerContent, trailerOffset, streamPresent=True)
                if ret[0] != -1:
                    trailer = ret[1]
                if streamTrailer is not None and not pdfFile.isEncrypted():
                    encryptDict = streamTrailer.getDictEntry('/Encrypt')
                    if encryptDict is not None:
                        pdfFile.setEncrypted(True)
                    elif trailer is not None:
                        encryptDict = trailer.getDictEntry('/Encrypt')
                        if encryptDict is not None:
                            pdfFile.setEncrypted(True)
                    if trailer is not None:
                        fileId = trailer.getDictEntry('/ID')
                    if fileId is None:
                        fileId = streamTrailer.getDictEntry('/ID')
            else:
                ret = self.createPDFTrailer(trailerContent, trailerOffset)
                if ret[0] != -1 and not pdfFile.isEncrypted():
                    trailer = ret[1]
                    encryptDict = trailer.getDictEntry('/Encrypt')
                    if encryptDict is not None:
                        pdfFile.setEncrypted(True)
                    fileId = trailer.getDictEntry('/ID')
            if pdfFile.getEncryptDict() is None and encryptDict is not None:
                objectType = encryptDict.getType()
                if objectType == 'reference':
                    encryptDictId = encryptDict.getId()
                    encryptObject = pdfFile.getObject(encryptDictId, i)
                    if encryptObject is not None:
                        objectType = encryptObject.getType()
                        encryptDict = encryptObject
                    else:
                        if i == pdfFile.updates:
                            pdfFile.addError('/Encrypt dictionary not found')
                if objectType == 'dictionary':
                    pdfFile.setEncryptDict([encryptDictId, encryptDict.getElements()])

            if fileId is not None and pdfFile.getFileId() == '':
                objectType = fileId.getType()
                if objectType == 'array':
                    fileIdElements = fileId.getElements()
                    if fileIdElements is not None and fileIdElements != []:
                        if fileIdElements[0] is not None:
                            fileId = fileIdElements[0].getValue()
                            pdfFile.setFileId(fileId)
                        elif fileIdElements[1] is not None:
                            fileId = fileIdElements[1].getValue()
                            pdfFile.setFileId(fileId)
            pdfFile.addTrailer([trailer, streamTrailer])
        if pdfFile.isEncrypted() and pdfFile.getEncryptDict() is not None:
            ret = pdfFile.decrypt()
            if ret[0] == -1:
                pdfFile.addError(ret[1])
<<<<<<< HEAD
        return (0, pdfFile)
=======
        return pdfFile
>>>>>>> 611b351d

    def parsePDFSections(self, content, forceMode=False, looseMode=False):
        '''
            Method to parse the different sections of a version of a PDF document.
            @param content The raw content of the version of the PDF document.
            @param forceMode Boolean to specify if ignore errors or not. Default value: False.
            @param looseMode Boolean to set the loose mode when parsing objects. Default value: False.
            @return An array with the different sections found: body, trailer and cross reference table
        '''
        bodyContent = None
        xrefContent = None
        trailerContent = None

        global pdfFile
        indexTrailer = content.find('trailer')
        if indexTrailer != -1:
            restContent = content[:indexTrailer]
            auxTrailer = content[indexTrailer:]
            indexEOF = auxTrailer.find('%%EOF')
            if indexEOF == -1:
                trailerContent = auxTrailer
            else:
                trailerContent = auxTrailer[:indexEOF+5]
            indexXref = restContent.find('xref')
            if indexXref != -1:
                bodyContent = restContent[:indexXref]
                xrefContent = restContent[indexXref:]
            else:
                bodyContent = restContent
                if forceMode:
                    pdfFile.addError('Xref section not found')
            return [bodyContent, xrefContent, trailerContent]

        indexTrailer = content.find('startxref')
        if indexTrailer != -1:
            restContent = content[:indexTrailer]
            auxTrailer = content[indexTrailer:]
            indexEOF = auxTrailer.find('%%EOF')
            if indexEOF == -1:
                trailerContent = auxTrailer
            else:
                trailerContent = auxTrailer[:indexEOF+5]
            bodyContent = restContent
            return [bodyContent, xrefContent, trailerContent]

        return [content, xrefContent, trailerContent]

    def createPDFIndirectObject(self, rawIndirectObject, forceMode=False, looseMode=False):
        '''
            Create a PDFIndirectObject instance from the raw content of the PDF file
            @param rawIndirectObject string with the raw content of the PDF body.
            @param forceMode specifies if the parsing process should ignore errors or not (boolean).
            @param looseMode specifies if the parsing process should search for the endobj tag or not (boolean).
            @return A tuple (status,statusContent), where statusContent is the PDFIndirectObject in case status = 0 or an error in case status = -1
        '''
        global pdfFile
        try:
            self.charCounter = 0
            pdfIndirectObject = PDFIndirectObject()
            ret, id = self.readUntilNotRegularChar(rawIndirectObject)
            pdfIndirectObject.setId(int(id))
            ret, genNum = self.readUntilNotRegularChar(rawIndirectObject)
            pdfIndirectObject.setGenerationNumber(int(genNum))
            ret = self.readSymbol(rawIndirectObject, 'obj')
            if ret[0] == -1:
                return ret
            rawObject = rawIndirectObject[self.charCounter:]
            ret = self.readObject(rawObject, forceMode=forceMode, looseMode=looseMode)
            if ret[0] == -1:
                return ret
            object = ret[1]
            pdfIndirectObject.setObject(object)
            ret = self.readSymbol(rawIndirectObject, 'endobj', False)
            pdfIndirectObject.setSize(self.charCounter)
        except:
            errorMessage = 'Unspecified parsing error'
            pdfFile.addError(errorMessage)
            return (-1, errorMessage)
        pdfFile.setMaxObjectId(id)
        return (0, pdfIndirectObject)

    def createPDFArray(self, rawContent):
        '''
            Create a PDFArray instance from the raw content of the PDF file
            @param rawContent string with the raw content of the PDF body.
            @return A tuple (status,statusContent), where statusContent is the PDFArray in case status = 0 or an error in case status = -1
        '''
        global pdfFile
        realCounter = self.charCounter
        self.charCounter = 0
        elements = []
        ret = self.readObject(rawContent)
        if ret[0] == -1:
            if ret[1] != 'Empty content reading object':
                if isForceMode:
                    pdfFile.addError(ret[1])
                    pdfObject = None
                else:
                    return ret
            else:
                pdfObject = None
        else:
            pdfObject = ret[1]
        while pdfObject is not None:
            elements.append(pdfObject)
            ret = self.readObject(rawContent[self.charCounter:])
            if ret[0] == -1:
                if ret[1] != 'Empty content reading object':
                    if isForceMode:
                        pdfFile.addError(ret[1])
                        pdfObject = None
                    else:
                        return ret
                else:
                    pdfObject = None
            else:
                pdfObject = ret[1]
        try:
            pdfArray = PDFArray(rawContent, elements)
        except Exception as e:
            errorMessage = 'Error creating PDFArray'
            if e.message != '':
                errorMessage += ': '+e.message
            return (-1, errorMessage)
        self.charCounter = realCounter
        return (0, pdfArray)

    def createPDFDictionary(self, rawContent):
        '''
            Create a PDFDictionary instance from the raw content of the PDF file
            @param rawContent string with the raw content of the PDF body.
            @return A tuple (status,statusContent), where statusContent is the PDFDictionary in case status = 0 or an error in case status = -1
        '''
        realCounter = self.charCounter
        self.charCounter = 0
        elements = {}
        rawNames = {}
        ret = self.readObject(rawContent[self.charCounter:], 'name')
        if ret[0] == -1:
            if ret[1] != 'Empty content reading object':
                if isForceMode:
                    pdfFile.addError(ret[1])
                    name = None
                else:
                    return ret
            else:
                name = None
        else:
            name = ret[1]
        while name is not None:
            key = name.getValue()
            rawNames[key] = name
            rawValue = rawContent[self.charCounter:]
            ret = self.readObject(rawValue)
            if ret[0] == -1:
                if isForceMode:
                    pdfFile.addError('Bad object for '+str(key)+' key')
                    ret = self.readUntilSymbol(rawContent, '/')
                    if ret[0] == -1:
                        elements[key] = PDFString(rawValue)
                    else:
                        elements[key] = PDFString(ret[1])
                    self.readSpaces(rawContent)
                else:
                    return (-1, 'Bad object for '+str(key)+' key')
            else:
                value = ret[1]
                elements[key] = value
            ret = self.readObject(rawContent[self.charCounter:], 'name')
            if ret[0] == -1:
                if ret[1] != 'Empty content reading object':
                    if isForceMode:
                        pdfFile.addError(ret[1])
                        name = None
                    else:
                        return ret
                else:
                    name = None
            else:
                name = ret[1]
                if name is not None and name.getType() != 'name':
                    errorMessage = 'Name object not found in dictionary key'
                    if isForceMode:
                        pdfFile.addError(errorMessage)
                        name = None
                    else:
                        return (-1, errorMessage)
        try:
            pdfDictionary = PDFDictionary(rawContent, elements, rawNames)
        except Exception as e:
            errorMessage = 'Error creating PDFDictionary'
            if e.message != '':
                errorMessage += ': '+e.message
            return (-1, errorMessage)
        self.charCounter = realCounter
        return (0, pdfDictionary)

    def createPDFStream(self, dict, stream):
        '''
            Create a PDFStream or PDFObjectStream instance from the raw content of the PDF file
            @param dict Raw content of the dictionary object.
            @param stream Raw content of the stream.
            @return A tuple (status,statusContent), where statusContent is the PDFStream or PDFObjectStream in case status = 0 or an error in case status = -1
        '''
        realCounter = self.charCounter
        self.charCounter = 0
        elements = {}
        rawNames = {}
        ret = self.readObject(dict[self.charCounter:], 'name')
        if ret[0] == -1:
            if ret[1] != 'Empty content reading object':
                if isForceMode:
                    pdfFile.addError(ret[1])
                    name = None
                else:
                    return ret
            else:
                name = None
        else:
            name = ret[1]
        while name is not None:
            key = name.getValue()
            rawNames[key] = name
            ret = self.readObject(dict[self.charCounter:])
            if ret[0] == -1:
                if ret[1] != 'Empty content reading object':
                    if isForceMode:
                        pdfFile.addError(ret[1])
                        value = None
                    else:
                        return ret
                else:
                    value = None
            else:
                value = ret[1]
            elements[key] = value
            ret = self.readObject(dict[self.charCounter:], 'name')
            if ret[0] == -1:
                if ret[1] != 'Empty content reading object':
                    if isForceMode:
                        pdfFile.addError(ret[1])
                        name = None
                    else:
                        return ret
                else:
                    name = None
            else:
                name = ret[1]
        if "/Type" in elements and elements['/Type'].getValue() == '/ObjStm':
            try:
                pdfStream = PDFObjectStream(dict, stream, elements, rawNames, {})
            except Exception as e:
                errorMessage = 'Error creating PDFObjectStream'
                if e.message != '':
                    errorMessage += ': '+e.message
                return (-1, errorMessage)
        else:
            try:
                pdfStream = PDFStream(dict, stream, elements, rawNames)
            except Exception as e:
                errorMessage = 'Error creating PDFStream'
                if e.message != '':
                    errorMessage += ': '+e.message
                return (-1, errorMessage)
        self.charCounter = realCounter
        return (0, pdfStream)

    def createPDFCrossRefSection(self, rawContent, offset):
        '''
            Create a PDFCrossRefSection instance from the raw content of the PDF file
            @param rawContent String with the raw content of the PDF body (string)
            @param offset Offset of the cross reference section in the PDF file (int)
            @return A tuple (status,statusContent), where statusContent is the PDFCrossRefSection in case status = 0 or an error in case status = -1
        '''
        global isForceMode, pdfFile
        if not isinstance(rawContent, str):
            return (-1, 'Empty xref content')
        entries = []
        auxOffset = 0
        subSectionSize = 0
        self.charCounter = 0
        pdfCrossRefSection = PDFCrossRefSection()
        pdfCrossRefSection.setOffset(offset)
        pdfCrossRefSection.setSize(len(rawContent))
        pdfCrossRefSubSection = None
        beginSubSectionRE = re.compile('(\d{1,10})\s(\d{1,10})\s*$')
        entryRE = re.compile('(\d{10})\s(\d{5})\s([nf])')
        ret = self.readSymbol(rawContent, 'xref')
        if ret[0] == -1:
            return ret
        auxOffset += self.charCounter
        lines = self.getLines(rawContent[self.charCounter:])
        if lines == []:
            if isForceMode:
                pdfCrossRefSubSection = PDFCrossRefSubSection(0, offset=-1)
                pdfFile.addError('No entries in xref section')
            else:
                return (-1, 'Error: No entries in xref section!!')
        else:
            for line in lines:
                match = re.findall(beginSubSectionRE, line)
                if match != []:
                    if pdfCrossRefSubSection is not None:
                        pdfCrossRefSubSection.setSize(subSectionSize)
                        pdfCrossRefSection.addSubsection(pdfCrossRefSubSection)
                        pdfCrossRefSubSection.setEntries(entries)
                        subSectionSize = 0
                        entries = []
                    try:
                        pdfCrossRefSubSection = PDFCrossRefSubSection(match[0][0], match[0][1], offset=auxOffset)
                    except:
                        return (-1, 'Error creating PDFCrossRefSubSection')
                else:
                    match = re.findall(entryRE, line)
                    if match != []:
                        try:
                            pdfCrossRefEntry = PDFCrossRefEntry(match[0][0], match[0][1], match[0][2], offset=auxOffset)
                        except:
                            return (-1, 'Error creating PDFCrossRefEntry')
                        entries.append(pdfCrossRefEntry)
                    else:
                        # TODO: comments in line or spaces/\n\r...?
                        if isForceMode:
                            if pdfCrossRefSubSection is not None:
                                pdfCrossRefSubSection.addError('Bad format for cross reference entry: '+line)
                            else:
                                pdfCrossRefSubSection = PDFCrossRefSubSection(0, offset=-1)
                                pdfFile.addError('Bad xref section')
                        else:
                            return (-1, 'Bad format for cross reference entry')
                auxOffset += len(line)
                subSectionSize += len(line)
            else:
                if not pdfCrossRefSubSection:
                    if isForceMode:
                        pdfCrossRefSubSection = PDFCrossRefSubSection(0, len(entries), offset=auxOffset)
                        pdfFile.addError('Missing xref section header')
                    else:
                        return (-1, 'Missing xref section header')
        pdfCrossRefSubSection.setSize(subSectionSize)
        pdfCrossRefSection.addSubsection(pdfCrossRefSubSection)
        pdfCrossRefSubSection.setEntries(entries)
        return (0, pdfCrossRefSection)

    def createPDFCrossRefSectionFromStream(self, objectStream):
        '''
            Create a PDFCrossRefSection instance from the raw content of the PDF file
            @param objectStream Object stream object (PDFIndirectObject).
            @return A tuple (status,statusContent), where statusContent is the PDFCrossRefSection in case status = 0 or an error in case status = -1
        '''
        index = 0
        firstEntry = 0
        entries = []
        numObjects = 0
        numSubsections = 1
        bytesPerField = [1, 2, 1]
        entrySize = 4
        subsectionIndexes = []
        if objectStream is not None:
            pdfCrossRefSection = PDFCrossRefSection()
            pdfCrossRefSection.setXrefStreamObject(objectStream.getId())
            xrefObject = objectStream.getObject()
            if xrefObject is not None:
                if xrefObject.hasElement('/Size'):
                    sizeObject = xrefObject.getElementByName('/Size')
                    if sizeObject is not None and sizeObject.getType() == 'integer':
                        numObjects = sizeObject.getRawValue()
                        subsectionIndexes = [0, numObjects]
                    else:
                        errorMessage = 'Bad object type for /Size element'
                        if isForceMode:
                            pdfCrossRefSection.addError(errorMessage)
                        else:
                            return (-1, errorMessage)
                else:
                    errorMessage = 'Element /Size not found'
                    if isForceMode:
                        pdfCrossRefSection.addError(errorMessage)
                    else:
                        return (-1, errorMessage)

                if xrefObject.hasElement('/W'):
                    bytesPerFieldObject = xrefObject.getElementByName('/W')
                    if bytesPerFieldObject.getType() == 'array':
                        bytesPerField = bytesPerFieldObject.getElementRawValues()
                        if len(bytesPerField) != 3:
                            errorMessage = 'Bad content of /W element'
                            if isForceMode:
                                pdfCrossRefSection.addError(errorMessage)
                            else:
                                return (-1, errorMessage)
                        else:
                            entrySize = 0
                            for num in bytesPerField:
                                entrySize += num
                    else:
                        errorMessage = 'Bad object type for /W element'
                        if isForceMode:
                            pdfCrossRefSection.addError(errorMessage)
                        else:
                            return (-1, errorMessage)
                else:
                    errorMessage = 'Element /W not found'
                    if isForceMode:
                        pdfCrossRefSection.addError(errorMessage)
                    else:
                        return (-1, errorMessage)

                if xrefObject.hasElement('/Index'):
                    subsectionIndexesObject = xrefObject.getElementByName('/Index')
                    if subsectionIndexesObject.getType() == 'array':
                        subsectionIndexes = subsectionIndexesObject.getElementRawValues()
                        if len(subsectionIndexes) % 2 != 0:
                            errorMessage = 'Bad content of /Index element'
                            if isForceMode:
                                pdfCrossRefSection.addError(errorMessage)
                            else:
                                return (-1, errorMessage)
                        else:
                            numSubsections = len(subsectionIndexes) / 2
                    else:
                        errorMessage = 'Bad object type for /Index element'
                        if isForceMode:
                            pdfCrossRefSection.addError(errorMessage)
                        else:
                            return (-1, errorMessage)

                pdfCrossRefSection.setBytesPerField(bytesPerField)
                stream = xrefObject.getStream()
                for i in range(0, len(stream), entrySize):
                    entryBytes = stream[i:i+entrySize]
                    try:
                        if bytesPerField[0] == 0:
                            f1 = 1
                        else:
                            f1 = int(entryBytes[:bytesPerField[0]].encode('hex'), 16)
                        if bytesPerField[1] == 0:
                            f2 = 0
                        else:
                            f2 = int(entryBytes[bytesPerField[0]:bytesPerField[0]+bytesPerField[1]].encode('hex'), 16)
                        if bytesPerField[2] == 0:
                            f3 = 0
                        else:
                            f3 = int(entryBytes[bytesPerField[0]+bytesPerField[1]:].encode('hex'), 16)
                    except:
                        errorMessage = 'Error in hexadecimal conversion'
                        if isForceMode:
                            pdfCrossRefSection.addError(errorMessage)
                        else:
                            return (-1, errorMessage)
                    try:
                        pdfCrossRefEntry = PDFCrossRefEntry(f2, f3, f1)
                    except:
                        errorMessage = 'Error creating PDFCrossRefEntry'
                        if isForceMode:
                            pdfCrossRefSection.addError(errorMessage)
                        else:
                            return (-1, errorMessage)
                    entries.append(pdfCrossRefEntry)
                for i in range(numSubsections):
                    firstObject = subsectionIndexes[index]
                    numObjectsInSubsection = subsectionIndexes[index+1]
                    try:
                        pdfCrossRefSubSection = PDFCrossRefSubSection(firstObject, numObjectsInSubsection)
                    except:
                        errorMessage = 'Error creating PDFCrossRefSubSection'
                        if isForceMode:
                            pdfCrossRefSection.addError(errorMessage)
                        else:
                            return (-1, errorMessage)
                    pdfCrossRefSubSection.setEntries(entries[firstEntry:firstEntry+numObjectsInSubsection])
                    pdfCrossRefSection.addSubsection(pdfCrossRefSubSection)
                    index += 2
                return (0, pdfCrossRefSection)
            else:
                return (-1, 'The object stream is None')
        else:
            return (-1, 'The indirect object stream is None')

    def createPDFTrailer(self, rawContent, offset, streamPresent=False):
        '''
            Create a PDFTrailer instance from the raw content of the PDF file
            @param rawContent String with the raw content of the PDF body (string)
            @param offset Offset of the trailer in the PDF file (int)
            @param streamPresent It specifies if an object stream exists in the PDF body
            @return A tuple (status,statusContent), where statusContent is the PDFTrailer in case status = 0 or an error in case status = -1
        '''
        global pdfFile, isForceMode
        trailer = None
        self.charCounter = 0
        if not isinstance(rawContent, str):
            return (-1, 'Empty trailer content')
        self.readSymbol(rawContent, 'trailer')
        ret = self.readObject(rawContent[self.charCounter:], 'dictionary')
        if ret[0] == -1:
            dict = PDFDictionary('')
            dict.addError('Error creating the trailer dictionary')
        else:
            dict = ret[1]
        ret = self.readSymbol(rawContent, 'startxref')
        if ret[0] == -1:
            try:
                trailer = PDFTrailer(dict, streamPresent=streamPresent)
            except Exception as e:
                errorMessage = 'Error creating PDFTrailer'
                if e.message != '':
                    errorMessage += ': '+e.message
                return (-1, errorMessage)
        else:
            ret = self.readUntilEndOfLine(rawContent)
            if ret[0] == -1:
                if isForceMode:
                    lastXrefSection = -1
                    pdfFile.addError('EOL not found while looking for the last cross reference section')
                else:
                    return (-1, 'EOL not found while looking for the last cross reference section')
            else:
                lastXrefSection = ret[1]
            try:
                trailer = PDFTrailer(dict, lastXrefSection, streamPresent=streamPresent)
            except Exception as e:
                errorMessage = 'Error creating PDFTrailer'
                if e.message != '':
                    errorMessage += ': '+e.message
                return (-1, errorMessage)
        trailer.setOffset(offset)
        eofOffset = rawContent.find('%%EOF')
        if eofOffset == -1:
            trailer.setEOFOffset(eofOffset)
            trailer.setSize(len(rawContent))
        else:
            trailer.setEOFOffset(offset+eofOffset)
            trailer.setSize(eofOffset)
        return (0, trailer)

    def createPDFTrailerFromStream(self, indirectObject, rawContent):
        '''
            Create a PDFTrailer instance from the raw content of the PDF file
            @param indirectObject Object stream object (PDFIndirectObject).
            @param rawContent String with the raw content of the PDF body (string)
            @return A tuple (status,statusContent), where statusContent is the PDFTrailer in case status = 0 or an error in case status = -1
        '''
        trailer = None
        self.charCounter = 0
        trailerElements = ['/Size', '/Prev', '/Root', '/Encrypt', '/Info', '/ID']
        dict = {}
        if indirectObject is not None:
            xrefStreamObject = indirectObject.getObject()
            if xrefStreamObject is not None:
                for element in trailerElements:
                    if xrefStreamObject.hasElement(element):
                        dict[element] = xrefStreamObject.getElementByName(element)
                try:
                    dict = PDFDictionary('', dict)
                except Exception as e:
                    if isForceMode:
                        dict = None
                    else:
                        errorMessage = 'Error creating PDFDictionary'
                        if e.message != '':
                            errorMessage += ': '+e.message
                        return (-1, errorMessage)
                if not isinstance(rawContent, str):
                    if isForceMode:
                        lastXrefSection = -1
                    else:
                        return (-1, 'Empty trailer content')
                else:
                    ret = self.readUntilSymbol(rawContent, 'startxref')
                    if ret[0] == -1 and not isForceMode:
                        return ret
                    ret = self.readSymbol(rawContent, 'startxref')
                    if ret[0] == -1 and not isForceMode:
                        return ret
                    ret = self.readUntilEndOfLine(rawContent)
                    if ret[0] == -1:
                        if not isForceMode:
                            return ret
                        lastXrefSection = -1
                    else:
                        lastXrefSection = ret[1]
                try:
                    trailer = PDFTrailer(dict, lastXrefSection)
                except Exception as e:
                    errorMessage = 'Error creating PDFTrailer'
                    if e.message != '':
                        errorMessage += ': '+e.message
                    return (-1, errorMessage)
                trailer.setXrefStreamObject(indirectObject.getId())
            else:
                return (-1, 'Object stream is None')
        else:
            return (-1, 'Indirect object stream is None')
        return (0, trailer)

    def getIndirectObjects(self, content, looseMode=False):
        '''
            This function returns an array of raw indirect objects of the PDF file given the raw body.
            @param content: string with the raw content of the PDF body.
            @param looseMode: boolean specifies if the parsing process should search for the endobj tag or not.
            @return matchingObjects: array of tuples (object_content,object_header).
        '''
        global pdfFile
        matchingObjects = []
        if not isinstance(content, str):
            return matchingObjects
        if not looseMode:
            regExp = re.compile('((\d{1,10}\s\d{1,10}\sobj).*?endobj)', re.DOTALL)
            matchingObjects = regExp.findall(content)
        else:
            regExp = re.compile('((\d{1,10}\s\d{1,10}\sobj).*?)\s\d{1,10}\s\d{1,10}\sobj', re.DOTALL)
            matchingObjectsAux = regExp.findall(content)
            while matchingObjectsAux != []:
                if matchingObjectsAux[0] != []:
                    objectBody = matchingObjectsAux[0][0]
                    matchingObjects.append(matchingObjectsAux[0])
                    content = content[content.find(objectBody)+len(objectBody):]
                    matchingObjectsAux = regExp.findall(content)
                else:
                    matchingObjectsAux = []
            lastObject = re.findall('(\d{1,5}\s\d{1,5}\sobj)', content, re.DOTALL)
            if lastObject != []:
                content = content[content.find(lastObject[0]):]
                matchingObjects.append((content, lastObject[0]))
        return matchingObjects

    def getLines(self, content):
        '''
            Simple function to return the lines separated by end of line characters
            @param content
            @return List with the lines, without end of line characters
        '''
        lines = []
        i = 0
        while i < len(content):
            if content[i] == '\r':
                lines.append(content[:i])
                if content[i+1] == '\n':
                    i += 1
                content = content[i+1:]
                i = 0
            elif content[i] == '\n':
                lines.append(content[:i])
                content = content[i+1:]
                i = 0
            i += 1
        if i > 0:
            lines.append(content)
        return lines

    def readObject(self, content, objectType=None, forceMode=False, looseMode=False):
        '''
            Method to parse the raw body of the PDF file and obtain PDFObject instances
            @param content
            @param objectType
            @param forceMode
            @param looseMode
            @return A tuple (status,statusContent), where statusContent is a PDFObject instance in case status = 0 or an error in case status = -1
        '''
        global pdfFile
        if len(content) == 0 or content[:6] == 'endobj':
            return (-1, 'Empty content reading object')
        pdfObject = None
        oldCounter = self.charCounter
        self.charCounter = 0
        if objectType is not None:
            objectsTypeArray = [self.delimiters[i][2] for i in range(len(self.delimiters))]
            index = objectsTypeArray.index(objectType)
            if index != -1:
                delimiters = [self.delimiters[index]]
            else:
                if isForceMode:
                    pdfFile.addError('Unknown object type while parsing object')
                    return (-1, 'Unknown object type')
                else:
                    sys.exit('Error: Unknown object type!!')
        else:
            delimiters = self.delimiters
        for delim in delimiters:
            ret = self.readSymbol(content, delim[0])
            if ret[0] != -1:
                if delim[2] == 'dictionary':
                    ret = self.readUntilClosingDelim(content, delim)
                    if ret[0] == -1:
                        dictContent = ''
                    else:
                        dictContent = ret[1]
                    nonDictContent = content[self.charCounter:]
                    streamFound = re.findall('[>\s]stream', nonDictContent)
                    if streamFound:
                        ret = self.readUntilSymbol(content, 'stream')
                        if ret[0] == -1:
                            return ret
                        self.readSymbol(content, 'stream', False)
                        self.readUntilEndOfLine(content)
                        self.readSymbol(content, '\r', False)
                        self.readSymbol(content, '\n', False)
                        ret = self.readUntilSymbol(content, 'endstream')
                        if ret[0] == -1:
                            stream = content[self.charCounter:]
                        else:
                            stream = ret[1]
                            self.readSymbol(content, 'endstream')
                        ret = self.createPDFStream(dictContent, stream)
                        if ret[0] == -1:
                            return ret
                        pdfObject = ret[1]
                        break
                    else:
                        if ret[0] != -1:
                            self.readSymbol(content, delim[1])
                            ret = self.createPDFDictionary(dictContent)
                            if ret[0] == -1:
                                return ret
                            pdfObject = ret[1]
                        else:
                            pdfObject = PDFDictionary(content)
                            pdfObject.addError('Closing delimiter not found in dictionary object')
                        break
                elif delim[2] == 'string':
                    ret = self.readUntilClosingDelim(content, delim)
                    if ret[0] != -1:
                        stringContent = ret[1]
                        self.readSymbol(content, delim[1])
                        pdfObject = PDFString(stringContent)
                    else:
                        pdfObject = PDFString(content)
                        pdfObject.addError('Closing delimiter not found in string object')
                    break
                elif delim[2] == 'hexadecimal':
                    ret = self.readUntilClosingDelim(content, delim)
                    if ret[0] != -1:
                        hexContent = ret[1]
                        self.readSymbol(content, delim[1])
                        pdfObject = PDFHexString(hexContent)
                    else:
                        pdfObject = PDFHexString(content)
                        pdfObject.addError('Closing delimiter not found in hexadecimal object')
                    break
                elif delim[2] == 'array':
                    ret = self.readUntilClosingDelim(content, delim)
                    if ret[0] != -1:
                        arrayContent = ret[1]
                        self.readSymbol(content, delim[1])
                        ret = self.createPDFArray(arrayContent)
                        if ret[0] == -1:
                            return ret
                        pdfObject = ret[1]
                    else:
                        pdfObject = PDFArray(content)
                        pdfObject.addError('Closing delimiter not found in array object')
                    break
                elif delim[2] == 'name':
                    ret, raw = self.readUntilNotRegularChar(content)
                    pdfObject = PDFName(raw)
                    break
                elif delim[2] == 'comment':
                    ret = self.readUntilEndOfLine(content)
                    if ret[0] == 0:
                        self.comments.append(ret[1])
                        self.readSpaces(content)
                        pdfObject = self.readObject(content[self.charCounter:], objectType)
                    else:
                        return ret
                    break
        else:
            if content[0] == 't' or content[0] == 'f':
                ret, raw = self.readUntilNotRegularChar(content)
                pdfObject = PDFBool(raw)
            elif content[0] == 'n':
                ret, raw = self.readUntilNotRegularChar(content)
                pdfObject = PDFNull(raw)
            elif re.findall('^(\d{1,10}\s{1,3}\d{1,10}\s{1,3}R)', content, re.DOTALL) != []:
                ret, id = self.readUntilNotRegularChar(content)
                ret, genNumber = self.readUntilNotRegularChar(content)
                ret = self.readSymbol(content, 'R')
                if ret[0] == -1:
                    return ret
                pdfObject = PDFReference(id, genNumber)
            elif re.findall('^([-+]?\.?\d{1,15}\.?\d{0,15})', content, re.DOTALL) != []:
                ret, num = self.readUntilNotRegularChar(content)
                pdfObject = PDFNum(num)
            else:
                self.charCounter += oldCounter
                return (-1, 'Object not found')
        self.charCounter += oldCounter
        return (0, pdfObject)

    def readSpaces(self, string):
        '''
            Reads characters until all spaces chars have been read
            @param string
            @return A tuple (status,statusContent), where statusContent is the number of characters read in case status = 0 or an error in case status = -1
        '''
        if not isinstance(string, str):
            return (-1, 'Bad string')
        spacesCounter = self.charCounter
        for i in range(self.charCounter, len(string)):
            if string[i] not in spacesChars:
                break
            self.charCounter += 1
        spacesCounter -= self.charCounter
        return (0, spacesCounter)

    def readSymbol(self, string, symbol, deleteSpaces=True):
        '''
            Reads a given symbol from the string, removing comments and spaces (if specified)
            @param string
            @param symbol
            @param deleteSpaces
            @return A tuple (status,statusContent), where statusContent is the number of characters read in case status = 0 or an error in case status = -1
        '''
        global pdfFile
        if not isinstance(string, str):
            return (-1, 'Bad string')
        oldCharCounter = self.charCounter
        if self.charCounter > len(string)-1:
            errorMessage = 'EOF while looking for symbol "'+symbol+'"'
            pdfFile.addError(errorMessage)
            return (-1, errorMessage)
        while string[self.charCounter] == '%':
            ret = self.readUntilEndOfLine(string)
            if ret[0] == -1:
                return ret
            self.comments.append(ret[1])
            self.readSpaces(string)
        symbolToRead = string[self.charCounter:self.charCounter+len(symbol)]
        if symbolToRead != symbol:
            errorMessage = 'Symbol "'+symbol+'" not found while parsing'
            # pdfFile.addError(errorMessage)
            return (-1, errorMessage)
        self.charCounter += len(symbol)
        if deleteSpaces:
            self.readSpaces(string)
        return (0, self.charCounter - oldCharCounter)

    def readUntilClosingDelim(self, content, delim):
        '''
            Method that reads characters until it finds the closing delimiter
            @param content
            @param delim
            @return A tuple (status,statusContent), where statusContent is the characters read in case status = 0 or an error in case status = -1
        '''
        global pdfFile
        output = ''
        if not isinstance(content, str):
            return (-1, 'Bad string')
        newContent = content[self.charCounter:]
        numClosingDelims = newContent.count(delim[1])
        if numClosingDelims == 0:
            errorMessage = 'No closing delimiter found'
            pdfFile.addError(errorMessage)
            return (-1, errorMessage)
        elif numClosingDelims == 1:
            index = newContent.rfind(delim[1])
            self.charCounter += index
            return (0, newContent[:index])
        else:
            indexChar = 0
            prevChar = ''
            while indexChar != len(newContent):
                char = newContent[indexChar]
                if indexChar == len(newContent) - 1:
                    nextChar = ''
                else:
                    nextChar = newContent[indexChar+1]
                if char == delim[1] or (char + nextChar) == delim[1]:
                    if char != ')' or indexChar == 0 or newContent[indexChar-1] != '\\':
                        return (0, output)
                    else:
                        output += char
                        indexChar += 1
                        self.charCounter += 1
                elif (char == '(' and prevChar != '\\') or (char in ['[', '<'] and delim[0] != '('):
                    if (char + nextChar) != '<<':
                        delimIndex = delimiterChars.index(char)
                        self.charCounter += 1
                        ret = self.readUntilClosingDelim(content, self.delimiters[delimIndex])
                        if ret[0] != -1:
                            tempObject = char + ret[1]
                        else:
                            return ret
                    else:
                        delimIndex = delimiterChars.index(char + nextChar)
                        self.charCounter += 2
                        ret = self.readUntilClosingDelim(content, self.delimiters[delimIndex])
                        if ret[0] != -1:
                            tempObject = char + nextChar + ret[1]
                        else:
                            return ret
                    ret = self.readSymbol(content, self.delimiters[delimIndex][1], False)
                    if ret[0] != -1:
                        tempObject += self.delimiters[delimIndex][1]
                    else:
                        return ret
                    indexChar += len(tempObject)
                    output += tempObject
                else:
                    indexChar += 1
                    self.charCounter += 1
                    output += char
                    prevChar = char
            else:
                errorMessage = 'No closing delimiter found'
                pdfFile.addError(errorMessage)
                return (-1, errorMessage)

    def readUntilEndOfLine(self, content):
        '''
            This function reads characters until the end of line
            @param content
            @return A tuple (status,statusContent), where statusContent is the characters read in case status = 0 or an error in case status = -1
        '''
        global pdfFile
        if not isinstance(content, str):
            return (-1, 'Bad string')
        errorMessage = []
        oldCharCounter = self.charCounter
        tmpContent = content[self.charCounter:]
        for char in tmpContent:
            if char == '\r' or char == '\n':
                return (0, content[oldCharCounter:self.charCounter])
            self.charCounter += 1
        else:
            errorMessage = 'EOL not found'
            pdfFile.addError(errorMessage)
            return (-1, errorMessage)

    def readUntilLastSymbol(self, string, symbol):
        '''
            Method that reads characters until it finds the last appearance of 'symbol'
            @param string
            @param symbol
            @return A tuple (status,statusContent), where statusContent is the characters read in case status = 0 or an error in case status = -1
        '''
        global pdfFile
        if not isinstance(string, str):
            return (-1, 'Bad string')
        newString = string[self.charCounter:]
        index = newString.rfind(symbol)
        if index == -1:
            errorMessage = 'Symbol "'+symbol+'" not found'
            pdfFile.addError(errorMessage)
            return (-1, errorMessage)
        self.charCounter += index
        return (0, newString[:index])

    def readUntilNotRegularChar(self, string):
        '''
            Reads the regular chars of the string until it reachs a non-regular char. Then it removes spaces chars.
            @param string
            @return A tuple (status,statusContent), where statusContent is the number of characters read in case status = 0 or an error in case status = -1
        '''
        readChars = ''
        if not isinstance(string, str):
            return (-1, 'Bad string')
        notRegChars = spacesChars + delimiterChars
        for i in range(self.charCounter, len(string)):
            if string[i] in notRegChars:
                self.readSpaces(string)
                break
            readChars += string[i]
            self.charCounter += 1
        return (0, readChars)

    def readUntilSymbol(self, string, symbol):
        '''
            Method that reads characters until it finds the first appearance of 'symbol'
            @param string
            @param symbol
            @return A tuple (status,statusContent), where statusContent is the characters read in case status = 0 or an error in case status = -1
        '''
        global pdfFile
        if not isinstance(string, str):
            return (-1, 'Bad string')
        newString = string[self.charCounter:]
        index = newString.find(symbol)
        if index == -1:
            errorMessage = 'Symbol "'+symbol+'" not found'
            return (-1, errorMessage)
        self.charCounter += index
        return (0, newString[:index])<|MERGE_RESOLUTION|>--- conflicted
+++ resolved
@@ -34,7 +34,7 @@
 import peepdf.aes as AES
 from peepdf.PDFUtils import (
     encodeName, unescapeString, encodeString, escapeString, numToHex,
-    numToString
+    numToString, vtcheck
 )
 from peepdf.PDFCrypto import (
     RC4, computeObjectKey, computeUserPass, isUserPass, isOwnerPass,
@@ -631,11 +631,7 @@
         except:
             errorMessage = 'Error in octal conversion'
             self.addError(errorMessage)
-<<<<<<< HEAD
             return (-1, errorMessage)
-=======
-            return (-1,errorMessage)
->>>>>>> 611b351d
         if isJavascript(self.value) or self.referencedJSObject:
             self.containsJScode = True
             self.JSCode, self.unescapedBytes, self.urlsFound, jsErrors, jsContexts['global'] = analyseJS(self.value, jsContexts['global'], isManualAnalysis)
@@ -790,11 +786,7 @@
             except:
                 errorMessage = 'Error in hexadecimal conversion'
                 self.addError(errorMessage)
-<<<<<<< HEAD
                 return (-1, errorMessage)
-=======
-                return (-1,errorMessage)
->>>>>>> 611b351d
         if isJavascript(self.value) or self.referencedJSObject:
             self.containsJScode = True
             self.JSCode, self.unescapedBytes, self.urlsFound, jsErrors, jsContexts['global'] = analyseJS(self.value, jsContexts['global'], isManualAnalysis)
@@ -1471,14 +1463,6 @@
             @return: The number of elements (int)
         '''
         return len(self.elements)
-
-    def getReferencedJSObjectIds(self):
-        '''
-            Gets the object ids of the referenced objects which contain Javascript code
-
-            @return: An array of object ids
-        '''
-        return self.referencedJSObjects
 
     def getReferencedJSObjectIds(self):
         '''
@@ -4041,11 +4025,7 @@
                 pdfFile.addError(errorMessage)
         if errorMessage != '':
             return (-1, errorMessage)
-<<<<<<< HEAD
         return (0, '')
-=======
-        return (0,'')
->>>>>>> 611b351d
 
     def getCompressedObjects(self):
         return self.compressedObjects
@@ -4342,21 +4322,13 @@
         for id in self.referencedJSObjects:
             if id not in self.containingJS:
                 object = self.objects[id].getObject()
-<<<<<<< HEAD
                 if object is None:
-=======
-                if object == None:
->>>>>>> 611b351d
                     errorMessage = 'Object is None'
                     if isForceMode:
                         pdfFile.addError(errorMessage)
                         continue
                     else:
-<<<<<<< HEAD
                         return (-1, errorMessage)
-=======
-                        return (-1,errorMessage)
->>>>>>> 611b351d
                 object.setReferencedJSObject(True)
                 self.updateStats(id, object)
         if errorMessage != '':
@@ -4367,11 +4339,7 @@
         pass
 
     def updateStats(self, id, pdfObject, delete=False):
-<<<<<<< HEAD
         if pdfObject is None:
-=======
-        if pdfObject == None:
->>>>>>> 611b351d
             errorMessage = 'Object is None'
             pdfFile.addError(errorMessage)
             return (-1, errorMessage)
@@ -4458,11 +4426,7 @@
                     self.uriList.append(uri)
                     if [id, uri] not in self.uriListPerObject:
                         self.uriListPerObject.append([id, uri])
-<<<<<<< HEAD
         # Extra checks
-=======
-        ## Extra checks
->>>>>>> 611b351d
         objectType = pdfObject.getType()
         if objectType == 'stream':
             vulnFound = None
@@ -5544,13 +5508,8 @@
                             objectType = object.getType()
                             if objectType in ['string', 'hexstring', 'array', 'dictionary'] or \
                                     (objectType == 'stream' and (object.getElement('/Type') is None or
-<<<<<<< HEAD
                                                                  (object.getElement('/Type').getValue() not in ['/XRef', '/Metadata'] or
                                                                   (object.getElement('/Type').getValue() == '/Metadata' and encryptMetadata)))):
-=======
-                                    (object.getElement('/Type').getValue() not in ['/XRef', '/Metadata'] or
-                                    (object.getElement('/Type').getValue() == '/Metadata' and encryptMetadata)))):
->>>>>>> 611b351d
                                 key = self.encryptionKey
                                 # Removing already set global stats before modifying the object contents
                                 self.body[v].updateStats(id, object, delete=True)
@@ -6014,11 +5973,7 @@
             if infoId is None and streamTrailer is not None:
                 infoId = streamTrailer.getInfoId()
             return infoId
-<<<<<<< HEAD
-
-=======
-            
->>>>>>> 611b351d
+
     def getJavascriptCode(self, version=None, perObject=False):
         jsCode = []
         if version is None:
@@ -6034,11 +5989,7 @@
                 else:
                     jsCode.append(self.body[version].getJSCode())
         return jsCode
-<<<<<<< HEAD
-
-=======
-    
->>>>>>> 611b351d
+
     def getLinearized(self):
         return self.linearized
 
@@ -7241,11 +7192,7 @@
             ret = pdfFile.decrypt()
             if ret[0] == -1:
                 pdfFile.addError(ret[1])
-<<<<<<< HEAD
-        return (0, pdfFile)
-=======
         return pdfFile
->>>>>>> 611b351d
 
     def parsePDFSections(self, content, forceMode=False, looseMode=False):
         '''
