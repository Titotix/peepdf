--- conflicted
+++ resolved
@@ -55,8 +55,7 @@
                        '/RichMedia',
                        '/Flash',
                        '.rawValue',
-                       'keep.previous',
-                       '/URI ']
+                       'keep.previous']
 jsVulns = ['mailto',
            'Collab.collectEmailInfo',
            'util.printf',
@@ -5785,11 +5784,7 @@
     
     def getHeaderOffset(self):
         return self.headerOffset
-<<<<<<< HEAD
-        
-=======
-
->>>>>>> 73c92d0a
+
     def getInfoObject(self, version=None, indirect=False):
         if version is None:
             infoObjects = []
