from setuptools import setup

execfile("peepdf/constants.py")

setup(
<<<<<<< HEAD
    name="peepdf",
    version="0.3.2",
    author="Jose Miguel Esparza",
    license="GNU GPLv3",
    url="http://eternal-todo.com",
    install_requires=[
        "jsbeautifier==1.6.2",
        "colorama==0.3.7",
        "Pillow==3.2.0",
        "pythonaes==1.0",
        "lxml==3.6.0",
    ],
    entry_points={
        "console_scripts": [
            "peepdf = peepdf.main:main",
        ],
    },
    packages=["peepdf"],
=======
    name = "peepdf",
    version = PEEPDF_VERSION + ".post" + PEEPDF_REVISION,
    author = AUTHOR,
    license = LICENCE,
    scripts = [ "bin/peepdf" ],
    url = PEEPDF_URL,
    install_requires = [ "jsbeautifier==1.6.2", "colorama", "pythonaes==1.0" ],
    dependency_links = ["git+https://github.com/serprex/pythonaes.git@setup#egg=pythonaes-1.0"],
    packages = find_packages(),
>>>>>>> 611b351d
)<|MERGE_RESOLUTION|>--- conflicted
+++ resolved
@@ -3,12 +3,11 @@
 execfile("peepdf/constants.py")
 
 setup(
-<<<<<<< HEAD
     name="peepdf",
-    version="0.3.2",
-    author="Jose Miguel Esparza",
-    license="GNU GPLv3",
-    url="http://eternal-todo.com",
+    version=PEEPDF_VERSION,
+    author=AUTHOR,
+    license=LICENCE,
+    url=PEEPDF_URL,
     install_requires=[
         "jsbeautifier==1.6.2",
         "colorama==0.3.7",
@@ -22,15 +21,4 @@
         ],
     },
     packages=["peepdf"],
-=======
-    name = "peepdf",
-    version = PEEPDF_VERSION + ".post" + PEEPDF_REVISION,
-    author = AUTHOR,
-    license = LICENCE,
-    scripts = [ "bin/peepdf" ],
-    url = PEEPDF_URL,
-    install_requires = [ "jsbeautifier==1.6.2", "colorama", "pythonaes==1.0" ],
-    dependency_links = ["git+https://github.com/serprex/pythonaes.git@setup#egg=pythonaes-1.0"],
-    packages = find_packages(),
->>>>>>> 611b351d
 )