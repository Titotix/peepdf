#!/usr/bin/env python

#
# peepdf is a tool to analyse and modify PDF files
#    http://peepdf.eternal-todo.com
#    By Jose Miguel Esparza <jesparza AT eternal-todo.com>
#
#    Copyright (C) 2011-2017 Jose Miguel Esparza
#
#    This file is part of peepdf.
#
#        peepdf is free software: you can redistribute it and/or modify
#        it under the terms of the GNU General Public License as published by
#        the Free Software Foundation, either version 3 of the License, or
#        (at your option) any later version.
#
#        peepdf is distributed in the hope that it will be useful,
#        but WITHOUT ANY WARRANTY; without even the implied warranty of
#        MERCHANTABILITY or FITNESS FOR A PARTICULAR PURPOSE.    See the
#        GNU General Public License for more details.
#
#        You should have received a copy of the GNU General Public License
#        along with peepdf.    If not, see <http://www.gnu.org/licenses/>.
#

'''
    Initial script to launch the tool
'''

import sys
import os
import optparse
import re
import urllib2
import hashlib
import traceback
import json
from datetime import datetime
from peepdf.PDFCore import PDFParser, vulnsDict
from peepdf.PDFUtils import vtcheck


VT_KEY = 'fc90df3f5ac749a94a94cb8bf87e05a681a2eb001aef34b6a0084b8c22c97a64'

try:
    import PyV8
    JS_MODULE = True
except:
    JS_MODULE = False
try:
    import pylibemu
    EMU_MODULE = True
except:
    EMU_MODULE = False
try:
    from colorama import init, Fore, Back, Style
    COLORIZED_OUTPUT = True
except:
    COLORIZED_OUTPUT = False

try:
    from PIL import Image
    PIL_MODULE = True
except:
    PIL_MODULE = False


def getRepPaths(url, path=''):
    paths = []
    try:
        browsingPage = urllib2.urlopen(url + path).read()
    except:
        sys.exit('[x] Connection error while getting browsing page "' + url + path + '"')
    browsingPageObject = json.loads(browsingPage)
    for file in browsingPageObject:
        if file['type'] == 'file':
            paths.append(file['path'])
        elif file['type'] == 'dir':
            dirPaths = getRepPaths(url, file['path'])
            paths += dirPaths
    return paths


def getLocalFilesInfo(filesList):
    localFilesInfo = {}
    print '[-] Getting local files information...'
    for path in filesList:
        absFilePath = os.path.join(absPeepdfRoot, path)
        if os.path.exists(absFilePath):
            content = open(absFilePath, 'rb').read()
            shaHash = hashlib.sha256(content).hexdigest()
            localFilesInfo[path] = [shaHash, absFilePath]
    print '[+] Done'
    return localFilesInfo


def getPeepXML(statsDict, version, revision):
    root = etree.Element('peepdf_analysis', version=version + ' r' + revision, url='http://peepdf.eternal-todo.com',
                         author='Jose Miguel Esparza')
    analysisDate = etree.SubElement(root, 'date')
    analysisDate.text = datetime.today().strftime('%Y-%m-%d %H:%M')
    basicInfo = etree.SubElement(root, 'basic')
    fileName = etree.SubElement(basicInfo, 'filename')
    fileName.text = statsDict['File']
    md5 = etree.SubElement(basicInfo, 'md5')
    md5.text = statsDict['MD5']
    sha1 = etree.SubElement(basicInfo, 'sha1')
    sha1.text = statsDict['SHA1']
    sha256 = etree.SubElement(basicInfo, 'sha256')
    sha256.text = statsDict['SHA256']
    size = etree.SubElement(basicInfo, 'size')
    size.text = statsDict['Size']
    detection = etree.SubElement(basicInfo, 'detection')
    if statsDict['Detection']:
        detectionRate = etree.SubElement(detection, 'rate')
        detectionRate.text = '%d/%d' % (statsDict['Detection'][0], statsDict['Detection'][1])
        detectionReport = etree.SubElement(detection, 'report_link')
        detectionReport.text = statsDict['Detection report']
    version = etree.SubElement(basicInfo, 'pdf_version')
    version.text = statsDict['Version']
    binary = etree.SubElement(basicInfo, 'binary', status=statsDict['Binary'].lower())
    linearized = etree.SubElement(basicInfo, 'linearized', status=statsDict['Linearized'].lower())
    encrypted = etree.SubElement(basicInfo, 'encrypted', status=statsDict['Encrypted'].lower())
    if statsDict['Encryption Algorithms']:
        algorithms = etree.SubElement(encrypted, 'algorithms')
        for algorithmInfo in statsDict['Encryption Algorithms']:
            algorithm = etree.SubElement(algorithms, 'algorithm', bits=str(algorithmInfo[1]))
            algorithm.text = algorithmInfo[0]
    updates = etree.SubElement(basicInfo, 'updates')
    updates.text = statsDict['Updates']
    objects = etree.SubElement(basicInfo, 'num_objects')
    objects.text = statsDict['Objects']
    streams = etree.SubElement(basicInfo, 'num_streams')
    streams.text = statsDict['Streams']
    comments = etree.SubElement(basicInfo, 'comments')
    comments.text = statsDict['Comments']
    errors = etree.SubElement(basicInfo, 'errors', num=str(len(statsDict['Errors'])))
    for error in statsDict['Errors']:
        errorMessageXML = etree.SubElement(errors, 'error_message')
        errorMessageXML.text = error
    advancedInfo = etree.SubElement(root, 'advanced')
    for version in range(len(statsDict['Versions'])):
        statsVersion = statsDict['Versions'][version]
        if version == 0:
            versionType = 'original'
        else:
            versionType = 'update'
        versionInfo = etree.SubElement(advancedInfo, 'version', num=str(version), type=versionType)
        catalog = etree.SubElement(versionInfo, 'catalog')
        if statsVersion['Catalog'] is not None:
            catalog.set('object_id', statsVersion['Catalog'])
        info = etree.SubElement(versionInfo, 'info')
        if statsVersion['Info'] is not None:
            info.set('object_id', statsVersion['Info'])
        objects = etree.SubElement(versionInfo, 'objects', num=statsVersion['Objects'][0])
        for id in statsVersion['Objects'][1]:
            object = etree.SubElement(objects, 'object', id=str(id))
            if statsVersion['Compressed Objects'] is not None:
                if id in statsVersion['Compressed Objects'][1]:
                    object.set('compressed', 'true')
                else:
                    object.set('compressed', 'false')
            if statsVersion['Errors'] is not None:
                if id in statsVersion['Errors'][1]:
                    object.set('errors', 'true')
                else:
                    object.set('errors', 'false')
        streams = etree.SubElement(versionInfo, 'streams', num=statsVersion['Streams'][0])
        for id in statsVersion['Streams'][1]:
            stream = etree.SubElement(streams, 'stream', id=str(id))
            if statsVersion['Xref Streams'] is not None:
                if id in statsVersion['Xref Streams'][1]:
                    stream.set('xref_stream', 'true')
                else:
                    stream.set('xref_stream', 'false')
            if statsVersion['Object Streams'] is not None:
                if id in statsVersion['Object Streams'][1]:
                    stream.set('object_stream', 'true')
                else:
                    stream.set('object_stream', 'false')
            if statsVersion['Encoded'] is not None:
                if id in statsVersion['Encoded'][1]:
                    stream.set('encoded', 'true')
                    if statsVersion['Decoding Errors'] is not None:
                        if id in statsVersion['Decoding Errors'][1]:
                            stream.set('decoding_errors', 'true')
                        else:
                            stream.set('decoding_errors', 'false')
                else:
                    stream.set('encoded', 'false')
        jsObjects = etree.SubElement(versionInfo, 'js_objects')
        if statsVersion['Objects with JS code'] is not None:
            for id in statsVersion['Objects with JS code'][1]:
                etree.SubElement(jsObjects, 'container_object', id=str(id))
        actions = statsVersion['Actions']
        events = statsVersion['Events']
        vulns = statsVersion['Vulns']
        elements = statsVersion['Elements']
        suspicious = etree.SubElement(versionInfo, 'suspicious_elements')
        if events != None or actions != None or vulns != None or elements != None:
            if events:
                triggers = etree.SubElement(suspicious, 'triggers')
                for event in events:
                    trigger = etree.SubElement(triggers, 'trigger', name=event)
                    for id in events[event]:
                        etree.SubElement(trigger, 'container_object', id=str(id))
            if actions:
                actionsList = etree.SubElement(suspicious, 'actions')
                for action in actions:
                    actionInfo = etree.SubElement(actionsList, 'action', name=action)
                    for id in actions[action]:
                        etree.SubElement(actionInfo, 'container_object', id=str(id))
            if elements:
                elementsList = etree.SubElement(suspicious, 'elements')
                for element in elements:
                    elementInfo = etree.SubElement(elementsList, 'element', name=element)
                    if vulnsDict.has_key(element):
                        vulnName = vulnsDict[element][0]
                        vulnCVEList = vulnsDict[element][1]
                        for vulnCVE in vulnCVEList:
                            cve = etree.SubElement(elementInfo, 'cve')
                            cve.text = vulnCVE
                    for id in elements[element]:
                        etree.SubElement(elementInfo, 'container_object', id=str(id))
            if vulns:
                vulnsList = etree.SubElement(suspicious, 'js_vulns')
                for vuln in vulns:
                    vulnInfo = etree.SubElement(vulnsList, 'vulnerable_function', name=vuln)
                    if vulnsDict.has_key(vuln):
                        vulnName = vulnsDict[vuln][0]
                        vulnCVEList = vulnsDict[vuln][1]
                        for vulnCVE in vulnCVEList:
                            cve = etree.SubElement(vulnInfo, 'cve')
                            cve.text = vulnCVE
                    for id in vulns[vuln]:
                        etree.SubElement(vulnInfo, 'container_object', id=str(id))
        urls = statsVersion['URLs']
        suspiciousURLs = etree.SubElement(versionInfo, 'suspicious_urls')
        if urls != None:
            for url in urls:
                urlInfo = etree.SubElement(suspiciousURLs, 'url')
                urlInfo.text = url
    return etree.tostring(root, pretty_print=True)


def getPeepJSON(statsDict, version, revision):
    # peepdf info
    peepdfDict = {'version': version,
                  'revision': revision,
                  'author': 'Jose Miguel Esparza',
                  'url': 'http://peepdf.eternal-todo.com'}
    # Basic info
    basicDict = {}
    basicDict['filename'] = statsDict['File']
    basicDict['md5'] = statsDict['MD5']
    basicDict['sha1'] = statsDict['SHA1']
    basicDict['sha256'] = statsDict['SHA256']
    basicDict['size'] = int(statsDict['Size'])
    basicDict['detection'] = {}
    if statsDict['Detection'] != [] and statsDict['Detection'] is not None:
        basicDict['detection']['rate'] = '%d/%d' % (statsDict['Detection'][0], statsDict['Detection'][1])
        basicDict['detection']['report_link'] = statsDict['Detection report']
    basicDict['pdf_version'] = statsDict['Version']
    basicDict['binary'] = bool(statsDict['Binary'])
    basicDict['linearized'] = bool(statsDict['Linearized'])
    basicDict['encrypted'] = bool(statsDict['Encrypted'])
    basicDict['encryption_algorithms'] = []
    if statsDict['Encryption Algorithms']:
        for algorithmInfo in statsDict['Encryption Algorithms']:
            basicDict['encryption_algorithms'].append({'bits': algorithmInfo[1], 'algorithm': algorithmInfo[0]})
    basicDict['updates'] = int(statsDict['Updates'])
    basicDict['num_objects'] = int(statsDict['Objects'])
    basicDict['num_streams'] = int(statsDict['Streams'])
    basicDict['comments'] = int(statsDict['Comments'])
    basicDict['errors'] = []
    for error in statsDict['Errors']:
        basicDict['errors'].append(error)
    # Advanced info
    advancedInfo = []
    for version in range(len(statsDict['Versions'])):
        statsVersion = statsDict['Versions'][version]
        if version == 0:
            versionType = 'original'
        else:
            versionType = 'update'
        versionInfo = {}
        versionInfo['version_number'] = version
        versionInfo['version_type'] = versionType
        versionInfo['catalog'] = statsVersion['Catalog']
        versionInfo['info'] = statsVersion['Info']
        if statsVersion['Objects'] is not None:
            versionInfo['objects'] = statsVersion['Objects'][1]
        else:
            versionInfo['objects'] = []
        if statsVersion['Compressed Objects'] is not None:
            versionInfo['compressed_objects'] = statsVersion['Compressed Objects'][1]
        else:
            versionInfo['compressed_objects'] = []
        if statsVersion['Errors'] is not None:
            versionInfo['error_objects'] = statsVersion['Errors'][1]
        else:
            versionInfo['error_objects'] = []
        if statsVersion['Streams'] is not None:
            versionInfo['streams'] = statsVersion['Streams'][1]
        else:
            versionInfo['streams'] = []
        if statsVersion['Xref Streams'] is not None:
            versionInfo['xref_streams'] = statsVersion['Xref Streams'][1]
        else:
            versionInfo['xref_streams'] = []
        if statsVersion['Encoded'] is not None:
            versionInfo['encoded_streams'] = statsVersion['Encoded'][1]
        else:
            versionInfo['encoded_streams'] = []
        if versionInfo['encoded_streams'] and statsVersion['Decoding Errors'] is not None:
            versionInfo['decoding_error_streams'] = statsVersion['Decoding Errors'][1]
        else:
            versionInfo['decoding_error_streams'] = []
        if statsVersion['Objects with JS code'] is not None:
            versionInfo['js_objects'] = statsVersion['Objects with JS code'][1]
        else:
            versionInfo['js_objects'] = []
        elements = statsVersion['Elements']
        elementArray = []
        if elements:
            for element in elements:
                elementInfo = {'name': element}
                if element in vulnsDict:
                    elementInfo['vuln_name'] = vulnsDict[element][0]
                    elementInfo['vuln_cve_list'] = vulnsDict[element][1]
                elementInfo['objects'] = elements[element]
                elementArray.append(elementInfo)
        vulns = statsVersion['Vulns']
        vulnArray = []
        if vulns:
            for vuln in vulns:
                vulnInfo = {'name': vuln}
                if vuln in vulnsDict:
                    vulnInfo['vuln_name'] = vulnsDict[vuln][0]
                    vulnInfo['vuln_cve_list'] = vulnsDict[vuln][1]
                vulnInfo['objects'] = vulns[vuln]
                vulnArray.append(vulnInfo)
        versionInfo['suspicious_elements'] = {'triggers': statsVersion['Events'],
                                              'actions': statsVersion['Actions'],
                                              'elements': elementArray,
                                              'js_vulns': vulnArray,
                                              'urls': statsVersion['URLs']}
        versionReport = {'version_info': versionInfo}
        advancedInfo.append(versionReport)
    jsonDict = {'peepdf_analysis':
                    {'peepdf_info': peepdfDict,
                     'date': datetime.today().strftime('%Y-%m-%d %H:%M'),
                     'basic': basicDict,
                     'advanced': advancedInfo}
                }
    return json.dumps(jsonDict, indent=4, sort_keys=True)


author = 'Jose Miguel Esparza'
email = 'peepdf AT eternal-todo.com'
url = 'http://peepdf.eternal-todo.com'
twitter = 'http://twitter.com/EternalTodo'
peepTwitter = 'http://twitter.com/peepdf'
version = '0.3'
revision = '275'
stats = ''
pdf = None
fileName = None
statsDict = None
vtJsonDict = None
newLine = os.linesep
absPeepdfRoot = os.path.dirname(os.path.realpath(sys.argv[0]))
errorsFile = os.path.join(absPeepdfRoot, 'errors.txt')

versionHeader = 'Version: peepdf ' + version + ' r' + revision
peepdfHeader = versionHeader + newLine * 2 + \
               url + newLine + \
               peepTwitter + newLine + \
               email + newLine * 2 + \
               author + newLine + \
               twitter + newLine

argsParser = optparse.OptionParser(usage='Usage: peepdf.py [options] PDF_file', description=versionHeader)
argsParser.add_option('-i', '--interactive', action='store_true', dest='isInteractive', default=False,
                      help='Sets console mode.')
argsParser.add_option('-s', '--load-script', action='store', type='string', dest='scriptFile',
                      help='Loads the commands stored in the specified file and execute them.')
argsParser.add_option('-c', '--check-vt', action='store_true', dest='checkOnVT', default=False,
                      help='Checks the hash of the PDF file on VirusTotal.')
argsParser.add_option('-f', '--force-mode', action='store_true', dest='isForceMode', default=False,
                      help='Sets force parsing mode to ignore errors.')
argsParser.add_option('-l', '--loose-mode', action='store_true', dest='isLooseMode', default=False,
                      help='Sets loose parsing mode to catch malformed objects.')
argsParser.add_option('-m', '--manual-analysis', action='store_true', dest='isManualAnalysis', default=False,
                      help='Avoids automatic Javascript analysis. Useful with eternal loops like heap spraying.')
argsParser.add_option('-u', '--update', action='store_true', dest='update', default=False,
                      help='Updates peepdf with the latest files from the repository.')
argsParser.add_option('-g', '--grinch-mode', action='store_true', dest='avoidColors', default=False,
                      help='Avoids colorized output in the interactive console.')
argsParser.add_option('-v', '--version', action='store_true', dest='version', default=False,
                      help='Shows program\'s version number.')
argsParser.add_option('-x', '--xml', action='store_true', dest='xmlOutput', default=False,
                      help='Shows the document information in XML format.')
argsParser.add_option('-j', '--json', action='store_true', dest='jsonOutput', default=False,
                      help='Shows the document information in JSON format.')
argsParser.add_option('-C', '--command', action='append', type='string', dest='commands',
                      help='Specifies a command from the interactive console to be executed.')
(options, args) = argsParser.parse_args()

try:
    # Avoid colors in the output
    if not COLORIZED_OUTPUT or options.avoidColors:
        warningColor = ''
        errorColor = ''
        alertColor = ''
        staticColor = ''
        resetColor = ''
    else:
        warningColor = Fore.YELLOW
        errorColor = Fore.RED
        alertColor = Fore.RED
        staticColor = Fore.BLUE
        resetColor = Style.RESET_ALL
    if options.version:
        print peepdfHeader
    elif options.update:
        updated = False
        newVersion = ''
        localVersion = 'v' + version + ' r' + revision
        reVersion = 'version = \'(\d\.\d)\'\s*?revision = \'(\d+)\''
        repURL = 'https://api.github.com/repos/jesparza/peepdf/contents/'
        rawRepURL = 'https://raw.githubusercontent.com/jesparza/peepdf/master/'
        print '[-] Checking if there are new updates...'
        try:
            remotePeepContent = urllib2.urlopen(rawRepURL + 'peepdf.py').read()
        except:
            sys.exit('[x] Connection error while trying to connect with the repository')
        repVer = re.findall(reVersion, remotePeepContent)
        if repVer:
            newVersion = 'v' + repVer[0][0] + ' r' + repVer[0][1]
        else:
            sys.exit('[x] Error getting the version number from the repository')
        if localVersion == newVersion:
            print '[+] No changes! ;)'
        else:
            print '[+] There are new updates!!'
            print '[-] Getting paths from the repository...'
            pathNames = getRepPaths(repURL, '')
            print '[+] Done'
            localFilesInfo = getLocalFilesInfo(pathNames)
            print '[-] Checking files...'
            for path in pathNames:
                try:
                    fileContent = urllib2.urlopen(rawRepURL + path).read()
                except:
                    sys.exit('[x] Connection error while getting file "' + path + '"')
                if path in localFilesInfo:
                    # File exists
                    # Checking hash
                    shaHash = hashlib.sha256(fileContent).hexdigest()
                    if shaHash != localFilesInfo[path][0]:
                        open(localFilesInfo[path][1], 'wb').write(fileContent)
                        print '[+] File "' + path + '" updated successfully'
                else:
                    # File does not exist
                    index = path.rfind('/')
                    if index != -1:
                        dirsPath = path[:index]
                        absDirsPath = os.path.join(absPeepdfRoot, dirsPath)
                        if not os.path.exists(absDirsPath):
                            print '[+] New directory "' + dirsPath + '" created successfully'
                            os.makedirs(absDirsPath)
                    open(os.path.join(absPeepdfRoot, path), 'wb').write(fileContent)
                    print '[+] New file "' + path + '" created successfully'
            message = '[+] peepdf updated successfully'
            if newVersion != '':
                message += ' to ' + newVersion
            print message

    else:
        if len(args) == 1:
            fileName = args[0]
            if not os.path.exists(fileName):
                sys.exit('Error: The file "' + fileName + '" does not exist!!')
        elif len(args) > 1 or (len(args) == 0 and not options.isInteractive):
            sys.exit(argsParser.print_help())

        if options.scriptFile is not None:
            if not os.path.exists(options.scriptFile):
                sys.exit('Error: The script file "' + options.scriptFile + '" does not exist!!')

        if fileName is not None:
            pdfParser = PDFParser()
            ret, pdf = pdfParser.parse(fileName, options.isForceMode, options.isLooseMode, options.isManualAnalysis)
            if options.checkOnVT:
                # Checks the MD5 on VirusTotal
                md5Hash = pdf.getMD5()
                ret = vtcheck(md5Hash, VT_KEY)
                if ret[0] == -1:
                    pdf.addError(ret[1])
                else:
                    vtJsonDict = ret[1]
                    if vtJsonDict.has_key('response_code'):
                        if vtJsonDict['response_code'] == 1:
                            if vtJsonDict.has_key('positives') and vtJsonDict.has_key('total'):
                                pdf.setDetectionRate([vtJsonDict['positives'], vtJsonDict['total']])
                            else:
                                pdf.addError('Missing elements in the response from VirusTotal!!')
                            if vtJsonDict.has_key('permalink'):
                                pdf.setDetectionReport(vtJsonDict['permalink'])
                        else:
                            pdf.setDetectionRate(None)
                    else:
                        pdf.addError('Bad response from VirusTotal!!')
            statsDict = pdf.getStats()

        if options.xmlOutput:
            try:
                from lxml import etree

                xml = getPeepXML(statsDict, version, revision)
                sys.stdout.write(xml)
            except:
                errorMessage = '*** Error: Exception while generating the XML file!!'
                traceback.print_exc(file=open(errorsFile, 'a'))
                raise Exception('PeepException', 'Send me an email ;)')
        elif options.jsonOutput and not options.commands:
            try:
                jsonReport = getPeepJSON(statsDict, version, revision)
                sys.stdout.write(jsonReport)
            except:
                errorMessage = '*** Error: Exception while generating the JSON report!!'
                traceback.print_exc(file=open(errorsFile, 'a'))
                raise Exception('PeepException', 'Send me an email ;)')
        else:
            if COLORIZED_OUTPUT and not options.avoidColors:
                try:
                    init()
                except:
                    COLORIZED_OUTPUT = False
<<<<<<< HEAD
            if options.scriptFile != None:
                from peepdf.PDFConsole import PDFConsole
=======
            if options.scriptFile is not None:
                from PDFConsole import PDFConsole
>>>>>>> 5a4260b6

                scriptFileObject = open(options.scriptFile, 'rb')
                console = PDFConsole(pdf, VT_KEY, options.avoidColors, stdin=scriptFileObject)
                try:
                    console.cmdloop()
                except:
                    errorMessage = '*** Error: Exception not handled using the batch mode!!'
                    scriptFileObject.close()
                    traceback.print_exc(file=open(errorsFile, 'a'))
                    raise Exception('PeepException', 'Send me an email ;)')
            elif options.commands is not None:
                from PDFConsole import PDFConsole

                console = PDFConsole(pdf, VT_KEY, options.avoidColors)
                try:
                    for command in options.commands:
                        console.onecmd(command)
                except:
                    errorMessage = '*** Error: Exception not handled using the batch commands!!'
                    traceback.print_exc(file=open(errorsFile, 'a'))
                    raise Exception('PeepException', 'Send me an email ;)')
            else:
                if statsDict is not None:
                    if COLORIZED_OUTPUT and not options.avoidColors:
                        beforeStaticLabel = staticColor
                    else:
                        beforeStaticLabel = ''

                    if not JS_MODULE:
                        warningMessage = 'Warning: PyV8 is not installed!!'
                        stats += warningColor + warningMessage + resetColor + newLine
                    if not EMU_MODULE:
                        warningMessage = 'Warning: pylibemu is not installed!!'
                        stats += warningColor + warningMessage + resetColor + newLine
                    if not PIL_MODULE:
                        warningMessage = 'Warning: Python Imaging Library (PIL) is not installed!!'
                        stats += warningColor + warningMessage + resetColor + newLine
                    errors = statsDict['Errors']
                    for error in errors:
                        if error.find('Decryption error') != -1:
                            stats += errorColor + error + resetColor + newLine
                    if stats != '':
                        stats += newLine
                    statsDict = pdf.getStats()

                    stats += beforeStaticLabel + 'File: ' + resetColor + statsDict['File'] + newLine
                    stats += beforeStaticLabel + 'MD5: ' + resetColor + statsDict['MD5'] + newLine
                    stats += beforeStaticLabel + 'SHA1: ' + resetColor + statsDict['SHA1'] + newLine
                    stats += beforeStaticLabel + 'SHA256: ' + resetColor + statsDict['SHA256'] + newLine
                    stats += beforeStaticLabel + 'Size: ' + resetColor + statsDict['Size'] + ' bytes' + newLine
                    if options.checkOnVT:
                        if statsDict['Detection'] != []:
                            detectionReportInfo = ''
                            if statsDict['Detection'] != None:
                                detectionColor = ''
                                if COLORIZED_OUTPUT and not options.avoidColors:
                                    detectionLevel = statsDict['Detection'][0] / (statsDict['Detection'][1] / 3)
                                    if detectionLevel == 0:
                                        detectionColor = alertColor
                                    elif detectionLevel == 1:
                                        detectionColor = warningColor
                                detectionRate = '%s%d%s/%d' % (
                                    detectionColor, statsDict['Detection'][0], resetColor, statsDict['Detection'][1])
                                if statsDict['Detection report'] != '':
                                    detectionReportInfo = beforeStaticLabel + 'Detection report: ' + resetColor + \
                                                          statsDict['Detection report'] + newLine
                            else:
                                detectionRate = 'File not found on VirusTotal'
                            stats += beforeStaticLabel + 'Detection: ' + resetColor + detectionRate + newLine
                            stats += detectionReportInfo
                    stats += beforeStaticLabel + 'Version: ' + resetColor + statsDict['Version'] + newLine
                    stats += beforeStaticLabel + 'Binary: ' + resetColor + statsDict['Binary'] + newLine
                    stats += beforeStaticLabel + 'Linearized: ' + resetColor + statsDict['Linearized'] + newLine
                    stats += beforeStaticLabel + 'Encrypted: ' + resetColor + statsDict['Encrypted']
                    if statsDict['Encryption Algorithms'] != []:
                        stats += ' ('
                        for algorithmInfo in statsDict['Encryption Algorithms']:
                            stats += algorithmInfo[0] + ' ' + str(algorithmInfo[1]) + ' bits, '
                        stats = stats[:-2] + ')'
                    stats += newLine
                    stats += beforeStaticLabel + 'Updates: ' + resetColor + statsDict['Updates'] + newLine
                    stats += beforeStaticLabel + 'Objects: ' + resetColor + statsDict['Objects'] + newLine
                    stats += beforeStaticLabel + 'Streams: ' + resetColor + statsDict['Streams'] + newLine
                    stats += beforeStaticLabel + 'URIs: ' + resetColor + statsDict['URIs'] + newLine
                    stats += beforeStaticLabel + 'Comments: ' + resetColor + statsDict['Comments'] + newLine
                    stats += beforeStaticLabel + 'Errors: ' + resetColor + str(len(statsDict['Errors'])) + newLine * 2
                    for version in range(len(statsDict['Versions'])):
                        statsVersion = statsDict['Versions'][version]
                        stats += beforeStaticLabel + 'Version ' + resetColor + str(version) + ':' + newLine
                        if statsVersion['Catalog'] != None:
                            stats += beforeStaticLabel + '\tCatalog: ' + resetColor + statsVersion['Catalog'] + newLine
                        else:
                            stats += beforeStaticLabel + '\tCatalog: ' + resetColor + 'No' + newLine
                        if statsVersion['Info'] != None:
                            stats += beforeStaticLabel + '\tInfo: ' + resetColor + statsVersion['Info'] + newLine
                        else:
                            stats += beforeStaticLabel + '\tInfo: ' + resetColor + 'No' + newLine
                        stats += beforeStaticLabel + '\tObjects (' + statsVersion['Objects'][
                            0] + '): ' + resetColor + str(statsVersion['Objects'][1]) + newLine
                        if statsVersion['Compressed Objects'] != None:
                            stats += beforeStaticLabel + '\tCompressed objects (' + statsVersion['Compressed Objects'][
                                0] + '): ' + resetColor + str(statsVersion['Compressed Objects'][1]) + newLine
                        if statsVersion['Errors'] != None:
                            stats += beforeStaticLabel + '\t\tErrors (' + statsVersion['Errors'][
                                0] + '): ' + resetColor + str(statsVersion['Errors'][1]) + newLine
                        stats += beforeStaticLabel + '\tStreams (' + statsVersion['Streams'][
                            0] + '): ' + resetColor + str(statsVersion['Streams'][1])
                        if statsVersion['Xref Streams'] != None:
                            stats += newLine + beforeStaticLabel + '\t\tXref streams (' + statsVersion['Xref Streams'][
                                0] + '): ' + resetColor + str(statsVersion['Xref Streams'][1])
                        if statsVersion['Object Streams'] != None:
                            stats += newLine + beforeStaticLabel + '\t\tObject streams (' + \
                                     statsVersion['Object Streams'][0] + '): ' + resetColor + str(
                                statsVersion['Object Streams'][1])
                        if int(statsVersion['Streams'][0]) > 0:
                            stats += newLine + beforeStaticLabel + '\t\tEncoded (' + statsVersion['Encoded'][
                                0] + '): ' + resetColor + str(statsVersion['Encoded'][1])
                            if statsVersion['Decoding Errors'] != None:
                                stats += newLine + beforeStaticLabel + '\t\tDecoding errors (' + \
                                         statsVersion['Decoding Errors'][0] + '): ' + resetColor + str(
                                    statsVersion['Decoding Errors'][1])
                        if statsVersion['URIs'] is not None:
                            stats += newLine + beforeStaticLabel + '\tObjects with URIs (' + \
                                     statsVersion['URIs'][0] + '): ' + resetColor + str(statsVersion['URIs'][1])
                        if COLORIZED_OUTPUT and not options.avoidColors:
                            beforeStaticLabel = warningColor
                        if statsVersion['Objects with JS code'] != None:
                            stats += newLine + beforeStaticLabel + '\tObjects with JS code (' + \
                                     statsVersion['Objects with JS code'][0] + '): ' + resetColor + str(
                                statsVersion['Objects with JS code'][1])
                        actions = statsVersion['Actions']
                        events = statsVersion['Events']
                        vulns = statsVersion['Vulns']
                        elements = statsVersion['Elements']
                        if events != None or actions != None or vulns != None or elements != None:
                            stats += newLine + beforeStaticLabel + '\tSuspicious elements:' + resetColor + newLine
                            if events != None:
                                for event in events:
                                    stats += '\t\t' + beforeStaticLabel + event + ' (%d): ' % len(events[event]) + \
                                             resetColor + str(events[event]) + newLine
                            if actions != None:
                                for action in actions:
                                    stats += '\t\t' + beforeStaticLabel + action + ' (%d): ' % len(actions[action]) + \
                                             resetColor + str(actions[action]) + newLine
                            if vulns != None:
                                for vuln in vulns:
                                    if vulnsDict.has_key(vuln):
                                        vulnName = vulnsDict[vuln][0]
                                        vulnCVEList = vulnsDict[vuln][1]
                                        stats += '\t\t' + beforeStaticLabel + vulnName + ' ('
                                        for vulnCVE in vulnCVEList:
                                            stats += vulnCVE + ','
                                        stats = stats[:-1] + ') (%d): ' % len(vulns[vuln]) + resetColor + str(vulns[vuln]) + newLine
                                    else:
                                        stats += '\t\t' + beforeStaticLabel + vuln + ' (%d): ' % len(vulns[vuln]) + \
                                                 resetColor + str(vulns[vuln]) + newLine
                            if elements != None:
                                for element in elements:
                                    if vulnsDict.has_key(element):
                                        vulnName = vulnsDict[element][0]
                                        vulnCVEList = vulnsDict[element][1]
                                        stats += '\t\t' + beforeStaticLabel + vulnName + ' ('
                                        for vulnCVE in vulnCVEList:
                                            stats += vulnCVE + ','
                                        stats = stats[:-1] + '): ' + resetColor + str(elements[element]) + newLine
                                    else:
                                        stats += '\t\t' + beforeStaticLabel + element + ': ' + resetColor + str(
                                            elements[element]) + newLine
                        if COLORIZED_OUTPUT and not options.avoidColors:
                            beforeStaticLabel = staticColor
                        urls = statsVersion['URLs']
                        if urls != None:
                            stats += newLine + beforeStaticLabel + '\tFound URLs:' + resetColor + newLine
                            for url in urls:
                                stats += '\t\t' + url + newLine
                        stats += newLine * 2
                if fileName != None:
                    print stats
                if options.isInteractive:
                    from peepdf.PDFConsole import PDFConsole

                    console = PDFConsole(pdf, VT_KEY, options.avoidColors)
                    while not console.leaving:
                        try:
                            console.cmdloop()
                        except KeyboardInterrupt as e:
                            sys.exit()
                        except:
                            errorMessage = '*** Error: Exception not handled using the interactive console!! Please, report it to the author!!'
                            print errorColor + errorMessage + resetColor + newLine
                            traceback.print_exc(file=open(errorsFile, 'a'))
except Exception as e:
    if len(e.args) == 2:
        excName, excReason = e.args
    else:
        excName = excReason = None
    if excName == None or excName != 'PeepException':
        errorMessage = '*** Error: Exception not handled!!'
        traceback.print_exc(file=open(errorsFile, 'a'))
    print errorColor + errorMessage + resetColor + newLine
finally:
    if os.path.exists(errorsFile):
        message = newLine + 'Please, don\'t forget to report the errors found:' + newLine * 2
        message += '\t- Sending the file "%s" to the author (mailto:peepdfREMOVETHIS@eternal-todo.com)%s' % (
            errorsFile, newLine)
        message += '\t- And/Or creating an issue on the project webpage (https://github.com/jesparza/peepdf/issues)' + newLine
        message = errorColor + message + resetColor
        sys.exit(message)<|MERGE_RESOLUTION|>--- conflicted
+++ resolved
@@ -538,13 +538,8 @@
                     init()
                 except:
                     COLORIZED_OUTPUT = False
-<<<<<<< HEAD
             if options.scriptFile != None:
                 from peepdf.PDFConsole import PDFConsole
-=======
-            if options.scriptFile is not None:
-                from PDFConsole import PDFConsole
->>>>>>> 5a4260b6
 
                 scriptFileObject = open(options.scriptFile, 'rb')
                 console = PDFConsole(pdf, VT_KEY, options.avoidColors, stdin=scriptFileObject)
