--- conflicted
+++ resolved
@@ -362,11 +362,7 @@
 twitter = 'http://twitter.com/EternalTodo'
 peepTwitter = 'http://twitter.com/peepdf'
 version = '0.3'
-<<<<<<< HEAD
-revision = '256'
-=======
 revision = '255'
->>>>>>> 3dfd56af
 stats = ''
 pdf = None
 fileName = None
