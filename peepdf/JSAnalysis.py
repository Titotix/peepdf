--- conflicted
+++ resolved
@@ -30,11 +30,7 @@
 import re
 import sys
 import traceback
-<<<<<<< HEAD
 import logging
-=======
-import pdb
->>>>>>> e28da69e
 
 from peepdf.PDFUtils import unescapeHTMLEntities, escapeString, stripHTMLComments
 from peepdf.constants import ERROR_FILE, JS_ERROR_FILE
@@ -55,7 +51,6 @@
         def evalOverride(self, expression):
             self.evalCode += '\n\n// New evaluated code\n' + expression
             return
-
 
     JS_MODULE = True
 except ImportError:
@@ -105,15 +100,12 @@
             context.enter()
             # Hooking the eval function
             context.eval('eval=evalOverride')
-            pdb.set_trace()
             while True:
                 try:
                     context.eval(code)
                     evalCode = context.eval('evalCode')
                     evalCode = jsbeautifier.beautify(evalCode)
                     if evalCode != '' and evalCode != code:
-                        print "evalCode != "" and evalCode != code"
-                        #print "code : {} evalCode:{}".format(code, evalCode)
                         code = evalCode
                         jsCode.append(code)
                     else:
