--- conflicted
+++ resolved
@@ -3,11 +3,7 @@
 #   http://peepdf.eternal-todo.com
 #   By Jose Miguel Esparza <jesparza AT eternal-todo.com>
 #
-<<<<<<< HEAD
 #   Copyright (C) 2011-2017 Jose Miguel Esparza
-=======
-#	Copyright (C) 2011-2017 Jose Miguel Esparza
->>>>>>> 611b351d
 #
 #   This file is part of peepdf.
 #
@@ -166,7 +162,6 @@
 def escapeString(string):
     '''
         Escape the given string
-
         @param string: A string to be escaped
         @return: Escaped string
     '''
@@ -445,32 +440,4 @@
         jsonDict = json.loads(jsonResponse)
     except:
         return (-1, 'An error has occurred while parsing the JSON response from VirusTotal')
-    return (0, jsonDict)
-
-
-def getLocalFilesInfo(filesList):
-    localFilesInfo = {}
-    print '[-] Getting local files information...'
-    for path in filesList:
-        absFilePath = os.path.join(absPeepdfRoot, path)
-        if os.path.exists(absFilePath):
-            content = open(absFilePath, 'rb').read()
-            shaHash = hashlib.sha256(content).hexdigest()
-            localFilesInfo[path] = [shaHash, absFilePath]
-    print '[+] Done'
-    return localFilesInfo
-
-def getRepPaths(url, path=''):
-    paths = []
-    try:
-        browsingPage = urllib2.urlopen(url + path).read()
-    except:
-        sys.exit('[x] Connection error while getting browsing page "' + url + path + '"')
-    browsingPageObject = json.loads(browsingPage)
-    for file in browsingPageObject:
-        if file['type'] == 'file':
-            paths.append(file['path'])
-        elif file['type'] == 'dir':
-            dirPaths = getRepPaths(url, file['path'])
-            paths += dirPaths
-    return paths
+    return (0, jsonDict)