#
#    peepdf is a tool to analyse and modify PDF files
#    http://peepdf.eternal-todo.com
#    By Jose Miguel Esparza <jesparza AT eternal-todo.com>
#
#    Copyright (C) 2011-2014 Jose Miguel Esparza
#
#    This file is part of peepdf.
#
#        peepdf is free software: you can redistribute it and/or modify
#        it under the terms of the GNU General Public License as published by
#        the Free Software Foundation, either version 3 of the License, or
#        (at your option) any later version.
#
#        peepdf is distributed in the hope that it will be useful,
#        but WITHOUT ANY WARRANTY; without even the implied warranty of
#        MERCHANTABILITY or FITNESS FOR A PARTICULAR PURPOSE.    See the
#        GNU General Public License for more details.
#
#        You should have received a copy of the GNU General Public License
#        along with peepdf.    If not, see <http://www.gnu.org/licenses/>.
#

'''
    This module contains classes and methods to analyse and modify PDF files
'''

import sys, os, re, hashlib, struct, aes as AES
from operator import itemgetter
import magic
from difflib import SequenceMatcher, get_close_matches
from PDFUtils import *
from PDFCrypto import *
from JSAnalysis import *
from PDFFilters import decodeStream, encodeStream
from PDFGlobals import *


class PDFObject:

    '''
        Base class for all the PDF objects
    '''

    def __init__(self, raw=None):
        '''
            Constructor of a PDFObject

            @param raw: The raw value of the PDF object
        '''
        self.references = []
        self.type = ''
        self.value = ''
        self.rawValue = raw
        self.JSCode = []
        self.updateNeeded = False
        self.containsJScode = False
        self.encryptedValue = raw
        self.encryptionKey = ''
        self.encrypted = False
        self.errors = []
        self.referencesInElements = {}
        self.compressedIn = None

    def addError(self, errorMessage):
        '''
            Add an error to the object

            @param errorMessage: The error message to be added (string)
        '''
        if errorMessage not in self.errors:
            self.errors.append(errorMessage)

    def contains(self, string):
        '''
            Look for the string inside the object content

            @param string: A string
            @return: A boolean to specify if the string has been found or not
        '''
        value = str(self.value)
        rawValue = str(self.rawValue)
        encValue = str(self.encryptedValue)
        if re.findall(string, value, re.IGNORECASE) != [] or re.findall(string, rawValue, re.IGNORECASE) != [] or re.findall(string, encValue, re.IGNORECASE) != []:
            return True
        if self.containsJS():
            for js in self.JSCode:
                if re.findall(string, js, re.IGNORECASE) != []:
                    return True
        return False

    def containsJS(self):
        '''
            Method to check if there are Javascript code inside the object

            @return: A boolean
        '''
        return self.containsJScode

    def encodeChars(self):
        '''
            Encode the content of the object if possible (only for PDFName, PDFString, PDFArray and PDFStreams) 

            @return: A tuple (status,statusContent), where statusContent is empty in case status = 0 or an error message in case status = -1
        '''
        return (0, '')

    def encrypt(self, password):
        '''
            Encrypt the content of the object if possible 

            @param password: The password used to encrypt the object. It's dependent on the object.
            @return: A tuple (status,statusContent), where statusContent is empty in case status = 0 or an error message in case status = -1
        '''
        return (0, '')

    def getCompressedIn(self):
        '''
            Gets the id of the object (object stream) where the actual object is compressed 

            @return: The id (int) of the object stream or None if it's not compressed
        '''
        return self.compressedIn

    def getEncryptedValue(self):
        '''
            Gets the encrypted value of the object 

            @return: The encrypted value or the raw value if the object is not encrypted
        '''
        return self.encryptedValue

    def getEncryptionKey(self):
        '''
            Gets the encryption key (password) used to encrypt the object 

            @return: The password (string) or an empty string if it's not encrypted
        '''
        return self.encryptionKey

    def getErrors(self):
        '''
            Gets the error messages found while parsing and processing the object 

            @return: The array of errors of the object
        '''
        return self.errors

    def getRawValue(self):
        '''
            Gets the raw value of the object 

            @return: The raw value of the object, this means without applying filters or decoding characters
        '''
        return self.rawValue

    def getReferences(self):
        '''
            Gets the referenced objects in the actual object 

            @return: An array of references in the object (Ex. ['1 0 R','12 0 R'])
        '''
        return self.references

    def getReferencesInElements(self):
        '''
            Gets the dependencies between elements in the object and objects in the rest of the document.

            @return: A dictionary of dependencies of the object (Ex. {'/Length':[5,'']} or {'/Length':[5,'354']})
        '''
        return self.referencesInElements

    def getStats(self):
        '''
            Gets the statistics of the object 

            @return: An array of different statistics of the object (object type, compression, references, etc)
        '''
        stats = {}
        stats['Object'] = self.type
        stats['MD5'] = hashlib.md5(self.value).hexdigest()
        stats['SHA1'] = hashlib.sha1(self.value).hexdigest()
        if self.isCompressed():
            stats['Compressed in'] = str(self.compressedIn)
        else:
            stats['Compressed in'] = None
        stats['References'] = str(self.references)
        if self.containsJScode:
            stats['JSCode'] = True
            if len(self.unescapedBytes) > 0:
                stats['Escaped Bytes'] = True
            else:
                stats['Escaped Bytes'] = False
            if len(self.urlsFound) > 0:
                stats['URLs'] = True
            else:
                stats['URLs'] = False
        else:
            stats['JSCode'] = False
        if self.isFaulty():
            stats['Errors'] = str(len(self.errors))
        else:
            stats['Errors'] = None
        return stats

    def getType(self):
        '''
            Gets the type of the object 

            @return: The object type (bool, null, real, integer, name, string, hexstring, reference, array, dictionary, stream)
        '''
        return self.type

    def getValue(self):
        '''
            Gets the value of the object 

            @return: The value of the object, this means after applying filters and/or decoding characters and strings
        '''
        return self.value

    def isCompressed(self):
        '''
            Specifies if the object is compressed or not 

            @return: A boolean
        '''
        if self.compressedIn != None:
            return True
        else:
            return False

    def isEncrypted(self):
        '''
            Specifies if the object is encrypted or not 

            @return: A boolean
        '''
        return self.encrypted

    def isFaulty(self):
        '''
            Specifies if the object has errors or not 

            @return: A boolean
        '''
        if self.errors == []:
            return False
        else:
            return True

    def replace(self, string1, string2):
        '''
            Searches the object for the 'string1' and if it's found it's replaced by 'string2' 

            @return: A tuple (status,statusContent), where statusContent is empty in case status = 0 or an error message in case status = -1
        '''
        if self.value.find(string1) == -1 and self.rawValue.find(string1) == -1:
            return (-1, 'String not found')
        self.value = self.value.replace(string1, string2)
        self.rawValue = self.rawValue.replace(string1, string2)
        ret = self.update()
        return ret

    def resolveReferences(self):
        '''
            Replaces the reference to an object by its value if there are references not resolved. Ex. /Length 3 0 R 

            @return: A tuple (status,statusContent), where statusContent is empty in case status = 0 or an error message in case status = -1
        '''
        pass

    def setCompressedIn(self, id):
        '''
            Sets the object id of the object stream containing the actual object

            @param id: The object id (int)
        '''
        self.compressedIn = id

    def setEncryptedValue(self, value):
        '''
            Sets the encrypted value of the object

            @param value: The encrypted value (string) 
        '''
        self.encryptedValue = value

    def setEncryptionKey(self, password):
        '''
            Sets the password to encrypt/decrypt the object

            @param password: The encryption key (string)  
        '''
        self.encryptionKey = password

    def setRawValue(self, newRawValue):
        '''
            Sets the raw value of the object and updates the object if some modification is needed

            @param newRawValue: The new raw value (string)
            @return: A tuple (status,statusContent), where statusContent is empty in case status = 0 or an error message in case status = -1
        '''
        self.rawValue = newRawValue
        ret = self.update()
        return ret

    def setReferencesInElements(self, resolvedReferencesDict):
        '''
            Sets the resolved references array

            @param resolvedReferencesDict: A dictionary with the resolved references  
        '''
        self.referencesInElements = resolvedReferencesDict

    def setValue(self, newValue):
        '''
            Sets the value of the object

            @param newValue: The new value of the object (string)  
        '''
        self.value = newValue

    def update(self):
        '''
            Updates the object after some modification has occurred

            @return: A tuple (status,statusContent), where statusContent is empty in case status = 0 or an error message in case status = -1
        '''
        self.encryptedValue = self.rawValue
        return (0, '')

    def toFile(self):
        '''
            Gets the raw or encrypted value of the object to write it to an output file 

            @return: The raw/encrypted value of the object (string)
        '''
        if self.encrypted:
            return self.getEncryptedValue()
        else:
            return self.getRawValue()


class PDFBool (PDFObject):

    '''
        Boolean object of a PDF document
    '''

    def __init__(self, value):
        self.type = 'bool'
        self.errors = []
        self.references = []
        self.JSCode = []
        self.encrypted = False
        self.updateNeeded = False
        self.containsJScode = False
        self.referencesInElements = {}
        self.value = self.rawValue = self.encryptedValue = value
        self.compressedIn = None
        self.nameObfuscated = False
        self.stringObfuscated = False
        self.largeStringPresent = False
        self.missingXref = False
        self.missingCatalog = False
        self.terminatorMissing = False
        self.garbageInside = False


class PDFNull (PDFObject):

    '''
        Null object of a PDF document
    '''

    def __init__(self, content):
        self.type = 'null'
        self.errors = []
        self.JSCode = []
        self.compressedIn = None
        self.encrypted = False
        self.value = self.rawValue = self.encryptedValue = content
        self.updateNeeded = False
        self.containsJScode = False
        self.referencesInElements = {}
        self.references = []
        self.nameObfuscated = False
        self.stringObfuscated = False
        self.largeStringPresent = False
        self.missingXref = False
        self.missingCatalog = False
        self.terminatorMissing = False
        self.garbageInside = False


class PDFNum (PDFObject):

    '''
        Number object of a PDF document: can be an integer or a real number.
    '''

    def __init__(self, num):
        self.errors = []
        self.JSCode = []
        self.compressedIn = None
        self.encrypted = False
        self.value = num
        self.compressedIn = None
        self.updateNeeded = False
        self.containsJScode = False
        self.referencesInElements = {}
        self.references = []
        self.nameObfuscated = False
        self.stringObfuscated = False
        self.largeStringPresent = False
        self.missingXref = False
        self.missingCatalog = False
        self.terminatorMissing = False
        self.garbageInside = False
        ret = self.update()
        if ret[0] == -1:
            if isForceMode:
                self.addError(ret[1])
            else:
                raise Exception(ret[1])

    def replace(self, string1, string2):
        if self.value.find(string1) == -1:
            return (-1, 'String not found')
        self.value = self.value.replace(string1, string2)
        ret = self.update()
        return ret

    def update(self):
        self.errors = []
        try:
            if self.value.find('.') != -1:
                self.type = 'real'
                self.rawValue = float(self.value)
            else:
                self.type = 'integer'
                self.rawValue = int(self.value)
        except:
            errorMessage = 'Numeric conversion error'
            self.addError(errorMessage)
            return (-1, errorMessage)
        self.encryptedValue = str(self.rawValue)
        return (0, '')

    def setRawValue(self, rawValue):
        self.rawValue = rawValue

    def setValue(self, value):
        self.value = value
        ret = self.update()
        return ret

    def toFile(self):
        return str(self.rawValue)


class PDFName (PDFObject):

    '''
        Name object of a PDF document
    '''

    def __init__(self, name):
        self.type = 'name'
        self.errors = []
        self.JSCode = []
        self.references = []
        self.compressedIn = None
        self.name = name
        if name[0] == '/':
            self.rawValue = self.value = self.encryptedValue = name
        else:
            self.rawValue = self.value = self.encryptedValue = '/' + name
        self.updateNeeded = False
        self.containsJScode = False
        self.encryptedValue = ''
        self.encrypted = False
        self.referencesInElements = {}
        self.nameObfuscated = False
        self.stringObfuscated = False
        self.largeStringPresent = False
        self.missingXref = False
        self.missingCatalog = False
        self.terminatorMissing = False
        self.garbageInside = False
        ret = self.update()
        if ret[0] == -1:
            if isForceMode:
                self.addError(ret[1])
            else:
                raise Exception(ret[1])

    def update(self):
        self.errors = []
        errorMessage = ''
        self.value = self.rawValue
        self.encryptedValue = self.rawValue
        self.nameObfuscated = False
        hexNumbers = re.findall('#([0-9a-f]{2})', self.value, re.DOTALL | re.IGNORECASE)
        try:
            for hexNumber in hexNumbers:
                self.value = self.value.replace('#' + hexNumber, chr(int(hexNumber, 16)))
        except:
            errorMessage = 'Error in hexadecimal conversion'
            self.addError(errorMessage)
            return (-1, errorMessage)
        rawValue = str(self.rawValue)
        newValue = str(self.value)
        if newValue != rawValue:
            self.nameObfuscated = True
        else:
            self.nameObfuscated = False
        return (0, '')

    def encodeChars(self):
        ret = encodeName(self.value)
        if ret[0] == -1:
            self.addError(ret[1])
            return ret
        else:
            self.rawValue = ret[1]
            return (0, '')


class PDFString (PDFObject):

    '''
        String object of a PDF document
    '''

    def __init__(self, string):
        self.type = 'string'
        self.errors = []
        self.compressedIn = None
        self.encrypted = False
        self.value = self.rawValue = self.encryptedValue = string
        self.updateNeeded = False
        self.containsJScode = False
        self.JSCode = []
        self.unescapedBytes = []
        self.urlsFound = []
        self.references = []
        self.nameObfuscated = False
        self.stringObfuscated = False
        self.largeStringPresent = False
        self.referencesInElements = {}
        self.missingXref = False
        self.missingCatalog = False
        self.terminatorMissing = False
        self.garbageInside = False
        ret = self.update()
        if ret[0] == -1:
            if isForceMode:
                self.addError(ret[1])
            else:
                raise Exception(ret[1])

    def update(self, decrypt=False):
        '''
            Updates the object after some modification has occurred

            @param decrypt: A boolean indicating if a decryption has been performed. By default: False.
            @return: A tuple (status,statusContent), where statusContent is empty in case status = 0 or an error message in case status = -1
        '''
        self.errors = []
        self.containsJScode = False
        self.JSCode = []
        self.unescapedBytes = []
        self.urlsFound = []
        self.rawValue = unescapeString(self.rawValue)
        self.value = self.rawValue
        '''
        self.value = self.value.replace('\)',')')
        self.value = self.value.replace('\\\\','\\')
        self.value = self.value.replace('\\\r\\\n','')
        self.value = self.value.replace('\\\r','')
        self.value = self.value.replace('\\\n','')
        '''
        octalNumbers = re.findall('\\\\([0-7]{1,3})', self.value, re.DOTALL)
        try:
            for octal in octalNumbers:
                # TODO: check!! \\\\?
                self.value = self.value.replace('\\' + octal, chr(int(octal, 8)))
        except:
            errorMessage = 'Error in octal conversion'
            self.addError(errorMessage)
            return (-1, errorMessage)
        rawValue = str(self.rawValue)
        newValue = str(self.value)
        if newValue != rawValue:
            self.stringObfuscated = True
        else:
            self.stringObfuscated = False
        if len(rawValue) > MAX_STR_LEN:
            self.largeStringPresent = True
        if isJavascript(self.value):
            self.containsJScode = True
            self.JSCode, self.unescapedBytes, self.urlsFound, jsErrors, jsContexts['global'] = analyseJS(self.value, jsContexts['global'], isManualAnalysis)
            if jsErrors != []:
                for jsError in jsErrors:
                    errorMessage = 'Error analysing Javascript: ' + jsError
                    if isForceMode:
                        self.addError(errorMessage)
                    else:
                        return (-1, errorMessage)
        if self.encrypted and not decrypt:
            ret = self.encrypt()
            if ret[0] == -1:
                return ret
        return (0, '')

    def encodeChars(self):
        ret = encodeString(self.value)
        if ret[0] == -1:
            self.addError(ret[1])
            return ret
        else:
            self.rawValue = ret[1]
            return (0, '')

    def encrypt(self, password=None):
        self.encrypted = True
        if password != None:
            self.encryptionKey = password
        try:
            self.encryptedValue = RC4(self.rawValue, self.encryptionKey)
        except:
            errorMessage = 'Error encrypting with RC4'
            self.addError(errorMessage)
            return (-1, errorMessage)
        return (0, '')

    def decrypt(self, password=None, algorithm='RC4'):
        '''
            Decrypt the content of the object if possible 

            @param password: The password used to decrypt the object. It's dependent on the object.
            @return: A tuple (status,statusContent), where statusContent is empty in case status = 0 or an error message in case status = -1
        '''
        self.encrypted = True
        if password != None:
            self.encryptionKey = password
        try:
            cleanString = unescapeString(self.encryptedValue)
            if algorithm == 'RC4':
                self.rawValue = RC4(cleanString, self.encryptionKey)
            elif algorithm == 'AES':
                ret = AES.decryptData(cleanString, self.encryptionKey)
                if ret[0] != -1:
                    self.rawValue = ret[1]
                else:
                    errorMessage = 'AES decryption error: ' + ret[1]
                    self.addError(errorMessage)
                    return (-1, errorMessage)
        except:
            errorMessage = 'Error decrypting with ' + str(algorithm)
            self.addError(errorMessage)
            return (-1, errorMessage)
        ret = self.update(decrypt=True)
        return (0, '')

    def getEncryptedValue(self):
        return '(' + escapeString(self.encryptedValue) + ')'

    def getJSCode(self):
        '''
            Gets the Javascript code of the object 

            @return: An array of Javascript code sections
        '''
        return self.JSCode

    def getRawValue(self):
        return '(' + escapeString(self.rawValue) + ')'

    def getUnescapedBytes(self):
        '''
            Gets the escaped bytes of the object unescaped 

            @return: An array of unescaped bytes (string)
        '''
        return self.unescapedBytes

    def getURLs(self):
        '''
            Gets the URLs of the object 

            @return: An array of URLs
        '''
        return self.urlsFound


class PDFHexString (PDFObject):

    '''
        Hexadecimal string object of a PDF document
    '''

    def __init__(self, hex):
        self.asciiValue = ''
        self.type = 'hexstring'
        self.errors = []
        self.compressedIn = None
        self.encrypted = False
        self.value = ''  # Value after hex decoding and decryption
        self.rawValue = hex  # Hex characters
        self.encryptedValue = hex  # Value after hex decoding
        self.updateNeeded = False
        self.containsJScode = False
        self.JSCode = []
        self.unescapedBytes = []
        self.urlsFound = []
        self.referencesInElements = {}
        self.references = []
        self.nameObfuscated = False
        self.stringObfuscated = False
        self.largeStringPresent = False
        self.missingXref = False
        self.missingCatalog = False
        self.terminatorMissing = False
        self.garbageInside = False
        ret = self.update()
        if ret[0] == -1:
            if isForceMode:
                self.addError(ret[1])
            else:
                raise Exception(ret[1])

    def update(self, decrypt=False, newHexValue=True):
        '''
            Updates the object after some modification has occurred

            @param decrypt: A boolean indicating if a decryption has been performed. By default: False.
            @return: A tuple (status,statusContent), where statusContent is empty in case status = 0 or an error message in case status = -1
        '''
        self.errors = []
        self.containsJScode = False
        self.JSCode = []
        self.unescapedBytes = []
        self.urlsFound = []
        if not decrypt:
            try:
                if newHexValue:
                    # New hexadecimal value
                    self.value = ''
                    tmpValue = self.rawValue
                    if len(tmpValue) % 2 != 0:
                        tmpValue += '0'
                    self.value = tmpValue.decode('hex')
                else:
                    # New decoded value
                    self.rawValue = self.value.encode('hex')
                self.encryptedValue = self.value
            except:
                errorMessage = 'Error in hexadecimal conversion'
                self.addError(errorMessage)
                return (-1, errorMessage)
        if isJavascript(self.value):
            self.containsJScode = True
            self.JSCode, self.unescapedBytes, self.urlsFound, jsErrors, jsContexts['global'] = analyseJS(self.value, jsContexts['global'], isManualAnalysis)
            if jsErrors != []:
                for jsError in jsErrors:
                    errorMessage = 'Error analysing Javascript: ' + jsError
                    if isForceMode:
                        self.addError(errorMessage)
                    else:
                        return (-1, errorMessage)
        if self.encrypted and not decrypt:
            ret = self.encrypt()
            if ret[0] == -1:
                return ret
        newValue = str(self.value)
        if len(newValue) > MAX_STR_LEN:
            self.largeStringPresent = True
        return (0, '')

    def encrypt(self, password=None):
        self.encrypted = True
        if password != None:
            self.encryptionKey = password
        try:
            self.encryptedValue = RC4(self.value, self.encryptionKey)
            self.rawValue = self.encryptedValue.encode('hex')
        except:
            errorMessage = 'Error encrypting with RC4'
            self.addError(errorMessage)
            return (-1, errorMessage)
        return (0, '')

    def decrypt(self, password=None, algorithm='RC4'):
        '''
            Decrypt the content of the object if possible 

            @param password: The password used to decrypt the object. It's dependent on the object.
            @return: A tuple (status,statusContent), where statusContent is empty in case status = 0 or an error message in case status = -1
        '''
        self.encrypted = True
        if password != None:
            self.encryptionKey = password
        try:
            cleanString = unescapeString(self.encryptedValue)
            if algorithm == 'RC4':
                self.value = RC4(cleanString, self.encryptionKey)
            elif algorithm == 'AES':
                ret = AES.decryptData(cleanString, self.encryptionKey)
                if ret[0] != -1:
                    self.value = ret[1]
                else:
                    errorMessage = 'AES decryption error: ' + ret[1]
                    self.addError(errorMessage)
                    return (-1, errorMessage)
        except:
            errorMessage = 'Error decrypting with ' + str(algorithm)
            self.addError(errorMessage)
            return (-1, errorMessage)
        ret = self.update(decrypt=True)
        return ret

    def getEncryptedValue(self):
        return '<' + self.rawValue + '>'

    def getJSCode(self):
        '''
            Gets the Javascript code of the object 

            @return: An array of Javascript code sections
        '''
        return self.JSCode

    def getRawValue(self):
        return '<' + self.rawValue + '>'

    def getUnescapedBytes(self):
        '''
            Gets the escaped bytes of the object unescaped 

            @return: An array of unescaped bytes (string)
        '''
        return self.unescapedBytes

    def getURLs(self):
        '''
            Gets the URLs of the object 

            @return: An array of URLs
        '''
        return self.urlsFound


class PDFReference (PDFObject):

    '''
        Reference object of a PDF document
    '''

    def __init__(self, id, genNumber='0'):
        self.type = 'reference'
        self.errors = []
        self.JSCode = []
        self.compressedIn = None
        self.encrypted = False
        self.value = self.rawValue = self.encryptedValue = id + ' ' + genNumber + ' R'
        self.id = id
        self.genNumber = genNumber
        self.updateNeeded = False
        self.containsJScode = False
        self.referencesInElements = {}
        self.references = []
        self.nameObfuscated = False
        self.stringObfuscated = False
        self.largeStringPresent = False
        self.missingXref = False
        self.missingCatalog = False
        self.terminatorMissing = False
        self.garbageInside = False
        ret = self.update()
        if ret[0] == -1:
            if isForceMode:
                self.addError(ret[1])
            else:
                raise Exception(ret[1])

    def update(self):
        self.errors = []
        self.value = self.encryptedValue = self.rawValue
        valueElements = self.rawValue.split()
        if valueElements != []:
            self.id = int(valueElements[0])
            self.genNumber = int(valueElements[1])
        else:
            errorMessage = 'Error getting PDFReference elements'
            self.addError(errorMessage)
            return (-1, errorMessage)
        return (0, '')

    def getGenNumber(self):
        '''
            Gets the generation number of the reference

            @return: The generation number (int)
        '''
        return self.genNumber

    def getId(self):
        '''
            Gets the object id of the reference

            @return: The object id (int)
        '''
        return self.id

    def setGenNumber(self, newGenNumber):
        '''
            Sets the generation number of the reference

            @param newGenNumber: The new generation number (int)
        '''
        self.genNumber = newGenNumber

    def setId(self, newId):
        '''
            Sets the object id of the reference

            @param newId: The new object id (int)
        '''
        self.id = newId


class PDFArray (PDFObject):

    '''
        Array object of a PDF document
    '''

    def __init__(self, rawContent='', elements=[]):
        self.type = 'array'
        self.errors = []
        self.JSCode = []
        self.compressedIn = None
        self.encrypted = False
        self.encryptedValue = rawContent
        self.rawValue = rawContent
        self.elements = elements
        self.value = ''
        self.updateNeeded = False
        self.containsJScode = False
        self.referencesInElements = {}
        self.references = []
        self.nameObfuscated = False
        self.stringObfuscated = False
        self.largeStringPresent = False
        self.missingXref = False
        self.missingCatalog = False
        self.terminatorMissing = False
        self.garbageInside = False
        ret = self.update()
        if ret[0] == -1:
            if isForceMode:
                self.addError(ret[1])
            else:
                raise Exception(ret[1])

    def update(self, decrypt=False):
        '''
            Updates the object after some modification has occurred

            @param decrypt: A boolean indicating if a decryption has been performed. By default: False.
            @return: A tuple (status,statusContent), where statusContent is empty in case status = 0 or an error message in case status = -1
        '''
        errorMessage = ''
        self.errors = []
        self.encryptedValue = '[ '
        self.rawValue = '[ '
        self.value = '[ '
        self.references = []
        self.containsJScode = False
        self.JSCode = []
        self.unescapedBytes = []
        self.urlsFound = []
        self.nameObfuscated = False
        self.largeStringPresent = False
        for element in self.elements:
            if element != None:
                if element.nameObfuscated is True:
                    self.nameObfuscated = True
                if element.stringObfuscated is True:
                    self.stringObfuscated = True
                if element.largeStringPresent is True:
                    self.largeStringPresent = True
                type = element.getType()
                if type == 'reference':
                    self.references.append(element.getValue())
                elif type == 'dictionary' or type == 'array':
                    self.references += element.getReferences()
                if element.containsJS():
                    self.containsJScode = True
                    self.JSCode += element.getJSCode()
                    self.unescapedBytes += element.getUnescapedBytes()
                    self.urlsFound += element.getURLs()
                if element.isFaulty():
                    for error in valueObject.getErrors():
                        self.addError('Children element contains errors: ' + error)
                if type in ['string', 'hexstring', 'array', 'dictionary'] and self.encrypted and not decrypt:
                    ret = element.encrypt(self.encryptionKey)
                    if ret[0] == -1:
                        errorMessage = 'Error encrypting element'
                        self.addError(errorMessage)
                self.encryptedValue += str(element.getEncryptedValue()) + ' '
                self.rawValue += str(element.getRawValue()) + ' '
                self.value += element.getValue() + ' '
            else:
                errorMessage = 'None elements'
                self.addError(errorMessage)
        self.encryptedValue = self.encryptedValue[:-1] + ' ]'
        self.rawValue = self.rawValue[:-1] + ' ]'
        self.value = self.value[:-1] + ' ]'
        if errorMessage != '':
            return (-1, 'Errors while updating PDFArray')
        else:
            return (0, '')

    def addElement(self, element):
        '''
            Adds an element to the array

            @return: A tuple (status,statusContent), where statusContent is empty in case status = 0 or an error message in case status = -1
        '''
        self.elements.append(element)
        ret = self.update()
        return ret

    def decrypt(self, password=None, algorithm='RC4'):
        '''
            Decrypt the content of the object if possible 

            @param password: The password used to decrypt the object. It's dependent on the object.
            @return: A tuple (status,statusContent), where statusContent is empty in case status = 0 or an error message in case status = -1
        '''
        errorMessage = ''
        self.encrypted = True
        if password != None:
            self.encryptionKey = password
        decryptedElements = []
        for element in self.elements:
            if element != None:
                type = element.getType()
                if type in ['string', 'hexstring', 'array', 'dictionary']:
                    ret = element.decrypt(self.encryptionKey, algorithm)
                    if ret[0] == -1:
                        errorMessage = ret[1]
                        self.addError(errorMessage)
                decryptedElements.append(element)
        self.elements = decryptedElements
        ret = self.update(decrypt=True)
        if ret[0] == 0 and errorMessage != '':
            return (-1, errorMessage)
        return ret

    def encodeChars(self):
        errorMessage = ''
        encodedElements = []
        for element in self.elements:
            if element != None:
                type = element.getType()
                if type in ['string', 'name', 'array', 'dictionary']:
                    ret = element.encodeChars()
                    if ret[0] == -1:
                        errorMessage = ret[1]
                        self.addError(errorMessage)
                encodedElements.append(element)
        self.elements = encodedElements
        ret = self.update()
        if ret[0] == 0 and errorMessage != '':
            return (-1, errorMessage)
        return ret

    def encrypt(self, password=None):
        self.encrypted = True
        if password != None:
            self.encryptionKey = password
        ret = self.update()
        return ret

    def getElementByName(self, name):
        '''
            Gets the dictionary elements with the given name

            @param name: The name
            @return: An array of elements
        '''
        retElements = []
        for element in self.elements:
            if element != None:
                if element.getType() == 'dictionary' or element.getType() == 'array':
                    retElements += element.getElementByName(name)
            else:
                errorMessage = 'None elements'
                self.addError(errorMessage)
        return retElements

    def getElementRawValues(self):
        '''
            Gets the raw values of each element

            @return: An array of values
        '''
        values = []
        for element in self.elements:
            if element != None:
                values.append(element.getRawValue())
            else:
                values.append(None)
                errorMessage = 'None elements'
                self.addError(errorMessage)
        return values

    def getElementValues(self):
        '''
            Gets the values of each element

            @return: An array of values
        '''
        values = []
        for element in self.elements:
            if element != None:
                values.append(element.getValue())
            else:
                values.append(None)
                errorMessage = 'None elements'
                self.addError(errorMessage)
        return values

    def getElements(self):
        '''
            Gets the elements of the array object

            @return: An array of PDFObject elements
        '''
        return self.elements

    def getNumElements(self):
        '''
            Gets the number of elements of the array

            @return: The number of elements (int)
        '''
        return len(self.elements)

    def hasElement(self, name):
        '''
            Specifies if the array contains the element with the given name

            @param name: The element
            @return: A boolean
        '''
        for element in self.elements:
            if element != None:
                if element.getType() == 'dictionary':
                    if element.hasElement(name):
                        return True
                elif element.getValue() == name:
                    return True
            else:
                errorMessage = 'None elements'
                self.addError(errorMessage)
        else:
            return False

    def replace(self, string1, string2):
        errorMessage = ''
        stringFound = False
        newElements = []
        if self.rawValue.find(string1) != -1:
            self.rawValue = self.rawValue.replace(string1, string2)
            stringFound = True
            if errorMessage == 'String not found':
                errorMessage = ''
        for element in self.elements:
            if element != None:
                ret = element.replace(string1, string2)
                if ret[0] == -1:
                    if ret[1] != 'String not found' or not stringFound:
                        errorMessage = ret[1]
                else:
                    stringFound = True
                    if errorMessage == 'String not found':
                        errorMessage = ''
                newElements.append(element)
            else:
                errorMessage = 'None element while replacing strings'
                self.addError('None element')
        if not stringFound:
            return (-1, 'String not found')
        self.elements = newElements
        ret = self.update()
        if ret[0] == 0 and errorMessage != '':
            return (-1, errorMessage)
        return ret

    def setElements(self, newElements):
        '''
            Sets the array of elements

            @param newElements: The new array of elements
            @return: A tuple (status,statusContent), where statusContent is empty in case status = 0 or an error message in case status = -1
        '''
        self.elements = newElements
        ret = self.update()
        return ret


class PDFDictionary (PDFObject):

    def __init__(self, rawContent='', elements={}, rawNames={}):
        self.type = 'dictionary'
        self.dictType = ''
        self.errors = []
        self.compressedIn = None
        self.encrypted = False
        self.value = ''
        self.updateNeeded = False
        self.containsJScode = False
        self.JSCode = []
        self.unescapedBytes = []
        self.urlsFound = []
        self.referencesInElements = {}
        self.rawValue = rawContent
        self.encryptedValue = rawContent
        self.rawNames = rawNames
        self.elements = elements
        self.numElements = len(self.elements)
        self.references = []
        self.nameObfuscated = False
        self.stringObfuscated = False
        self.largeStringPresent = False
        self.missingXref = False
        self.missingCatalog = False
        self.terminatorMissing = False
        self.garbageInside = False
        ret = self.update()
        if ret[0] == -1:
            if isForceMode:
                self.addError(ret[1])
            else:
                raise Exception(ret[1])

    def update(self, decrypt=False):
        '''
            Updates the object after some modification has occurred

            @param decrypt: A boolean indicating if a decryption has been performed. By default: False.
            @return: A tuple (status,statusContent), where statusContent is empty in case status = 0 or an error message in case status = -1
        '''
        self.errors = []
        self.references = []
        self.containsJScode = False
        self.JSCode = []
        self.dictType = ''
        self.unescapedBytes = []
        self.urlsFound = []
        errorMessage = ''
        self.value = '<< '
        self.rawValue = '<< '
        self.encryptedValue = '<< '
        self.nameObfuscated = False
        self.largeStringPresent = False
        keys = self.elements.keys()
        values = self.elements.values()
        for name in self.rawNames.keys():
            if name != self.rawNames[name].rawValue:
                self.nameObfuscated = True
                break
        for i in range(len(keys)):
            if values[i] == None:
                errorMessage = 'Non-existing value for key "' + str(keys[i]) + '"'
                if isForceMode:
                    self.addError(errorMessage)
                    valueObject = PDFString('')
                else:
                    return (-1, errorMessage)
            else:
                valueObject = values[i]
            if valueObject.nameObfuscated is True:
                self.nameObfuscated = True
            if valueObject.stringObfuscated is True:
                self.stringObfuscated = True
            if valueObject.largeStringPresent is True:
                self.largeStringPresent = True
            v = valueObject.getValue()
            type = valueObject.getType()
            if keys[i] == '/Type':
                self.dictType = v
            elif keys[i] == '/S':
                if self.dictType == '':
                    self.dictType = '/Action ' + v
                else:
                    self.dictType += ' ' + v
            if type == 'reference':
                self.references.append(v)
            elif type == 'dictionary' or type == 'array':
                self.references += valueObject.getReferences()
            if valueObject.containsJS():
                self.containsJScode = True
                self.JSCode += valueObject.getJSCode()
                self.unescapedBytes += valueObject.getUnescapedBytes()
                self.urlsFound += valueObject.getURLs()
            if valueObject.isFaulty():
                for error in valueObject.getErrors():
                    self.addError('Children element contains errors: ' + error)
            if self.rawNames.has_key(keys[i]):
                rawName = self.rawNames[keys[i]]
                rawValue = rawName.getRawValue()
            else:
                rawValue = keys[i]
                self.rawNames[keys[i]] = PDFName(keys[i][1:])
            if type in ['string', 'hexstring', 'array', 'dictionary'] and self.encrypted and not decrypt:
                ret = valueObject.encrypt(self.encryptionKey)
                if ret[0] == -1:
                    errorMessage = 'Error encrypting element'
                    self.addError(errorMessage)
            self.encryptedValue += rawValue + ' ' + str(valueObject.getEncryptedValue()) + newLine
            self.rawValue += rawValue + ' ' + str(valueObject.getRawValue()) + newLine
            self.value += keys[i] + ' ' + v + newLine
        self.encryptedValue = self.encryptedValue[:-1] + ' >>'
        self.rawValue = self.rawValue[:-1] + ' >>'
        self.value = self.value[:-1] + ' >>'
        if errorMessage != '':
            return (-1, errorMessage)
        return (0, '')

    def decrypt(self, password=None, algorithm='RC4'):
        '''
            Decrypt the content of the object if possible 

            @param password: The password used to decrypt the object. It's dependent on the object.
            @return: A tuple (status,statusContent), where statusContent is empty in case status = 0 or an error message in case status = -1
        '''
        self.encrypted = True
        errorMessage = ''
        if password != None:
            self.encryptionKey = password
        decryptedElements = {}
        for key in self.elements:
            object = self.elements[key]
            objectType = object.getType()
            if objectType in ['string', 'hexstring', 'array', 'dictionary']:
                ret = object.decrypt(self.encryptionKey, algorithm)
                if ret[0] == -1:
                    errorMessage = ret[1]
                    self.addError(errorMessage)
            decryptedElements[key] = object
        self.elements = decryptedElements
        ret = self.update(decrypt=True)
        if ret[0] == 0 and errorMessage != '':
            return (-1, errorMessage)
        return ret

    def delElement(self, name, update=True):
        '''
            Removes the element from the dictionary

            @param name: The element to remove
            @param update: A boolean indicating if it's necessary an update of the object. By default: True.
            @return: A tuple (status,statusContent), where statusContent is empty in case status = 0 or an error message in case status = -1
        '''
        if self.elements.has_key(name):
            del(self.elements[name])
            if update:
                ret = self.update()
                return ret
            return (0, '')
        else:
            return (-1, 'Element not found')

    def encodeChars(self):
        encodedElements = {}
        errorMessage = ''
        for key in self.elements:
            rawName = self.rawNames[key]
            rawName.encodeChars()
            self.rawNames[key] = rawName
            object = self.elements[key]
            objectType = object.getType()
            if objectType in ['string', 'name', 'array', 'dictionary']:
                ret = object.encodeChars()
                if ret[0] == -1:
                    errorMessage = ret[1]
                    self.addError(errorMessage)
            encodedElements[key] = object
        self.elements = encodedElements
        ret = self.update()
        if ret[0] == 0 and errorMessage != '':
            return (-1, errorMessage)
        return ret

    def encrypt(self, password=None):
        self.encrypted = True
        if password != None:
            self.encryptionKey = password
        ret = self.update()
        return ret

    def getDictType(self):
        '''
            Gets the type of dictionary

            @return: The dictionary type (string)
        '''
        return self.dictType

    def getElement(self, name):
        '''
            Gets the element of the dictionary with the given name

            @param name: The name of element
            @return: The PDFObject or None if it's not found
        '''
        if self.elements.has_key(name):
            return self.elements[name]
        else:
            return None

    def getElementByName(self, name, recursive=False):
        '''
            Gets the elements with the given name

            @param name: The name
            @param recursive: A boolean indicating if the search is recursive or not. By default: False.
            @return: A PDFObject if recursive = False and an array of PDFObjects if recursive = True.
        '''
        retElements = []
        if self.elements.has_key(name):
            if recursive:
                retElements.append(self.elements[name])
            else:
                return self.elements[name]
        if recursive:
            for element in self.elements.values():
                if element != None and (element.getType() == 'dictionary' or element.getType() == 'array'):
                    retElements += element.getElementByName(name)
        return retElements

    def getElements(self):
        '''
            Gets the elements of the array object

            @return: An array of PDFObject elements
        '''
        return self.elements

    def getJSCode(self):
        '''
            Gets the Javascript code of the object 

            @return: An array of Javascript code sections
        '''
        return self.JSCode

    def getNumElements(self):
        '''
            Gets the number of elements of the array

            @return: The number of elements (int)
        '''
        return len(self.elements)

    def getStats(self):
        stats = {}
        stats['Object'] = self.type
        stats['MD5'] = hashlib.md5(self.value).hexdigest()
        stats['SHA1'] = hashlib.sha1(self.value).hexdigest()
        if self.isCompressed():
            stats['Compressed in'] = str(self.compressedIn)
        else:
            stats['Compressed in'] = None
        stats['References'] = str(self.references)
        if self.isFaulty():
            stats['Errors'] = str(len(self.errors))
        else:
            stats['Errors'] = None
        if self.dictType != '':
            stats['Type'] = self.dictType
        else:
            stats['Type'] = None
        if self.elements.has_key('/Subtype'):
            stats['Subtype'] = self.elements['/Subtype'].getValue()
        else:
            stats['Subtype'] = None
        if self.elements.has_key('/S'):
            stats['Action type'] = self.elements['/S'].getValue()
        else:
            stats['Action type'] = None
        if self.containsJScode:
            stats['JSCode'] = True
            if len(self.unescapedBytes) > 0:
                stats['Escaped Bytes'] = True
            else:
                stats['Escaped Bytes'] = False
            if len(self.urlsFound) > 0:
                stats['URLs'] = True
            else:
                stats['URLs'] = False
        else:
            stats['JSCode'] = False
        return stats

    def getUnescapedBytes(self):
        '''
            Gets the escaped bytes of the object unescaped 

            @return: An array of unescaped bytes (string)
        '''
        return self.unescapedBytes

    def getURLs(self):
        '''
            Gets the URLs of the object 

            @return: An array of URLs
        '''
        return self.urlsFound

    def hasElement(self, name):
        '''
            Specifies if the dictionary contains the element with the given name

            @param name: The element
            @return: A boolean
        '''
        if self.elements.has_key(name):
            return True
        else:
            return False

    def replace(self, string1, string2):
        newElements = {}
        stringFound = False
        errorMessage = ''
        for key in self.elements:
            if key.find(string1) != -1:
                newKey = key.replace(string1, string2)
                stringFound = True
                if errorMessage == 'String not found':
                    errorMessage = ''
            else:
                newKey = key
            newObject = self.elements[key]
            if newObject != None:
                ret = newObject.replace(string1, string2)
                if ret[0] == -1:
                    if ret[1] != 'String not found' or not stringFound:
                        errorMessage = ret[1]
                else:
                    stringFound = True
                    if errorMessage == 'String not found':
                        errorMessage = ''
                newElements[newKey] = newObject
        if not stringFound:
            return (-1, 'String not found')
        self.elements = newElements
        ret = self.update()
        if ret[0] == 0 and errorMessage != '':
            return (-1, errorMessage)
        return ret

    def setElement(self, name, value, update=True):
        '''
            Sets the element with the given name to the given value. If it does not exist a new element is created.

            @param name: The element to add or modify
            @param value: The new value of the element 
            @param update: A boolean indicating if it's necessary an update of the object. By default: True.
            @return: A tuple (status,statusContent), where statusContent is empty in case status = 0 or an error message in case status = -1
        '''
        self.elements[name] = value
        if update:
            ret = self.update()
            return ret
        return (0, '')

    def setElements(self, newElements):
        '''
            Sets the dictionary of elements

            @param newElements: The new dictionary of elements
            @return: A tuple (status,statusContent), where statusContent is empty in case status = 0 or an error message in case status = -1
        '''
        self.elements = newElements
        ret = self.update()
        return ret

    def setElementValue(self, name, value, update=True):
        '''
            Sets the value of the element with the given name.

            @param name: The element to modify
            @param value: The new value of the element 
            @param update: A boolean indicating if it's necessary an update of the object. By default: True.
            @return: A tuple (status,statusContent), where statusContent is empty in case status = 0 or an error message in case status = -1
        '''
        if self.elements.has_key(name):
            self.elements[name].setValue(value)
            if update:
                ret = self.update()
                return ret
            return (0, '')
        else:
            return (-1, 'Element not found')


class PDFStream (PDFDictionary):

    '''
        Stream object of a PDF document
    '''

    def __init__(self, rawDict='', rawStream='', elements={}, rawNames={}):
        global isForceMode
        self.type = 'stream'
        self.dictType = ''
        self.errors = []
        self.compressedIn = None
        self.encrypted = False
        self.decodedStream = ''
        self.encodedStream = ''
        self.encryptedValue = rawDict
        self.rawValue = rawDict
        self.rawNames = rawNames
        self.elements = elements
        self.value = ''
        self.updateNeeded = False
        self.containsJScode = False
        self.rawStream = rawStream
        self.encryptedStream = rawStream
        self.xrefStream = False
        self.newFilters = False
        self.deletedFilters = False
        self.modifiedStream = False
        self.modifiedRawStream = True
        self.JSCode = []
        self.unescapedBytes = []
        self.urlsFound = []
        self.referencesInElements = {}
        self.references = []
        self.size = None
        self.realSize = len(self.rawStream)
        self.filter = None
        self.filterParams = None
        self.file = None
        self.isEncodedStream = False
        self.decodingError = False
        self.nameObfuscated = False
        self.stringObfuscated = False
        self.largeStringPresent = False
        self.invalidLength = False
        self.invalidSubtype = False
        self.missingXref = False
        self.missingCatalog = False
        self.terminatorMissing = False
        self.garbageInside = False
        self.streamTerminatorMissing = False
        if self.realSize > MAX_STREAM_SIZE:
            self.largeSize = True
        else:
            self.largeSize = False
        if elements == {}:
            errorMessage = 'No dictionary in stream object'
            if isForceMode:
                self.addError(errorMessage)
            else:
                raise Exception(errorMessage)
        ret = self.update()
        if ret[0] == -1:
            if isForceMode:
                self.addError(ret[1])
            else:
                raise Exception(ret[1])

    def update(self, onlyElements=False, decrypt=False, algorithm='RC4'):
        '''
            Updates the object after some modification has occurred

            @param onlyElements: A boolean indicating if it's only necessary to update the stream dictionary or also the stream itself. By default: False (stream included).
            @param decrypt: A boolean indicating if a decryption has been performed. By default: False.
            @return: A tuple (status,statusContent), where statusContent is empty in case status = 0 or an error message in case status = -1
        '''
        self.value = '<< '
        self.rawValue = '<< '
        self.encryptedValue = '<< '
        keys = self.elements.keys()
        values = self.elements.values()
        self.nameObfuscated = False
        self.largeStringPresent = False
        self.invalidLength = False
        self.invalidSubtype = False
        for name in self.rawNames.keys():
            if name != self.rawNames[name].rawValue:
                self.nameObfuscated = True
                break
        if not onlyElements:
            self.references = []
            self.errors = []
            self.JSCode = []
            self.unescapedBytes = []
            self.urlsFound = []
            self.containsJScode = False
            self.decodingError = False

        # Dictionary
        if self.elements.has_key('/Type') and self.elements['/Type'] != None:
            if self.elements['/Type'].getValue() == '/XRef':
                self.xrefStream = True
        if self.elements.has_key('/Length'):
            length = self.elements['/Length']
            if length != None:
                if length.getType() == 'integer':
                    self.size = length.getRawValue()
                elif length.getType() == 'reference':
                    self.updateNeeded = True
                    self.referencesInElements['/Length'] = [length.getId(), '']
                else:
                    if isForceMode:
                        self.addError('No permitted type for /Length element')
                    else:
                        return (-1, 'No permitted type for /Length element')
            else:
                if isForceMode:
                    self.addError('None /Length element')
                else:
                    return (-1, 'None /Length element')
        else:
            if isForceMode:
                self.addError('Missing /Length in stream object')
            else:
                return (-1, 'Missing /Length in stream object')
        if self.size != None:
            if abs(int(self.size) - self.realSize) > 4:
                self.invalidLength = True
        if self.elements.has_key('/F'):
            self.file = self.elements['/F'].getValue()
            if os.path.exists(self.file):
                self.rawStream = open(self.file, 'rb').read()
            else:
                if isForceMode:
                    self.addError('File "' + self.file + '" does not exist (/F)')
                    self.rawStream = ''
                else:
                    return (-1, 'File "' + self.file + '" does not exist (/F)')

        if self.elements.has_key('/Filter'):
            self.filter = self.elements['/Filter']
            if self.newFilters or self.modifiedStream:
                self.encodedStream = ''
                self.rawStream = ''
            elif not self.encrypted:
                self.encodedStream = self.rawStream
            self.isEncodedStream = True
        elif self.elements.has_key('/FFilter'):
            self.filter = self.elements['/FFilter']
            if self.newFilters or self.modifiedStream:
                self.encodedStream = ''
                self.rawStream = ''
            elif not self.encrypted:
                self.encodedStream = self.rawStream
            self.isEncodedStream = True
        else:
            self.encodedStream = ''
            if self.deletedFilters or self.modifiedStream:
                self.rawStream = self.decodedStream
            elif not self.encrypted:
                self.decodedStream = self.rawStream
            self.isEncodedStream = False
        if self.isEncodedStream:
            if self.elements.has_key('/DecodeParms'):
                self.filterParams = self.elements['/DecodeParms']
            elif self.elements.has_key('/FDecodeParms'):
                self.filterParams = self.elements['/FDecodeParms']
            elif self.elements.has_key('/DP'):
                self.filterParams = self.elements['/DP']
            else:
                self.filterParams = None

        for i in range(len(keys)):
            valueElement = values[i]
            if valueElement.nameObfuscated is True:
                self.nameObfuscated = True
            if valueElement.stringObfuscated is True:
                self.stringObfuscated = True
            if valueElement.largeStringPresent is True:
                self.largeStringPresent = True
            if valueElement == None:
                errorMessage = 'Stream dictionary has a None value'
                self.addError(errorMessage)
                valueElement = PDFString('')
            v = valueElement.getValue()
            type = valueElement.getType()
            if type == 'reference':
                if v not in self.references:
                    self.references.append(v)
            elif type == 'dictionary' or type == 'array':
                self.references = list(set(self.references + valueElement.getReferences()))
            if valueElement.containsJS():
                self.containsJScode = True
                self.JSCode = list(set(self.JSCode + valueElement.getJSCode()))
                self.unescapedBytes = list(set(self.unescapedBytes + valueElement.getUnescapedBytes()))
                self.urlsFound = list(set(self.urlsFound + valueElement.getURLs()))
            if valueElement.isFaulty():
                for error in valueObject.getErrors():
                    self.addError('Children element contains errors: ' + error)
            if self.rawNames.has_key(keys[i]):
                rawName = self.rawNames[keys[i]]
                rawValue = rawName.getRawValue()
            else:
                rawValue = keys[i]
                self.rawNames[keys[i]] = PDFName(keys[i][1:])
            if type in ['string', 'hexstring', 'array', 'dictionary'] and self.encrypted and not decrypt:
                ret = valueElement.encrypt(self.encryptionKey)
                if ret[0] == -1:
                    errorMessage = ret[1] + ' in child element'
                    self.addError(errorMessage)
            self.encryptedValue += rawValue + ' ' + str(valueElement.getEncryptedValue()) + newLine
            self.rawValue += rawValue + ' ' + str(valueElement.getRawValue()) + newLine
            self.value += keys[i] + ' ' + v + newLine
        self.encryptedValue = self.encryptedValue[:-1] + ' >>'
        self.rawValue = self.rawValue[:-1] + ' >>'
        self.value = self.value[:-1] + ' >>'

        if not onlyElements:
            # Stream
            if self.deletedFilters or self.newFilters or self.modifiedStream or self.modifiedRawStream or self.encrypted:
                if self.deletedFilters:
                    if self.encrypted:
                        try:
                            self.rawStream = RC4(self.decodedStream, self.encryptionKey)
                        except:
                            errorMessage = 'Error encrypting stream with RC4'
                            if isForceMode:
                                self.addError(errorMessage)
                            else:
                                return (-1, errorMessage)
                        self.size = len(self.rawStream)
                    else:
                        self.size = len(self.decodedStream)
                elif self.newFilters:
                    ret = self.encode()
                    if ret[0] != -1:
                        if self.encrypted:
                            try:
                                self.rawStream = RC4(self.encodedStream, self.encryptionKey)
                            except:
                                errorMessage = 'Error encrypting stream with RC4'
                                if isForceMode:
                                    self.addError(errorMessage)
                                else:
                                    return (-1, errorMessage)
                            self.size = len(self.rawStream)
                        else:
                            self.size = len(self.encodedStream)
                elif self.modifiedStream:
                    refs = re.findall('(\d{1,5}\s{1,3}\d{1,5}\s{1,3}R)', self.decodedStream)
                    if refs != []:
                        self.references += refs
                        self.references = list(set(self.references))
                    if isJavascript(self.decodedStream):
                        self.containsJScode = True
                        self.JSCode, self.unescapedBytes, self.urlsFound, jsErrors, jsContexts['global'] = analyseJS(self.decodedStream, jsContexts['global'], isManualAnalysis)
                        if jsErrors != []:
                            for jsError in jsErrors:
                                errorMessage = 'Error analysing Javascript: ' + jsError
                                if isForceMode:
                                    self.addError(errorMessage)
                                else:
                                    return (-1, errorMessage)
                    if self.isEncodedStream:
                        ret = self.encode()
                        if ret[0] != -1:
                            if self.encrypted:
                                try:
                                    self.rawStream = RC4(self.encodedStream, self.encryptionKey)
                                except:
                                    errorMessage = 'Error encrypting stream with RC4'
                                    if isForceMode:
                                        self.addError(errorMessage)
                                    else:
                                        return (-1, errorMessage)
                                self.size = len(self.rawStream)
                            else:
                                self.size = len(self.encodedStream)
                    else:
                        if self.encrypted:
                            try:
                                self.rawStream = RC4(self.decodedStream, self.encryptionKey)
                            except:
                                errorMessage = 'Error encrypting stream with RC4'
                                if isForceMode:
                                    self.addError(errorMessage)
                                else:
                                    return (-1, errorMessage)
                            self.size = len(self.rawStream)
                        else:
                            self.size = len(self.decodedStream)
                elif self.modifiedRawStream:
                    if len(self.encodedStream) > 0 or len(self.decodedStream) > 0:
                        self.cleanStream()
                    if not self.updateNeeded:
                        if self.encrypted:
                            if self.isEncodedStream:
                                if decrypt:
                                    try:
                                        if algorithm == 'RC4':
                                            self.encodedStream = RC4(self.encodedStream, self.encryptionKey)
                                        elif algorithm == 'AES':
                                            ret = AES.decryptData(self.encodedStream, self.encryptionKey)
                                            if ret[0] != -1:
                                                self.encodedStream = ret[1]
                                            else:
                                                errorMessage = 'AES decryption error: ' + ret[1]
                                                if isForceMode:
                                                    self.addError(errorMessage)
                                                else:
                                                    return (-1, errorMessage)
                                    except:
                                        errorMessage = 'Error decrypting stream with ' + str(algorithm)
                                        if isForceMode:
                                            self.addError(errorMessage)
                                        else:
                                            return (-1, errorMessage)
                                else:
                                    self.encodedStream = self.rawStream
                                    try:
                                        self.rawStream = RC4(self.rawStream, self.encryptionKey)
                                    except:
                                        errorMessage = 'Error encrypting stream with RC4'
                                        if isForceMode:
                                            self.addError(errorMessage)
                                        else:
                                            return (-1, errorMessage)
                                self.decode()
                            else:
                                if not decrypt:
                                    self.decodedStream = self.rawStream
                                try:
                                    rc4Result = RC4(self.rawStream, self.encryptionKey)
                                    if decrypt:
                                        self.decodedStream = rc4Result
                                    else:
                                        self.rawStream = rc4Result
                                except:
                                    errorMessage = 'Error encrypting stream with RC4'
                                    if isForceMode:
                                        self.addError(errorMessage)
                                    else:
                                        return (-1, errorMessage)
                        else:
                            if self.isEncodedStream:
                                self.decode()
                        self.size = len(self.rawStream)
                        if not self.isFaultyDecoding():
                            refs = re.findall('(\d{1,5}\s{1,3}\d{1,5}\s{1,3}R)', self.decodedStream)
                            if refs != []:
                                self.references += refs
                                self.references = list(set(self.references))
                            if isJavascript(self.decodedStream):
                                self.containsJScode = True
                                self.JSCode, self.unescapedBytes, self.urlsFound, jsErrors, jsContexts['global'] = analyseJS(self.decodedStream, jsContexts['global'], isManualAnalysis)
                                if jsErrors != []:
                                    for jsError in jsErrors:
                                        errorMessage = 'Error analysing Javascript: ' + jsError
                                        if isForceMode:
                                            self.addError(errorMessage)
                                        else:
                                            return (-1, errorMessage)
                else:
                    if not decrypt:
                        try:
                            if self.isEncodedStream:
                                self.rawStream = RC4(self.encodedStream, self.encryptionKey)
                            else:
                                self.rawStream = RC4(self.decodedStream, self.encryptionKey)
                        except:
                            errorMessage = 'Error encrypting stream with RC4'
                            if isForceMode:
                                self.addError(errorMessage)
                            else:
                                return (-1, errorMessage)
                        self.size = len(self.rawStream)
                    else:
                        if self.isEncodedStream:
                            try:
                                if algorithm == 'RC4':
                                    self.encodedStream = RC4(self.encodedStream, self.encryptionKey)
                                elif algorithm == 'AES':
                                    ret = AES.decryptData(self.encodedStream, self.encryptionKey)
                                    if ret[0] != -1:
                                        self.encodedStream = ret[1]
                                    else:
                                        errorMessage = 'AES decryption error: ' + ret[1]
                                        if isForceMode:
                                            self.addError(errorMessage)
                                        else:
                                            return (-1, errorMessage)
                            except:
                                errorMessage = 'Error decrypting stream with ' + str(algorithm)
                                if isForceMode:
                                    self.addError(errorMessage)
                                else:
                                    return (-1, errorMessage)
                            self.decode()
                        else:
                            try:
                                if algorithm == 'RC4':
                                    self.decodedStream = RC4(self.decodedStream, self.encryptionKey)
                                elif algorithm == 'AES':
                                    ret = AES.decryptData(self.decodedStream, self.encryptionKey)
                                    if ret[0] != -1:
                                        self.decodedStream = ret[1]
                                    else:
                                        errorMessage = 'AES decryption error: ' + ret[1]
                                        if isForceMode:
                                            self.addError(errorMessage)
                                        else:
                                            return (-1, errorMessage)
                            except:
                                errorMessage = 'Error decrypting stream with ' + str(algorithm)
                                if isForceMode:
                                    self.addError(errorMessage)
                                else:
                                    return (-1, errorMessage)
                        if not self.isFaultyDecoding():
                            refs = re.findall('(\d{1,5}\s{1,3}\d{1,5}\s{1,3}R)', self.decodedStream)
                            if refs != []:
                                self.references += refs
                                self.references = list(set(self.references))
                            if isJavascript(self.decodedStream):
                                self.containsJScode = True
                                self.JSCode, self.unescapedBytes, self.urlsFound, jsErrors, jsContexts['global'] = analyseJS(self.decodedStream, jsContexts['global'], isManualAnalysis)
                                if jsErrors != []:
                                    for jsError in jsErrors:
                                        errorMessage = 'Error analysing Javascript: ' + jsError
                                        if isForceMode:
                                            self.addError(errorMessage)
                                        else:
                                            return (-1, errorMessage)
                if not self.modifiedRawStream:
                    self.modifiedStream = False
                    self.newFilters = False
                    self.deletedFilters = False
                    errors = self.errors
                    try:
                        self.setElement('/Length', PDFNum(str(self.size)))
                        self.errors += errors
                    except:
                        errorMessage = 'Error creating PDFNum'
                        if isForceMode:
                            self.addError(errorMessage)
                        else:
                            return (-1, errorMessage)
                else:
                    self.modifiedRawStream = False
                    self.modifiedStream = False
                    self.newFilters = False
                    self.deletedFilters = False
        self.verifySubType()
        if self.errors != []:
            return (-1, self.errors[-1])
        else:
            return (0, '')

    def cleanStream(self):
        '''
            Cleans the start and end of the stream
        '''
        if self.isEncodedStream:
            stream = self.encodedStream
            tmpStream = self.encodedStream
        else:
            stream = self.decodedStream
            tmpStream = self.decodedStream
        '''
        garbage = len(stream) - self.size
        if garbage > 0:
            for i in range(len(tmpStream)):
                if garbage == 0:
                    break
                if tmpStream[i] == '\r' or tmpStream[i] == '\n':
                    stream = stream[1:]
                    garbage -= 1
                else:
                    break
            for i in range(len(tmpStream)-1,0,-1):
                if garbage == 0:
                    break
                if tmpStream[i] == '\r' or tmpStream[i] == '\n':
                    stream = stream[:-1]
                    garbage -= 1
                else:
                    break
        '''
        streamLength = len(stream)
        '''
        if streamLength > 1 and stream[:2] == '\r\n':
            stream = stream[2:]
            streamLength -= 2
        elif streamLength > 0 and (stream[0] == '\r' or stream[0] == '\n'):
            stream = stream[1:]
            streamLength -= 1
        '''
        if streamLength > 1 and stream[-2:] == '\r\n':
            stream = stream[:-2]
        elif streamLength > 0 and (stream[-1] == '\r' or stream[-1] == '\n'):
            stream = stream[:-1]
        if self.isEncodedStream:
            self.encodedStream = stream
        else:
            self.decodedStream = stream

    def contains(self, string):
        value = str(self.value)
        rawValue = str(self.rawValue)
        encValue = str(self.encryptedValue)
        rawStream = str(self.rawStream)
        encStream = str(self.encodedStream)
        decStream = str(self.decodedStream)
        if re.findall(string, value, re.IGNORECASE) != [] or re.findall(string, rawValue, re.IGNORECASE) != [] or re.findall(string, encValue, re.IGNORECASE) != [] or re.findall(string, rawStream, re.IGNORECASE) != [] or re.findall(string, encStream, re.IGNORECASE) != [] or re.findall(string, decStream, re.IGNORECASE) != []:
            return True
        if self.containsJS():
            for js in self.JSCode:
                if re.findall(string, js, re.IGNORECASE) != []:
                    return True
        return False

    def decode(self):
        '''
            Decodes the stream and stores the result in decodedStream 

            @return: A tuple (status,statusContent), where statusContent is empty in case status = 0 or an error message in case status = -1
        '''
        errorMessage = ''
        if len(self.rawStream) > 0:
            if self.isEncodedStream:
                if self.filter == None:
                    errorMessage = 'Bad /Filter element'
                    self.addError(errorMessage)
                    return (-1, errorMessage)
                filterType = self.filter.getType()
                if self.filterParams != None:
                    filterParamsType = self.filterParams.getType()
                if filterType == 'name':
                    if self.filterParams == None:
                        ret = decodeStream(self.encodedStream, self.filter.getValue(), self.filterParams)
                        if ret[0] == -1:
                            if self.rawStream != self.encodedStream:
                                ret = decodeStream(self.rawStream, self.filter.getValue(), self.filterParams)
                            if ret[0] == -1:
                                self.decodingError = True
                                errorMessage = 'Decoding error: ' + ret[1]
                                if isForceMode:
                                    self.addError(errorMessage)
                                    self.decodedStream = ''
                                else:
                                    return (-1, errorMessage)
                            else:
                                self.decodedStream = ret[1]
                        else:
                            self.decodedStream = ret[1]
                    elif filterParamsType == 'dictionary':
                        ret = decodeStream(self.encodedStream, self.filter.getValue(), self.filterParams.getElements())
                        if ret[0] == -1:
                            if self.rawStream != self.encodedStream:
                                ret = decodeStream(self.rawStream, self.filter.getValue(), self.filterParams.getElements())
                            if ret[0] == -1:
                                self.decodingError = True
                                errorMessage = 'Decoding error: ' + ret[1]
                                if isForceMode:
                                    self.addError(errorMessage)
                                    self.decodedStream = ''
                                else:
                                    return (-1, errorMessage)
                            else:
                                self.decodedStream = ret[1]
                        else:
                            self.decodedStream = ret[1]
                    else:
                        if isForceMode:
                            errorMessage = 'Filter parameters type is not valid'
                            self.addError(errorMessage)
                            self.decodedStream = ''
                        else:
                            return (-1, 'Filter parameters type is not valid')
                elif filterType == 'array':
                    self.decodedStream = self.encodedStream
                    filterElements = self.filter.getElements()
                    for i in range(len(filterElements)):
                        filter = filterElements[i]
                        if filter == None:
                            if isForceMode:
                                errorMessage = 'Bad /Filter element in PDFArray'
                                self.addError(errorMessage)
                                continue
                            return (-1, 'Bad /Filter element in PDFArray')
                        if filter.getType() == 'name':
                            if self.filterParams == None:
                                ret = decodeStream(self.decodedStream, filter.getValue(), self.filterParams)
                                if ret[0] == -1:
                                    if i == 0 and self.rawStream != self.encodedStream:
                                        ret = decodeStream(self.rawStream, filter.getValue(), self.filterParams)
                                    if ret[0] == -1:
                                        self.decodingError = True
                                        errorMessage = 'Decoding error: ' + ret[1]
                                        if isForceMode:
                                            self.addError(errorMessage)
                                            self.decodedStream = ''
                                        else:
                                            return (-1, errorMessage)
                                    else:
                                        self.decodedStream = ret[1]
                                else:
                                    self.decodedStream = ret[1]
                            elif filterParamsType == 'array':
                                paramsArray = self.filterParams.getElements()
                                if i >= len(paramsArray):
                                    paramsObj = None
                                    paramsDict = {}
                                else:
                                    paramsObj = paramsArray[i]
                                    if paramsObj == None:
                                        if isForceMode:
                                            errorMessage = 'Bad /FilterParms element in PDFArray'
                                            self.addError(errorMessage)
                                            continue
                                        return (-1, 'Bad /FilterParms element in PDFArray')
                                    paramsObjType = paramsObj.getType()
                                    if paramsObjType == 'dictionary':
                                        paramsDict = paramsObj.getElements()
                                    else:
                                        paramsDict = {}
                                ret = decodeStream(self.decodedStream, filter.getValue(), paramsDict)
                                if ret[0] == -1:
                                    if i == 0 and self.rawStream != self.encodedStream:
                                        ret = decodeStream(self.rawStream, filter.getValue(), paramsDict)
                                    if ret[0] == -1:
                                        self.decodingError = True
                                        errorMessage = 'Decoding error: ' + ret[1]
                                        if isForceMode:
                                            self.addError(errorMessage)
                                            self.decodedStream = ''
                                        else:
                                            return (-1, errorMessage)
                                    else:
                                        self.decodedStream = ret[1]
                                else:
                                    self.decodedStream = ret[1]
                            else:
                                if isForceMode:
                                    errorMessage = 'One of the filters parameters type is not valid'
                                    self.addError(errorMessage)
                                    self.decodedStream = ''
                                else:
                                    return (-1, 'One of the filters parameters type is not valid')
                        else:
                            if isForceMode:
                                errorMessage = 'One of the filters type is not valid'
                                self.addError(errorMessage)
                                self.decodedStream = ''
                            else:
                                return (-1, 'One of the filters type is not valid')
                else:
                    if isForceMode:
                        errorMessage = 'Filter type is not valid'
                        self.addError(errorMessage)
                        self.decodedStream = ''
                    else:
                        return (-1, 'Filter type is not valid')
                if errorMessage != '':
                    return (-1, errorMessage)
                else:
                    return (0, '')
            else:
                return (-1, 'Not encoded stream')
        else:
            return (-1, 'Empty stream')

    def decrypt(self, password=None, strAlgorithm='RC4', altAlgorithm='RC4'):
        '''
            Decrypt the content of the object if possible 

            @param password: The password used to decrypt the object. It's dependent on the object.
            @return: A tuple (status,statusContent), where statusContent is empty in case status = 0 or an error message in case status = -1
        '''
        errorMessage = ''
        self.encrypted = True
        if password != None:
            self.encryptionKey = password
        decryptedElements = {}
        for key in self.elements:
            object = self.elements[key]
            objectType = object.getType()
            if objectType in ['string', 'hexstring', 'array', 'dictionary']:
                ret = object.decrypt(self.encryptionKey, strAlgorithm)
                if ret[0] == -1:
                    errorMessage = ret[1]
                    self.addError(ret[1])
            decryptedElements[key] = object
        self.elements = decryptedElements
        ret = self.update(decrypt=True, algorithm=altAlgorithm)
        if ret[0] == 0 and errorMessage != '':
            return (-1, errorMessage)
        return ret

    def delElement(self, name, update=True):
        onlyElements = True
        if self.elements.has_key(name):
            if name in ['/Filter', '/DecodeParm', '/FFilter', '/FDecodeParm']:
                self.deletedFilters = True
                onlyElements = False
            del(self.elements[name])
            if update:
                ret = self.update(onlyElements=onlyElements)
            return ret
        else:
            return (-1, 'Element not found')

    def encode(self):
        '''
            Encode the decoded stream and update the content of rawStream
        '''
        errorMessage = ''
        if len(self.decodedStream) > 0:
            if self.filter == None:
                return (-1, 'Bad /Filter element')
            filterType = self.filter.getType()
            if self.filterParams != None:
                filterParamsType = self.filterParams.getType()
            if filterType == 'name':
                if self.filterParams == None:
                    ret = encodeStream(self.decodedStream, self.filter.getValue(), self.filterParams)
                    if ret[0] == -1:
                        errorMessage = 'Encoding error: ' + ret[1]
                        if isForceMode:
                            self.addError(errorMessage)
                            self.encodedStream = ''
                        else:
                            return (-1, errorMessage)
                    else:
                        self.rawStream = ret[1]
                elif filterParamsType == 'dictionary':
                    ret = encodeStream(self.decodedStream, self.filter.getValue(), self.filterParams.getElements())
                    if ret[0] == -1:
                        errorMessage = 'Encoding error: ' + ret[1]
                        if isForceMode:
                            self.addError(errorMessage)
                            self.encodedStream = ''
                        else:
                            return (-1, errorMessage)
                    else:
                        self.rawStream = ret[1]
                else:
                    if isForceMode:
                        errorMessage = 'Filter parameters type is not valid'
                        self.addError(errorMessage)
                        self.encodedStream = ''
                    else:
                        return (-1, 'Filter parameters type is not valid')
            elif filterType == 'array':
                self.rawStream = self.decodedStream
                filterElements = list(self.filter.getElements())
                filterElements.reverse()
                if self.filterParams != None and filterParamsType == 'array':
                    paramsArray = self.filterParams.getElements()
                    for j in range(len(paramsArray), len(filterElements)):
                        paramsArray.append(PDFNull('Null'))
                    paramsArray.reverse()
                else:
                    paramsArray = []
                for i in range(len(filterElements)):
                    filter = filterElements[i]
                    if filter == None:
                        if isForceMode:
                            errorMessage = 'Bad /Filter element in PDFArray'
                            self.addError(errorMessage)
                            continue
                        return (-1, 'Bad /Filter element in PDFArray')
                    if filter.getType() == 'name':
                        if self.filterParams == None:
                            ret = encodeStream(self.rawStream, filter.getValue(), self.filterParams)
                            if ret[0] == -1:
                                errorMessage = 'Encoding error: ' + ret[1]
                                if isForceMode:
                                    self.addError(errorMessage)
                                    self.encodedStream = ''
                                else:
                                    return (-1, errorMessage)
                            else:
                                self.rawStream = ret[1]
                        elif filterParamsType == 'array':
                            paramsObj = paramsArray[i]
                            if paramsObj == None:
                                if isForceMode:
                                    errorMessage = 'Bad /FilterParms element in PDFArray'
                                    self.addError(errorMessage)
                                    continue
                                return (-1, 'Bad /FilterParms element in PDFArray')
                            paramsObjType = paramsObj.getType()
                            if paramsObjType == 'dictionary':
                                paramsDict = paramsObj.getElements()
                            else:
                                paramsDict = {}

                            ret = encodeStream(self.rawStream, filter.getValue(), paramsDict)
                            if ret[0] == -1:
                                errorMessage = 'Encoding error: ' + ret[1]
                                if isForceMode:
                                    self.addError(errorMessage)
                                    self.encodedStream = ''
                                else:
                                    return (-1, errorMessage)
                            else:
                                self.rawStream = ret[1]
                        else:
                            if isForceMode:
                                errorMessage = 'One of the filters parameters type is not valid'
                                self.addError(errorMessage)
                                self.encodedStream = ''
                            else:
                                return (-1, 'One of the filters parameters type is not valid')
                    else:
                        if isForceMode:
                            errorMessage = 'One of the filters type is not valid'
                            self.addError(errorMessage)
                            self.encodedStream = ''
                        else:
                            return (-1, 'One of the filters type is not valid')
            else:
                if isForceMode:
                    errorMessage = 'Filter type is not valid'
                    self.addError(errorMessage)
                    self.encodedStream = ''
                else:
                    return (-1, 'Filter type is not valid')
            self.encodedStream = self.rawStream
            if errorMessage != '':
                return (-1, errorMessage)
            else:
                return (0, '')
        else:
            return (-1, 'Empty stream')

    def encrypt(self, password=None):
        self.encrypted = True
        if password != None:
            self.encryptionKey = password
        ret = self.update()
        return ret

    def getEncryptedValue(self):
        return self.encryptedValue + newLine + 'stream' + newLine + self.rawStream + newLine + 'endstream'

    def getStats(self):
        stats = {}
        stats['Object'] = self.type
        stats['MD5'] = hashlib.md5(self.value).hexdigest()
        stats['SHA1'] = hashlib.sha1(self.value).hexdigest()
        stats['Stream MD5'] = hashlib.md5(self.decodedStream).hexdigest()
        stats['Stream SHA1'] = hashlib.sha1(self.decodedStream).hexdigest()
        stats['Raw Stream MD5'] = hashlib.md5(self.rawStream).hexdigest()
        stats['Raw Stream SHA1'] = hashlib.sha1(self.rawStream).hexdigest()
        if self.isCompressed():
            stats['Compressed in'] = str(self.compressedIn)
        else:
            stats['Compressed in'] = None
        stats['References'] = str(self.references)
        if self.isFaulty():
            stats['Errors'] = str(len(self.errors))
        else:
            stats['Errors'] = None
        if self.dictType != '':
            stats['Type'] = self.dictType
        else:
            stats['Type'] = None
        if self.elements.has_key('/Subtype'):
            stats['Subtype'] = self.elements['/Subtype'].getValue()
        else:
            stats['Subtype'] = None
        if self.elements.has_key('/S'):
            stats['Action type'] = self.elements['/S'].getValue()
        else:
            stats['Action type'] = None
        stats['Length'] = str(self.size)
        if self.size != len(self.rawStream):
            stats['Real Length'] = str(len(self.rawStream))
        else:
            stats['Real Length'] = None
        if self.isEncodedStream:
            stats['Encoded'] = True
            if self.file != None:
                stats['Stream File'] = self.file
            else:
                stats['Stream File'] = None
            stats['Filters'] = self.filter.getValue()
            if self.filterParams != None:
                stats['Filter Parameters'] = True
            else:
                stats['Filter Parameters'] = False
            if self.decodingError:
                stats['Decoding Errors'] = True
            else:
                stats['Decoding Errors'] = False
        else:
            stats['Encoded'] = False
        if self.containsJScode:
            stats['JSCode'] = True
            if len(self.unescapedBytes) > 0:
                stats['Escaped Bytes'] = True
            else:
                stats['Escaped Bytes'] = False
            if len(self.urlsFound) > 0:
                stats['URLs'] = True
            else:
                stats['URLs'] = False
        else:
            stats['JSCode'] = False
        return stats

    def getStream(self):
        '''
            Gets the stream of the object 

            @return: The stream of the object (string), this means applying filters or decoding characters
        '''
        return self.decodedStream

    def getRawStream(self):
        '''
            Gets the raw value of the stream of the object 

            @return: The raw value of the stream (string), this means without applying filters or decoding characters
        '''
        return self.rawStream

    def getRawValue(self):
        if self.isEncoded():
            stream = self.encodedStream
        else:
            stream = self.decodedStream
        return self.rawValue + newLine + 'stream' + newLine + stream + newLine + 'endstream'

    def getValue(self):
        return self.value + newLine + 'stream' + newLine + self.decodedStream + newLine + 'endstream'

    def isEncoded(self):
        '''
            Specifies if the stream is encoded with some type of filter (/Filter) 

            @return: A boolean
        '''
        return self.isEncodedStream

    def isFaultyDecoding(self):
        '''
            Specifies if there are any errors in the process of decoding the stream 

            @return: A boolean
        '''
        return self.decodingError

    def isTerminated(self):
        return not self.terminatorMissing

    def replace(self, string1, string2):
        stringFound = False
        # Dictionary
        newElements = {}
        errorMessage = ''
        for key in self.elements:
            if key == '/F' and self.elements[key] != None:
                externalFile = self.elements[key].getValue()
                if externalFile != self.file:
                    self.modifiedRawStream = True
                    self.decodedStream = ''
            if key.find(string1) != -1:
                newKey = key.replace(string1, string2)
                stringFound = True
                if errorMessage == 'String not found':
                    errorMessage = ''
            else:
                newKey = key
            newObject = self.elements[key]
            ret = newObject.replace(string1, string2)
            if ret[0] == -1:
                if ret[1] != 'String not found' or not stringFound:
                    errorMessage = ret[1]
            else:
                stringFound = True
                if errorMessage == 'String not found':
                    errorMessage = ''
            newElements[newKey] = newObject
        # Stream
        if not self.modifiedRawStream:
            oldDecodedStream = self.decodedStream
            if self.decodedStream.find(string1) != -1:
                self.decodedStream = self.decodedStream.replace(string1, string2)
                stringFound = True
                if errorMessage == 'String not found':
                    errorMessage = ''
            if oldDecodedStream != self.decodedStream:
                self.modifiedStream = True
        if not stringFound:
            return (-1, 'String not found')
        self.elements = newElements
        ret = self.update()
        if ret[0] == 0 and errorMessage != '':
            return (-1, errorMessage)
        return ret

    def resolveReferences(self):
        errorMessage = ''
        if self.referencesInElements.has_key('/Length'):
            value = self.referencesInElements['/Length'][1]
            self.size = int(value)
            self.cleanStream()
        self.updateNeeded = False
        ret = self.decode()
        if ret[0] == -1:
            errorMessage = ret[1]
        refs = re.findall('(\d{1,5}\s{1,3}\d{1,5}\s{1,3}R)', self.decodedStream)
        if refs != []:
            self.references += refs
            self.references = list(set(self.references))
        if isJavascript(self.decodedStream):
            self.containsJScode = True
            self.JSCode, self.unescapedBytes, self.urlsFound, jsErrors, jsContexts['global'] = analyseJS(self.decodedStream, jsContexts['global'], isManualAnalysis)
            if jsErrors != []:
                for jsError in jsErrors:
                    errorMessage = 'Error analysing Javascript: ' + jsError
                    if isForceMode:
                        self.addError(errorMessage)
                    else:
                        return (-1, errorMessage)
        if errorMessage != '':
            return (-1, errorMessage)
        return (0, '')

    def setDecodedStream(self, newStream):
        '''
            Sets the decoded value of the stream and updates the object if some modification is needed

            @param newStream: The new raw value (string)
            @return: A tuple (status,statusContent), where statusContent is empty in case status = 0 or an error message in case status = -1
        '''
        self.decodedStream = newStream
        self.modifiedStream = True
        ret = self.update()
        return ret

    def setElement(self, name, value, update=True):
        onlyElements = True
        if name in ['/Filter', '/DecodeParm', '/FFilter', '/FDecodeParm']:
            self.newFilters = True
            onlyElements = False
        self.elements[name] = value
        if update:
            ret = self.update(onlyElements=onlyElements)
            return ret
        return (0, '')

    def setElements(self, newElements):
        diffElements = []
        oldElements = self.elements.keys()
        for oldElement in oldElements:
            if oldElement not in newElements:
                if oldElement in ['/Filter', '/FFilter']:
                    self.deletedFilters = True
                    onlyElements = False
                    break
        self.elements = newElements
        if not self.deletedFilters:
            for name in self.elements:
                if name in ['/Filter', '/DecodeParm', '/FFilter', '/FDecodeParm']:
                    self.newFilters = True
                    onlyElements = False
                    break
        ret = self.update()
        return ret

    def setStreamTerminatorMisssing(self, value):
        self.streamTerminatorMissing = value

    def setRawStream(self, newStream):
        '''
            Sets the raw value of the stream and updates the object if some modification is needed

            @param newStream: The new raw value (string)
            @return: A tuple (status,statusContent), where statusContent is empty in case status = 0 or an error message in case status = -1
        '''
        self.rawStream = newStream
        self.modifiedRawStream = True
        ret = self.update()
        return ret

    def verifySubType(self):
        if self.elements.has_key('/Subtype'):
            subType = self.elements['/Subtype'].getValue()
            if subType == None:
                return (-1, 'Stream subtype missing')
            if self.getElementByName('/Type') not in (None, []):
                mainType = self.getElementByName('/Type').getValue()
            else:
                mainType = ''
            subType = subType.lower()
            if subType[0] == '/':
                subType = subType[1:]
            subTypeDict = {
                'image': 'image',
                'form': 'text',
                'xml': 'text',
                'text': 'text',
            }
            ignoreSubTypeList = [
                'application/zlib'
            ]
            subTypeFound = False
            for st in subTypeDict:
                if st.lower() in subType:
                    subTypeKey = st
                    subTypeFound = True
                    break
            if self.decodingError is True:
                stream = self.getRawStream()
            else:
                stream = self.getStream()
            if stream.isspace():
                return (0, '')
            m = magic.Magic(mime=True)
            subTypeMagic = m.from_buffer(stream)
            subTypeMagic = subTypeMagic.lower()
            if SequenceMatcher(None, subType, subTypeMagic).ratio() >= 0.8:
                return (0, '')
            if subTypeMagic in ignoreSubTypeList:
                return (0, '')
            if subTypeFound is False:
                return (-1, 'Subtype Not found using magic numbers')
            if subTypeDict[subTypeKey] not in subTypeMagic:
                if 'XObject' in mainType:
                    return (-1, 'stream part of XObject')
                self.invalidSubtype = True
                return (-1, 'Invalid Subtype')
            else:
                return (0, '')
        else:
            return (-1, '/Subtype element missing')


class PDFObjectStream (PDFStream):

    def __init__(self, rawDict='', rawStream='', elements={}, rawNames={}, compressedObjectsDict={}):
        global isForceMode
        self.type = 'stream'
        self.dictType = ''
        self.errors = []
        self.compressedIn = None
        self.encrypted = False
        self.decodedStream = ''
        self.encodedStream = ''
        self.rawStream = rawStream
        self.newRawStream = False
        self.newFilters = False
        self.deletedFilters = False
        self.modifiedStream = False
        self.modifiedRawStream = True
        self.rawValue = rawDict
        self.encryptedValue = rawDict
        self.rawNames = rawNames
        self.value = ''  # string
        self.updateNeeded = False
        self.containsJScode = False
        self.JSCode = []
        self.unescapedBytes = []
        self.urlsFound = []
        self.referencesInElements = {}
        self.references = []
        self.elements = elements
        self.compressedObjectsDict = compressedObjectsDict
        self.indexes = []
        self.firstObjectOffset = 0
        self.numCompressedObjects = 0
        self.extends = None
        self.size = None
        self.realSize = len(self.rawStream)
        self.filter = None
        self.filterParams = None
        self.file = None
        self.isEncodedStream = False
        self.decodingError = False
        self.nameObfuscated = False
        self.stringObfuscated = False
        self.largeStringPresent = False
        self.terminatorMissing = False
        self.garbageInside = False
        self.streamTerminatorMissing = False
        self.invalidLength = False
        self.invalidSubtype = False
        if self.realSize > MAX_STREAM_SIZE:
            self.largeSize = True
        else:
            self.largeSize = False
        if elements != {}:
            ret = self.update()
            if ret[0] == -1:
                if isForceMode:
                    self.addError(ret[1])
                else:
                    raise Exception(ret[1])
        else:
            self.addError('No dictionary in stream object')

    def update(self, modifiedCompressedObjects=False, onlyElements=False, decrypt=False, algorithm='RC4'):
        '''
            Updates the object after some modification has occurred

            @param modifiedCompressedObjects: A boolean indicating if the compressed objects hav been modified. By default: False.
            @param onlyElements: A boolean indicating if it's only necessary to update the stream dictionary or also the stream itself. By default: False (stream included).
            @param decrypt: A boolean indicating if a decryption has been performed. By default: False.
            @return: A tuple (status,statusContent), where statusContent is empty in case status = 0 or an error message in case status = -1
        '''
        self.value = '<< '
        self.rawValue = '<< '
        self.encryptedValue = '<< '
        keys = self.elements.keys()
        values = self.elements.values()
        self.nameObfuscated = False
        self.largeStringPresent = False
        self.invalidLength = False
        self.invalidSubtype = False
        for name in self.rawNames.keys():
            if name != self.rawNames[name].rawValue:
                self.nameObfuscated = True
                break
        if not onlyElements:
            self.errors = []
            self.references = []
            self.JSCode = []
            self.unescapedBytes = []
            self.urlsFound = []
            self.containsJScode = False
            self.decodingError = False

        # Dictionary
        if self.elements.has_key('/First') and self.elements['/First'] != None:
            self.firstObjectOffset = self.elements['/First'].getRawValue()
        else:
            if isForceMode:
                self.addError('No /First element in the object stream or it\'s None')
            else:
                return (-1, 'No /First element in the object stream or it\'s None')
        if self.elements.has_key('/N') and self.elements['/N'] != None:
            self.numCompressedObjects = self.elements['/N'].getRawValue()
        else:
            if isForceMode:
                self.addError('No /N element in the object stream or it\'s None')
            else:
                return (-1, 'No /N element in the object stream or it\'s None')

        if self.elements.has_key('/Extends') and self.elements['/Extends'] != None:
            self.extends = self.elements['/Extends'].getValue()

        if self.elements.has_key('/Length'):
            length = self.elements['/Length']
            if length != None:
                if length.getType() == 'integer':
                    self.size = length.getRawValue()
                elif length.getType() == 'reference':
                    self.updateNeeded = True
                    self.referencesInElements['/Length'] = [length.getId(), '']
                else:
                    if isForceMode:
                        self.addError('No permitted type for /Length element')
                    else:
                        return (-1, 'No permitted type for /Length element')
            else:
                if isForceMode:
                    self.addError('None /Length element')
                else:
                    return (-1, 'None /Length element')
        else:
            if isForceMode:
                self.addError('Missing /Length in stream object')
            else:
                return (-1, 'Missing /Length in stream object')

        if self.size != None:
            if abs(int(self.size) - self.realSize) > 4:
                self.invalidLength = True
        if self.elements.has_key('/F'):
            self.file = self.elements['/F'].getValue()
            if os.path.exists(self.file):
                self.rawStream = open(self.file, 'rb').read()
            else:
                if isForceMode:
                    self.addError('File "' + self.file + '" does not exist (/F)')
                    self.rawStream = ''
                else:
                    return (-1, 'File "' + self.file + '" does not exist (/F)')

        if self.elements.has_key('/Filter'):
            self.filter = self.elements['/Filter']
            if self.newFilters or self.modifiedStream:
                self.encodedStream = ''
                self.rawStream = ''
            elif not self.encrypted:
                self.encodedStream = self.rawStream
            self.isEncodedStream = True
        elif self.elements.has_key('/FFilter'):
            self.filter = self.elements['/FFilter']
            if self.newFilters or self.modifiedStream:
                self.encodedStream = ''
                self.rawStream = ''
            elif not self.encrypted:
                self.encodedStream = self.rawStream
            self.isEncodedStream = True
        else:
            self.encodedStream = ''
            if self.deletedFilters or self.modifiedStream:
                self.rawStream = self.decodedStream
            elif not self.encrypted:
                self.decodedStream = self.rawStream
            self.isEncodedStream = False
        if self.isEncodedStream:
            if self.elements.has_key('/DecodeParms'):
                self.filterParams = self.elements['/DecodeParms']
            elif self.elements.has_key('/FDecodeParms'):
                self.filterParams = self.elements['/FDecodeParms']
            elif self.elements.has_key('/DP'):
                self.filterParams = self.elements['/DP']
            else:
                self.filterParams = None

        for i in range(len(keys)):
            valueElement = values[i]
            if valueElement == None:
                if isForceMode:
                    errorMessage = 'Stream dictionary has a None value'
                    self.addError(errorMessage)
                    valueElement = PDFString('')
                else:
                    return (-1, 'Stream dictionary has a None value')
            if valueElement.nameObfuscated is True:
                self.nameObfuscated = True
            if valueElement.stringObfuscated is True:
                self.stringObfuscated = True
            if valueElement.largeStringPresent is True:
                self.largeStringPresent = True
            v = valueElement.getValue()
            type = valueElement.getType()
            if type == 'reference':
                if v not in self.references:
                    self.references.append(v)
            elif type == 'dictionary' or type == 'array':
                self.references = list(set(self.references + valueElement.getReferences()))
            if valueElement.containsJS():
                self.containsJScode = True
                self.JSCode = list(set(self.JSCode + valueElement.getJSCode()))
                self.unescapedBytes = list(set(self.unescapedBytes + valueElement.getUnescapedBytes()))
                self.urlsFound = list(set(self.urlsFound + valueElement.getURLs()))
            if valueElement.isFaulty():
                errorMessage = 'Child element is faulty'
                self.addError(errorMessage)
            if self.rawNames.has_key(keys[i]):
                rawName = self.rawNames[keys[i]]
                rawValue = rawName.getRawValue()
            else:
                rawValue = keys[i]
                self.rawNames[keys[i]] = PDFName(keys[i][1:])
            if type in ['string', 'hexstring', 'array', 'dictionary'] and self.encrypted and not decrypt:
                ret = valueElement.encrypt(self.encryptionKey)
                if ret[0] == -1:
                    errorMessage = ret[1] + ' in child element'
                    self.addError(errorMessage)
            self.encryptedValue += rawValue + ' ' + str(valueElement.getEncryptedValue()) + newLine
            self.rawValue += rawValue + ' ' + str(valueElement.getRawValue()) + newLine
            self.value += keys[i] + ' ' + v + newLine
        self.encryptedValue = self.encryptedValue[:-1] + ' >>'
        self.rawValue = self.rawValue[:-1] + ' >>'
        self.value = self.value[:-1] + ' >>'

        if not onlyElements:
            # Stream
            if self.deletedFilters or self.newFilters or self.modifiedStream or self.modifiedRawStream or modifiedCompressedObjects or self.encrypted:
                if self.deletedFilters:
                    if self.encrypted:
                        try:
                            self.rawStream = RC4(self.decodedStream, self.encryptionKey)
                        except:
                            errorMessage = 'Error encrypting stream with RC4'
                            if isForceMode:
                                self.addError(errorMessage)
                            else:
                                return (-1, errorMessage)
                        self.size = len(self.rawStream)
                    else:
                        self.size = len(self.decodedStream)
                elif self.newFilters:
                    ret = self.encode()
                    if ret[0] != -1:
                        if self.encrypted:
                            try:
                                self.rawStream = RC4(self.encodedStream, self.encryptionKey)
                            except:
                                errorMessage = 'Error encrypting stream with RC4'
                                if isForceMode:
                                    self.addError(errorMessage)
                                else:
                                    return (-1, errorMessage)
                            self.size = len(self.rawStream)
                        else:
                            self.size = len(self.encodedStream)
                else:
                    if self.modifiedStream or self.modifiedRawStream:
                        if self.modifiedStream:
                            if self.isEncodedStream:
                                ret = self.encode()
                                if ret[0] != -1:
                                    if self.encrypted:
                                        try:
                                            self.rawStream = RC4(self.encodedStream, self.encryptionKey)
                                        except:
                                            errorMessage = 'Error encrypting stream with RC4'
                                            if isForceMode:
                                                self.addError(errorMessage)
                                            else:
                                                return (-1, errorMessage)
                                        self.size = len(self.rawStream)
                                    else:
                                        self.size = len(self.encodedStream)
                            else:
                                if self.encrypted:
                                    try:
                                        self.rawStream = RC4(self.decodedStream, self.encryptionKey)
                                    except:
                                        errorMessage = 'Error encrypting stream with RC4'
                                        if isForceMode:
                                            self.addError(errorMessage)
                                        else:
                                            return (-1, errorMessage)
                                    self.size = len(self.rawStream)
                                else:
                                    self.size = len(self.decodedStream)
                        elif self.modifiedRawStream:
                            if len(self.rawStream) > 0:
                                self.cleanStream()
                            if not self.updateNeeded:
                                if self.encrypted:
                                    if self.isEncodedStream:
                                        if decrypt:
                                            try:
                                                if algorithm == 'RC4':
                                                    self.encodedStream = RC4(self.rawStream, self.encryptionKey)
                                                elif algorithm == 'AES':
                                                    ret = AES.decryptData(self.rawStream, self.encryptionKey)
                                                    if ret[0] != -1:
                                                        self.encodedStream = ret[1]
                                                    else:
                                                        errorMessage = 'AES decryption error: ' + ret[1]
                                                        if isForceMode:
                                                            self.addError(errorMessage)
                                                        else:
                                                            return (-1, errorMessage)
                                            except:
                                                errorMessage = 'Error decrypting stream with ' + str(algorithm)
                                                if isForceMode:
                                                    self.addError(errorMessage)
                                                else:
                                                    return (-1, errorMessage)
                                        else:
                                            self.encodedStream = self.rawStream
                                            try:
                                                self.rawStream = RC4(self.rawStream, self.encryptionKey)
                                            except:
                                                errorMessage = 'Error encrypting stream with RC4'
                                                if isForceMode:
                                                    self.addError(errorMessage)
                                                else:
                                                    return (-1, errorMessage)
                                        self.decode()
                                    else:
                                        try:
                                            self.decodedStream = RC4(self.rawStream, self.encryptionKey)
                                        except:
                                            errorMessage = 'Error encrypting stream with RC4'
                                            if isForceMode:
                                                self.addError(errorMessage)
                                            else:
                                                return (-1, errorMessage)
                                else:
                                    if self.isEncodedStream:
                                        self.decode()
                                self.size = len(self.rawStream)
                        offsetsSection = self.decodedStream[:self.firstObjectOffset]
                        objectsSection = self.decodedStream[self.firstObjectOffset:]
                        numbers = re.findall('\d{1,10}', offsetsSection)
                        if numbers != [] and len(numbers) % 2 == 0:
                            for i in range(0, len(numbers), 2):
                                id = int(numbers[i])
                                offset = int(numbers[i + 1])
                                ret = PDFParser().readObject(objectsSection[offset:])
                                if ret[0] == -1:
                                    if isForceMode:
                                        object = None
                                        self.addError(ret[1])
                                    else:
                                        return ret
                                else:
                                    object = ret[1]
                                self.compressedObjectsDict[id] = [offset, object]
                                self.indexes.append(id)
                        else:
                            if isForceMode:
                                self.addError('Missing offsets in object stream')
                            else:
                                return (-1, 'Missing offsets in object stream')
                    elif modifiedCompressedObjects:
                        tmpStreamObjects = ''
                        tmpStreamObjectsInfo = ''
                        for objectId in self.indexes:
                            offset = len(tmpStreamObjects)
                            tmpStreamObjectsInfo += str(objectId) + ' ' + str(offset) + ' '
                            object = self.compressedObjectsDict[objectId][1]
                            tmpStreamObjects += object.toFile()
                            self.compressedObjectsDict[objectId] = [offset, object]
                        self.decodedStream = tmpStreamObjectsInfo + tmpStreamObjects
                        self.firstObjectOffset = len(tmpStreamObjectsInfo)
                        self.setElementValue('/First', str(self.firstObjectOffset))
                        self.numCompressedObjects = len(self.compressedObjectsDict)
                        self.setElementValue('/N', str(self.numCompressedObjects))
                        if self.isEncodedStream:
                            self.encode()
                            self.size = len(self.encodedStream)
                        else:
                            self.size = len(self.decodedStream)
                    else:
                        if not decrypt:
                            try:
                                if self.isEncodedStream:
                                    self.rawStream = RC4(self.encodedStream, self.encryptionKey)
                                else:
                                    self.rawStream = RC4(self.decodedStream, self.encryptionKey)
                            except:
                                errorMessage = 'Error encrypting stream with RC4'
                                if isForceMode:
                                    self.addError(errorMessage)
                                else:
                                    return (-1, errorMessage)
                            self.size = len(self.rawStream)
                        else:
                            if self.isEncodedStream:
                                try:
                                    if algorithm == 'RC4':
                                        self.encodedStream = RC4(self.rawStream, self.encryptionKey)
                                    elif algorithm == 'AES':
                                        ret = AES.decryptData(self.rawStream, self.encryptionKey)
                                        if ret[0] != -1:
                                            self.encodedStream = ret[1]
                                        else:
                                            errorMessage = 'AES decryption error: ' + ret[1]
                                            if isForceMode:
                                                self.addError(errorMessage)
                                            else:
                                                return (-1, errorMessage)
                                except:
                                    errorMessage = 'Error decrypting stream with ' + str(algorithm)
                                    if isForceMode:
                                        self.addError(errorMessage)
                                    else:
                                        return (-1, errorMessage)
                                self.decode()
                            else:
                                try:
                                    if algorithm == 'RC4':
                                        self.decodedStream = RC4(self.rawStream, self.encryptionKey)
                                    elif algorithm == 'AES':
                                        ret = AES.decryptData(self.rawStream, self.encryptionKey)
                                        if ret[0] != -1:
                                            self.decodedStream = ret[1]
                                        else:
                                            errorMessage = 'AES decryption error: ' + ret[1]
                                            if isForceMode:
                                                self.addError(errorMessage)
                                            else:
                                                return (-1, errorMessage)
                                except:
                                    errorMessage = 'Error decrypting stream with ' + str(algorithm)
                                    if isForceMode:
                                        self.addError(errorMessage)
                                    else:
                                        return (-1, errorMessage)
                            offsetsSection = self.decodedStream[:self.firstObjectOffset]
                            objectsSection = self.decodedStream[self.firstObjectOffset:]
                            numbers = re.findall('\d{1,10}', offsetsSection)
                            if numbers != [] and len(numbers) % 2 == 0:
                                for i in range(0, len(numbers), 2):
                                    id = int(numbers[i])
                                    offset = int(numbers[i + 1])
                                    ret = PDFParser().readObject(objectsSection[offset:])
                                    if ret[0] == -1:
                                        if isForceMode:
                                            object = None
                                            self.addError(ret[1])
                                        else:
                                            return ret
                                    else:
                                        object = ret[1]
                                    self.compressedObjectsDict[id] = [offset, object]
                                    self.indexes.append(id)
                            else:
                                if isForceMode:
                                    self.addError('Missing offsets in object stream')
                                else:
                                    return (-1, 'Missing offsets in object stream')
                    if not self.isFaultyDecoding():
                        refs = re.findall('(\d{1,5}\s{1,3}\d{1,5}\s{1,3}R)', self.decodedStream)
                        if refs != []:
                            self.references += refs
                            self.references = list(set(self.references))
                        if isJavascript(self.decodedStream):
                            self.containsJScode = True
                            self.JSCode, self.unescapedBytes, self.urlsFound, jsErrors, jsContexts['global'] = analyseJS(self.decodedStream, jsContexts['global'], isManualAnalysis)
                            if jsErrors != []:
                                for jsError in jsErrors:
                                    errorMessage = 'Error analysing Javascript: ' + jsError
                                    if isForceMode:
                                        self.addError(errorMessage)
                                    else:
                                        return (-1, errorMessage)
                if not self.modifiedRawStream:
                    self.modifiedStream = False
                    self.newFilters = False
                    self.deletedFilters = False
                    errors = self.errors
                    try:
                        self.setElement('/Length', PDFNum(str(self.size)))
                        self.errors += errors
                    except:
                        errorMessage = 'Error creating PDFNum'
                        if isForceMode:
                            self.addError(errorMessage)
                        else:
                            return (-1, errorMessage)
                else:
                    self.modifiedRawStream = False
                    self.modifiedStream = False
                    self.newFilters = False
                    self.deletedFilters = False
        self.verifySubType()
        if self.errors != []:
            return (-1, self.errors[-1])
        else:
            return (0, '')

    def getCompressedObjects(self):
        '''
            Gets the information of the compressed objects: offset and content. 

            @return: A dictionary with this information: {id: [offset,PDFObject]}
        '''
        return self.compressedObjectsDict

    def getObjectIndex(self, id):
        '''
            Gets the index of the object in the dictionary of compressed objects 

            @param id: The object id
            @return: The index (int) or None if the object hasn't been found
        '''
        if id not in self.indexes:
            return None
        else:
            return self.indexes.index(id)

    def isTerminated(self):
        return not self.terminatorMissing

    def replace(self, string1, string2):
        stringFound = False
        # Dictionary
        newElements = {}
        errorMessage = ''
        for key in self.elements:
            if key == '/F' and self.elements[key] != None:
                externalFile = self.elements[key].getValue()
                if externalFile != self.file:
                    self.modifiedRawStream = True
                    self.decodedStream = ''
            if key.find(string1) != -1:
                newKey = key.replace(string1, string2)
                stringFound = True
                if errorMessage == 'String not found':
                    errorMessage = ''
            else:
                newKey = key
            newObject = self.elements[key]
            ret = newObject.replace(string1, string2)
            if ret[0] == -1:
                if ret[1] != 'String not found' or not stringFound:
                    errorMessage = ret[1]
            else:
                stringFound = True
                if errorMessage == 'String not found':
                    errorMessage = ''
            newElements[newKey] = newObject
        # Stream
        if not self.modifiedRawStream:
            if self.decodedStream.find(string1) != -1:
                modifiedObjects = True
                stringFound = True
                if errorMessage == 'String not found':
                    errorMessage = ''
            for compressedObjectId in self.compressedObjectsDict:
                object = self.compressedObjectsDict[compressedObjectId][1]
                object.replace(string1, string2)
                self.compressedObjectsDict[compressedObjectId][1] = object
        if not stringFound:
            return (-1, 'String not found')
        self.elements = newElements
        ret = self.update(modifiedObjects)
        if ret[0] == 0 and errorMessage != '':
            return (-1, errorMessage)
        return ret

    def resolveReferences(self):
        errorMessage = ''
        if self.referencesInElements.has_key('/Length'):
            value = self.referencesInElements['/Length'][1]
            self.size = int(value)
            self.cleanStream()
        self.updateNeeded = False
        if self.isEncodedStream:
            ret = self.decode()
            if ret[0] == -1:
                return ret
            if not self.isFaultyDecoding():
                refs = re.findall('(\d{1,5}\s{1,3}\d{1,5}\s{1,3}R)', self.decodedStream)
                if refs != []:
                    self.references += refs
                    self.references = list(set(self.references))
                # Extracting the compressed objects
                offsetsSection = self.decodedStream[:self.firstObjectOffset]
                objectsSection = self.decodedStream[self.firstObjectOffset:]
                numbers = re.findall('\d{1,10}', offsetsSection)
                if numbers != [] and len(numbers) % 2 == 0:
                    for i in range(0, len(numbers), 2):
                        id = numbers[i]
                        offset = numbers[i + 1]
                        ret = PDFParser.readObject(objectsSection[offset:])
                        if ret[0] == -1:
                            if isForceMode:
                                object = None
                                self.addError(ret[1])
                            else:
                                return ret
                        else:
                            object = ret[1]
                        self.compressedObjectsDict[numbers[i]] = [offset, object]
                else:
                    errorMessage = 'Missing offsets in object stream'
                    if isForceMode:
                        self.addError(errorMessage)
                    else:
                        return (-1, errorMessage)
        if errorMessage != '':
            return (-1, errorMessage)
        else:
            return (0, '')

    def setCompressedObjectId(self, id):
        '''
            Sets the compressedIn attribute of the compressed object defined by its id

            @param id: The object id
            @return: A tuple (status,statusContent), where statusContent is empty in case status = 0 or an error message in case status = -1
        '''
        for compressedId in self.compressedObjectsDict:
            if self.compressedObjectsDict[compressedId] != None:
                object = self.compressedObjectsDict[compressedId][1]
                object.setCompressedIn(id)
                self.compressedObjectsDict[compressedId][1] = object
            else:
                return (-1, 'Compressed object corrupted')
        return (0, '')


class PDFIndirectObject:

    def __init__(self):
        self.referenced = []  # int[]
        self.object = None  # PDFObject
        self.offset = 0  # int
        self.generationNumber = 0  # int
        self.id = None  # int
        self.size = 0  # int
        self.missingXref = False
        self.missingCatalog = False
        self.terminatorMissing = False
        self.garbageInside = False
        self.streamTerminatorMissing = False

    def contains(self, string):
        return self.object.contains(string)

    def getErrors(self):
        return self.object.getErrors()

    def getGenerationNumber(self):
        return self.generationNumber

    def getId(self):
        return self.id

    def getObject(self):
        return self.object

    def getOffset(self):
        return self.offset

    def getReferences(self):
        return self.object.getReferences()

    def getSize(self):
        return self.size

    def getStats(self):
        stats = self.object.getStats()
        if self.offset != -1:
            stats['Offset'] = str(self.offset)
        else:
            stats['Offset'] = None
        stats['Size'] = str(self.size)
        return stats

    def isFaulty(self):
        return self.object.isFaulty()

    def isTerminated(self):
        return not self.terminatorMissing

    def setGenerationNumber(self, generationNumber):
        self.generationNumber = generationNumber

    def setId(self, id):
        self.id = id

    def setObject(self, object):
        self.object = object

    def setOffset(self, offset):
        self.offset = offset

    def setSize(self, newSize):
        self.size = newSize

    def toFile(self):
        rawValue = self.object.toFile()
        output = str(self.id) + ' ' + str(self.generationNumber) + ' obj' + newLine + rawValue + newLine + 'endobj' + newLine * 2
        self.size = len(output)
        return output


class PDFCrossRefSection:

    def __init__(self):
        self.errors = []
        self.streamObject = None
        self.offset = 0
        self.size = 0
        self.subsections = []  # PDFCrossRefSubsection []
        self.bytesPerField = []

    def addEntry(self, objectId, newEntry):
        prevSubsection = 0
        errorMessage = ''
        for i in range(len(self.subsections)):
            subsection = self.subsections[i]
            ret = subsection.addEntry(newEntry, objectId)
            if ret[0] != -1:
                break
            else:
                errorMessage = ret[1]
                self.addError(errorMessage)
            if subsection.getFirstObject() + subsection.getNumObjects() < objectId:
                prevSubsection = i
        else:
            try:
                newSubsection = PDFCrossRefSubSection(objectId, 1, [newEntry])
            except:
                errorMessage = 'Error creating new PDFCrossRefSubSection'
                if isForceMode:
                    self.addError(errorMessage)
                else:
                    return (-1, errorMessage)
            self.subsections.insert(prevSubsection, newSubsection)
        if errorMessage != '':
            return (-1, errorMessage)
        else:
            return (0, '')

    def addError(self, errorMessage):
        if errorMessage not in self.errors:
            self.errors.append(errorMessage)

    def addSubsection(self, subsection):
        self.subsections.append(subsection)

    def delEntry(self, objectId):
        prevSubsection = 0
        errorMessage = ''
        for i in range(len(self.subsections)):
            subsection = self.subsections[i]
            numEntry = subsection.getIndex(objectId)
            if numEntry != None:
                if subsection.getNumObjects() == 1:
                    self.subsections.remove(subsection)
                else:
                    ret = subsection.delEntry(objectId)
                    if ret[0] == -1:
                        errorMessage = ret[1]
                        self.addError(ret[1])
                        continue
        if errorMessage != '':
            return (-1, errorMessage)
        else:
            return (0, '')

    def getBytesPerField(self):
        return self.bytesPerField

    def getErrors(self):
        return self.errors

    def getFreeObjectIds(self):
        ids = []
        for subsection in self.subsections:
            ids += subsection.getFreeObjectIds()
        return ids

    def getNewObjectIds(self):
        ids = []
        for subsection in self.subsections:
            ids += subsection.getNewObjectIds()
        return ids

    def getOffset(self):
        return self.offset

    def getSize(self):
        return self.size

    def getStats(self):
        stats = {}
        if self.offset != -1:
            stats['Offset'] = str(self.offset)
        else:
            stats['Offset'] = None
        stats['Size'] = str(self.size)
        if self.inStream():
            stats['Stream'] = str(self.streamObject)
        else:
            stats['Stream'] = None
        stats['Subsections'] = []
        for i in range(len(self.subsections)):
            subsection = self.subsections[i]
            subStats = {}
            subStats['Entries'] = str(len(subsection.getEntries()))
            if subsection.isFaulty():
                subStats['Errors'] = str(len(subsection.getErrors()))
            else:
                subStats['Errors'] = None
            stats['Subsections'].append(subStats)
        if self.isFaulty():
            stats['Errors'] = str(len(self.errors))
        else:
            stats['Errors'] = None
        return stats

    def getSubsectionsArray(self):
        return self.subsections

    def getSubsectionsNumber(self):
        return len(self.subsections)

    def getXrefStreamObject(self):
        return self.streamObject

    def isFaulty(self):
        if self.errors == []:
            return False
        else:
            return True

    def inStream(self):
        if self.streamObject != None:
            return True
        else:
            return False

    def setBytesPerField(self, array):
        self.bytesPerField = array

    def setOffset(self, offset):
        self.offset = offset

    def setSize(self, newSize):
        self.size = newSize

    def setXrefStreamObject(self, id):
        self.streamObject = id

    def toFile(self):
        output = 'xref' + newLine
        for subsection in self.subsections:
            output += subsection.toFile()
        return output

    def updateOffset(self, objectId, newOffset):
        for subsection in self.subsections:
            updatedEntry = subsection.getEntry(objectId)
            if updatedEntry != None:
                updatedEntry.setObjectOffset(newOffset)
                ret = subsection.setEntry(objectId, updatedEntry)
                if ret[0] == -1:
                    self.addError(errorMessage)
                return ret
        else:
            errorMessage = 'Object entry not found'
            self.addError(errorMessage)
            return (-1, errorMessage)


class PDFCrossRefSubSection:

    def __init__(self, firstObject, numObjects=0, newEntries=[], offset=0):
        self.errors = []
        self.offset = offset
        self.size = 0
        self.firstObject = int(firstObject)
        self.numObjects = int(numObjects)
        self.entries = newEntries

    def addEntry(self, newEntry, objectId=None):
        if objectId == None:
            self.entries.append(newEntry)
            self.numObjects += 1
            return (0, self.numObjects)
        else:
            numEntry = self.getIndex(objectId)
            if numEntry != None:
                self.entries.insert(numEntry, newEntry)
                self.numObjects += 1
                return (0, self.numObjects)
            else:
                if self.firstObject == objectId + 1:
                    self.entries.insert(0, newEntry)
                    self.firstObject = objectId
                    self.numObjects += 1
                    return (0, self.numObjects)
                elif objectId == self.firstObject + self.numObjects:
                    self.entries.append(newEntry)
                    self.numObjects += 1
                    return (0, self.numObjects)
                else:
                    errorMessage = 'Unspecified error'
                    self.addError(errorMessage)
                    return (-1, errorMessage)
                return (0, self.numObjects)

    def addError(self, errorMessage):
        if errorMessage not in self.errors:
            self.errors.append(errorMessage)

    def delEntry(self, objectId):
        numEntry = self.getIndex(objectId)
        if numEntry == None:
            errorMessage = 'Entry not found'
            self.addError(errorMessage)
            return (-1, errorMessage)
        if numEntry == 0:
            self.entries.pop(numEntry)
            self.firstObject = objectId + 1
            self.numObjects -= 1
        elif numEntry == self.numObjects - 1:
            self.entries.pop(numEntry)
            self.numObjects -= 1
        else:
            entry = self.entries[numEntry]
            numPrevFree = self.getPrevFree(numEntry)
            numNextFree = self.getNextFree(numEntry)
            nextObject = self.getObjectId(numNextFree)
            if numPrevFree != None:
                prevEntry = self.entries[numPrevFree]
                prevEntry.setNextObject(objectId)
                self.entries[numPrevFree] = prevEntry
            entry.setType('f')
            if nextObject == None:
                entry.setNextObject(0)
            else:
                entry.setNextObject(nextObject)
            entry.incGenNumber()
            self.entries[numEntry] = entry
        return (0, numEntry)

    def getEntries(self):
        return self.entries

    def getEntry(self, objectId):
        numEntry = self.getIndex(objectId)
        if numEntry != None:
            return self.entries[numEntry]
        else:
            return None

    def getErrors(self):
        return self.errors

    def getFirstObject(self):
        return self.firstObject

    def getFreeObjectIds(self):
        ids = []
        for i in range(len(self.entries)):
            if self.entries[i].getType() == 'f':
                ids.append(self.getObjectId(i))
        return ids

    def getIndex(self, objectId):
        objectIds = range(self.firstObject, self.firstObject + self.numObjects)
        if objectId in objectIds:
            return objectIds.index(objectId)
        else:
            return None

    def getNextFree(self, numEntry):
        for i in range(numEntry + 1, self.numObjects):
            if self.entries[i].getType() == 'f':
                return i
        else:
            return None

    def getNewObjectIds(self):
        ids = []
        for i in range(len(self.entries)):
            if self.entries[i].getType() == 'n':
                ids.append(self.getObjectId(i))
        return ids

    def getNumObjects(self):
        return self.numObjects

    def getObjectId(self, numEntry):
        return self.firstObject + numEntry

    def getOffset(self):
        return self.offset

    def getPrevFree(self, numEntry):
        for i in range(numEntry):
            if self.entries[i].getType() == 'f':
                return i
        else:
            return None

    def getSize(self):
        return self.size

    def isFaulty(self):
        if self.errors == []:
            return False
        else:
            return True

    def setEntry(self, objectId, newEntry):
        numEntry = self.getIndex(objectId)
        if numEntry != None:
            self.entries[numEntry] = newEntry
            return (0, numEntry)
        else:
            errorMessage = 'Entry not found'
            self.addError(errorMessage)
            return (-1, errorMessage)

    def setEntries(self, newEntries):
        self.entries = newEntries

    def setFirstObject(self, newFirst):
        self.firstObject = newFirst

    def setNumObjects(self, newNumObjects):
        self.numObjects = newNumObjects

    def setOffset(self, offset):
        self.offset = offset

    def setSize(self, newSize):
        self.size = newSize

    def toFile(self):
        output = str(self.firstObject) + ' ' + str(self.numObjects) + newLine
        for entry in self.entries:
            output += entry.toFile()
        return output


class PDFCrossRefEntry:

    def __init__(self, firstValue, secondValue, type, offset=0):
        self.errors = []
        self.offset = offset
        self.objectStream = None
        self.indexObject = None
        self.genNumber = None
        self.objectOffset = None
        self.nextObject = None
        self.entryType = type
        if type == 'f' or type == 0:
            self.nextObject = int(firstValue)
            self.genNumber = int(secondValue)
        elif type == 'n' or type == 1:
            self.objectOffset = int(firstValue)
            self.genNumber = int(secondValue)
        elif type == 2:
            self.objectStream = int(firstValue)
            self.indexObject = int(secondValue)
        else:
            if isForceMode:
                self.addError('Error parsing xref entry')
            else:
                return (-1, 'Error parsing xref entry')

    def addError(self, errorMessage):
        if errorMessage not in self.errors:
            self.errors.append(errorMessage)

    def getEntryBytes(self, bytesPerField):
        bytesString = ''
        errorMessage = ''

        if self.entryType == 'f' or self.entryType == 0:
            type = 0
            firstValue = self.nextObject
            secondValue = self.genNumber
        elif self.entryType == 'n' or self.entryType == 1:
            type = 1
            firstValue = self.objectOffset
            secondValue = self.genNumber
        else:
            type = 2
            firstValue = self.objectStream
            secondValue = self.indexObject

        if bytesPerField[0] != 0:
            ret = numToHex(type, bytesPerField[0])
            if ret[0] == -1:
                errorMessage = ret[1]
                if isForceMode:
                    self.addError(ret[1])
                    ret = numToHex(0, bytesPerField[0])
                    bytesString += ret[1]
                else:
                    return ret
            else:
                bytesString += ret[1]
        if bytesPerField[1] != 0:
            ret = numToHex(firstValue, bytesPerField[1])
            if ret[0] == -1:
                errorMessage = ret[1]
                if isForceMode:
                    self.addError(ret[1])
                    ret = numToHex(0, bytesPerField[1])
                    bytesString += ret[1]
                else:
                    return ret
            else:
                bytesString += ret[1]
        if bytesPerField[2] != 0:
            ret = numToHex(secondValue, bytesPerField[2])
            if ret[0] == -1:
                errorMessage = ret[1]
                if isForceMode:
                    self.addError(ret[1])
                    ret = numToHex(0, bytesPerField[1])
                    bytesString += ret[1]
                else:
                    return ret
            else:
                bytesString += ret[1]
        if errorMessage != '':
            return (-1, errorMessage)
        return (0, bytesString)

    def getErrors(self):
        return self.errors

    def getGenNumber(self):
        return self.genNumber

    def getIndexObject(self):
        return self.indexObject

    def getNextObject(self):
        return self.nextObject

    def getObjectOffset(self):
        return self.objectOffset

    def getObjectStream(self):
        return self.objectStream

    def getOffset(self):
        return self.offset

    def getType(self):
        return self.entryType

    def incGenNumber(self):
        self.genNumber += 1

    def isFaulty(self):
        if self.errors == []:
            return False
        else:
            return True

    def setGenNumber(self, newGenNumber):
        self.genNumber = newGenNumber

    def setIndexObject(self, index):
        self.indexObject = index

    def setNextObject(self, newNextObject):
        self.nextObject = newNextObject

    def setObjectOffset(self, newOffset):
        self.objectOffset = newOffset

    def setObjectStream(self, id):
        self.objectStream = id

    def setOffset(self, offset):
        self.offset = offset

    def setType(self, newType):
        self.entryType = newType

    def toFile(self):
        output = ''
        if self.entryType == 'n':
            ret = numToString(self.objectOffset, 10)
            if ret[0] != -1:
                output += ret[1]
        elif self.entryType == 'f':
            ret = numToString(self.nextObject, 10)
            if ret[0] != -1:
                output += ret[1]
        output += ' '
        ret = numToString(self.genNumber, 5)
        if ret[0] != -1:
            output += ret[1]
        output += ' '
        output += self.entryType
        if len(newLine) == 2:
            output += newLine
        else:
            output += ' ' + newLine
        return output


class PDFBody:

    def __init__(self):
        self.numObjects = 0  # int
        self.objects = {}  # PDFIndirectObjects{}
        self.numStreams = 0  # int
        self.numEncodedStreams = 0
        self.numDecodingErrors = 0
        self.streams = []
        self.nextOffset = 0
        self.encodedStreams = []
        self.faultyStreams = []
        self.faultyObjects = []
        self.containingJS = []
        self.suspiciousEvents = {}
        self.suspiciousActions = {}
        self.suspiciousElements = {}
        self.suspiciousIndicators = {}
        self.suspiciousProperties = []
        self.vulns = {}
        self.JSCode = []
        self.URLs = []
        self.toUpdate = []
        self.xrefStreams = []
        self.objectStreams = []
        self.compressedObjects = []
        self.errors = []

    def addCompressedObject(self, id):
        if id not in self.compressedObjects:
            self.compressedObjects.append(id)

    def addObjectStream(self, id):
        if id not in self.objectStreams:
            self.objectStreams.append(id)

    def addXrefStream(self, id):
        if id not in self.xrefStreams:
            self.xrefStreams.append(id)

    def containsCompressedObjects(self):
        if len(self.compressedObjects) > 0:
            return True
        else:
            return False

    def containsObjectStreams(self):
        if len(self.objectStreams) > 0:
            return True
        else:
            return False

    def containsXrefStreams(self):
        if len(self.xrefStreams) > 0:
            return True
        else:
            return False

    def delObject(self, id):
        if self.objects.has_key(id):
            indirectObject = self.objects[id]
            return self.deregisterObject(indirectObject)
        else:
            return None

    def deregisterObject(self, pdfIndirectObject):
        type = ''
        errorMessage = ''
        if pdfIndirectObject == None:
            errorMessage = 'Indirect Object is None'
            pdfFile.addError(errorMessage)
            return (-1, errorMessage)
        id = pdfIndirectObject.getId()
        if self.objects.has_key(id):
            self.objects.pop(id)
        pdfObject = pdfIndirectObject.getObject()
        if pdfObject == None:
            errorMessage = 'Object is None'
            pdfFile.addError(errorMessage)
            return (-1, errorMessage)
        objectType = pdfObject.getType()
        self.numObjects -= 1
        if id in self.faultyObjects:
            self.faultyObjects.remove(id)
        self.updateStats(id, pdfObject, delete=True)
        if not pdfObject.updateNeeded:
            if objectType == 'stream':
                self.numStreams -= 1
                if id in self.streams:
                    self.streams.remove(id)
                if pdfObject.isEncoded():
                    if id in self.encodedStreams:
                        self.encodedStreams.remove(id)
                    self.numEncodedStreams -= 1
                    if id in self.faultyStreams:
                        self.faultyStreams.remove(id)
                        self.numDecodingErrors -= 1
                if pdfObject.hasElement('/Type'):
                    typeObject = pdfObject.getElementByName('/Type')
                    if typeObject == None:
                        errorMessage = '/Type element is None'
                        if isForceMode:
                            pdfFile.addError(errorMessage)
                        else:
                            return (-1, errorMessage)
                    else:
                        type = typeObject.getValue()
                        if type == '/XRef':
                            if id in self.xrefStreams:
                                self.xrefStreams.remove(id)
                        elif type == '/ObjStm':
                            if id in self.objectStreams:
                                self.objectStreams.remove(id)
                            compressedObjectsDict = pdfObject.getCompressedObjects()
                            for compressedId in compressedObjectsDict:
                                if compressedId in self.compressedObjects:
                                    self.compressedObjects.remove(compressedId)
                                self.delObject(compressedId)
                            del(compressedObjectsDict)
        objectErrors = pdfObject.getErrors()
        if objectErrors != []:
            index = 0
            errorsAux = list(self.errors)
            while True:
                if objectErrors[0] not in errorsAux:
                    break
                indexAux = errorsAux.index(objectErrors[0])
                if errorsAux[indexAux:indexAux + len(objectErrors)] == objectErrors:
                    for i in range(len(objectErrors)):
                        self.errors.pop(index + indexAux)
                    break
                else:
                    errorsAux = errorsAux[indexAux + len(objectErrors):]
                    index = indexAux + len(objectErrors)
        if type == '':
            type = objectType
        if errorMessage != '':
            return (-1, errorMessage)
        return (0, type)

    def encodeChars(self):
        errorMessage = ''
        for id in self.objects:
            indirectObject = self.objects[id]
            if indirectObject != None:
                object = indirectObject.getObject()
                if object != None:
                    objectType = object.getType()
                    if objectType in ['string', 'name', 'array', 'dictionary', 'stream']:
                        ret = object.encodeChars()
                        if ret[0] == -1:
                            errorMessage = ret[1]
                            pdfFile.addError(errorMessage)
                        indirectObject.setObject(object)
                        self.deregisterObject(indirectObject)
                        self.registerObject(indirectObject)
                else:
                    errorMessage = 'Bad object found while encoding strings'
                    pdfFile.addError(errorMessage)
            else:
                errorMessage = 'Bad indirect object found while encoding strings'
                pdfFile.addError(errorMessage)
        if errorMessage != '':
            return (-1, typeObject)
        return (0, '')

    def getCompressedObjects(self):
        return self.compressedObjects

    def getContainingJS(self):
        return self.containingJS

    def getEncodedStreams(self):
        return self.encodedStreams

    def getFaultyObjects(self):
        return self.faultyObjects

    def getFaultyStreams(self):
        return self.faultyStreams

    def getIndirectObject(self, id):
        if self.objects.has_key(id):
            return self.objects[id]
        else:
            return None

    def getJSCode(self):
        return self.JSCode

    def getNextOffset(self):
        return self.nextOffset

    def getNumDecodingErrors(self):
        return self.numDecodingErrors

    def getNumEncodedStreams(self):
        return self.numEncodedStreams

    def getNumFaultyObjects(self):
        return len(self.faultyObjects)

    def getNumObjects(self):
        return self.numObjects

    def getNumStreams(self):
        return self.numStreams

    def getObject(self, id, indirect=False):
        if self.objects.has_key(id):
            indirectObject = self.objects[id]
            if indirect:
                return indirectObject
            else:
                return indirectObject.getObject()
        else:
            return None

    def getObjects(self):
        return self.objects

    def getObjectsByString(self, toSearch):
        matchedObjects = []
        for indirectObject in self.objects.values():
            if indirectObject.contains(toSearch):
                matchedObjects.append(indirectObject.getId())
        return matchedObjects

    def getObjectsIds(self):
        sortedIdsOffsets = []
        sortedIds = []
        for indirectObject in self.objects.values():
            sortedIdsOffsets.append([indirectObject.getId(), indirectObject.getOffset()])
        sortedIdsOffsets = sorted(sortedIdsOffsets, key=lambda x: x[1])
        for i in range(len(sortedIdsOffsets)):
            sortedIds.append(sortedIdsOffsets[i][0])
        return sortedIds

    def getObjectStreams(self):
        return self.objectStreams

    def getStreams(self):
        return self.streams

    def getSuspiciousActions(self):
        return self.suspiciousActions

    def getSuspiciousElements(self):
        return self.suspiciousElements

    def getSuspiciousIndicators(self):
        return self.suspiciousIndicators

    def getSuspiciousEvents(self):
        return self.suspiciousEvents

    def getSuspiciousProperties(self):
        return self.suspiciousProperties

    def getURLs(self):
        return self.URLs

    def getVulns(self):
        return self.vulns

    def getXrefStreams(self):
        return self.xrefStreams

    def registerObject(self, pdfIndirectObject):
        type = ''
        errorMessage = ''
        if pdfIndirectObject == None:
            errorMessage = 'Indirect Object is None'
            pdfFile.addError(errorMessage)
            return (-1, errorMessage)
        id = pdfIndirectObject.getId()
        pdfObject = pdfIndirectObject.getObject()
        if pdfObject == None:
            errorMessage = 'Object is None'
            pdfFile.addError(errorMessage)
            return (-1, errorMessage)
        objectType = pdfObject.getType()
        self.numObjects += 1
        if pdfObject.isFaulty():
            self.faultyObjects.append(id)
        ret = self.updateStats(id, pdfObject)
        if ret[0] == -1:
            errorMessage = ret[1]
        if pdfObject.updateNeeded:
            self.toUpdate.append(id)
        else:
            if objectType == 'stream':
                self.numStreams += 1
                self.streams.append(id)
                if pdfObject.isEncoded():
                    self.encodedStreams.append(id)
                    self.numEncodedStreams += 1
                    if pdfObject.isFaultyDecoding():
                        self.faultyStreams.append(id)
                        self.numDecodingErrors += 1
                if pdfObject.hasElement('/Type'):
                    typeObject = pdfObject.getElementByName('/Type')
                    if typeObject == None:
                        errorMessage = '/Type element is None'
                        if isForceMode:
                            pdfFile.addError(errorMessage)
                        else:
                            return (-1, errorMessage)
                    else:
                        type = typeObject.getValue()
                        if type == '/XRef':
                            self.addXrefStream(id)
                        elif type == '/ObjStm':
                            self.addObjectStream(id)
                            pdfObject.setCompressedObjectId(id)
                            compressedObjectsDict = pdfObject.getCompressedObjects()
                            for compressedId in compressedObjectsDict:
                                self.addCompressedObject(compressedId)
                                offset = compressedObjectsDict[compressedId][0]
                                compressedObject = compressedObjectsDict[compressedId][1]
                                self.setObject(compressedId, compressedObject, offset)
                            del(compressedObjectsDict)
        pdfIndirectObject.setObject(pdfObject)
        self.objects[id] = pdfIndirectObject
        self.errors += pdfObject.getErrors()
        if type == '':
            type = objectType
        if errorMessage != '':
            return (-1, errorMessage)
        return (0, type)

    def setNextOffset(self, newOffset):
        self.nextOffset = newOffset

    def setObject(self, id=None, object=None, offset=None, modification=False):
        errorMessage = ''
        if self.objects.has_key(id):
            pdfIndirectObject = self.objects[id]
            self.deregisterObject(pdfIndirectObject)
            pdfIndirectObject.setObject(object)
            if offset != None:
                pdfIndirectObject.setOffset(offset)
        else:
            if modification:
                errorMessage = 'Object not found'
                if isForceMode:
                    pdfFile.addError(errorMessage)
                else:
                    return (-1, errorMessage)
            if id == None:
                id = self.numObjects + 1
            if offset == None:
                offset = self.getNextOffset()
            pdfIndirectObject = PDFIndirectObject()
            pdfIndirectObject.setId(id)
            pdfIndirectObject.setObject(object)
            pdfIndirectObject.setGenerationNumber(0)
            pdfIndirectObject.setOffset(offset)
            size = 12 + 3 * len(newLine) + len(str(object.getRawValue())) + len(str(id))
            pdfIndirectObject.setSize(size)
            self.setNextOffset(offset + size)
        ret = self.registerObject(pdfIndirectObject)
        if ret[0] == 0:
            if errorMessage != '':
                return (-1, errorMessage)
            else:
                objectType = ret[1]
                return (0, [id, objectType])
        else:
            return ret

    def setObjects(self, objects):
        self.objects = objects

    def updateObjects(self):
        errorMessage = ''
        for id in self.toUpdate:
            updatedElements = {}
            object = self.objects[id].getObject()
            if object == None:
                errorMessage = 'Object is None'
                if isForceMode:
                    pdfFile.addError(errorMessage)
                    continue
                else:
                    return (-1, errorMessage)
            elementsToUpdate = object.getReferencesInElements()
            keys = elementsToUpdate.keys()
            for key in keys:
                ref = elementsToUpdate[key]
                refId = ref[0]
                if refId in self.objects:
                    refObject = self.objects[refId].getObject()
                    if refObject == None:
                        errorMessage = 'Referenced object is None'
                        if isForceMode:
                            pdfFile.addError(errorMessage)
                            continue
                        else:
                            return (-1, errorMessage)
                    ref[1] = refObject.getValue()
                    updatedElements[key] = ref
                else:
                    errorMessage = 'Referenced object not found'
                    if isForceMode:
                        pdfFile.addError(errorMessage)
                        continue
                    else:
                        return (-1, errorMessage)
            object.setReferencesInElements(updatedElements)
            object.resolveReferences()
            if object.getType() == 'stream':
                self.numStreams += 1
                self.streams.append(id)
                if object.isEncoded():
                    self.encodedStreams.append(id)
                    self.numEncodedStreams += 1
                    if object.isFaultyDecoding():
                        self.faultyStreams.append(id)
                        self.numDecodingErrors += 1
                if object.hasElement('/Type'):
                    typeObject = object.getElementByName('/Type')
                    if typeObject == None:
                        errorMessage = 'Referenced element is None'
                        if isForceMode:
                            pdfFile.addError(errorMessage)
                            continue
                        else:
                            return (-1, errorMessage)
                    else:
                        type = typeObject.getValue()
                        if type == '/XRef':
                            self.addXrefStream(id)
                        elif type == '/ObjStm':
                            self.addObjectStream(id)
                            object.setCompressedObjectId(id)
                            compressedObjectsDict = object.getCompressedObjects()
                            for compressedId in compressedObjectsDict:
                                self.addCompressedObject(compressedId)
                                offset = compressedObjectsDict[compressedId][0]
                                compressedObject = compressedObjectsDict[compressedId][1]
                                self.setObject(compressedId, compressedObject, offset)
                            del(compressedObjectsDict)
        if errorMessage != '':
            return (-1, errorMessage)
        return (0, '')

    def updateOffsets(self):
        pass

    def updateStats(self, id, pdfObject, delete=False):
        if pdfObject == None:
            errorMessage = 'Object is None'
            pdfFile.addError(errorMessage)
            return (-1, errorMessage)
        value = pdfObject.getValue()
        for event in monitorizedEvents:
            if value.find(event) != -1:
                printedEvent = event.strip()
                if self.suspiciousEvents.has_key(printedEvent):
                    if delete:
                        if id in self.suspiciousEvents[printedEvent]:
                            self.suspiciousEvents[printedEvent].remove(id)
                    elif id not in self.suspiciousEvents[printedEvent]:
                        self.suspiciousEvents[printedEvent].append(id)
                elif not delete:
                    self.suspiciousEvents[printedEvent] = [id]
        for action in monitorizedActions:
            index = value.find(action)
            if index != -1 and (action == '/JS ' or len(value) == index + len(action) or value[index + len(action)] in delimiterChars + spacesChars):
                printedAction = action.strip()
                if self.suspiciousActions.has_key(printedAction):
                    if delete:
                        if id in self.suspiciousActions[printedAction]:
                            self.suspiciousActions[printedAction].remove(id)
                    elif id not in self.suspiciousActions[printedAction]:
                        self.suspiciousActions[printedAction].append(id)
                elif not delete:
                    self.suspiciousActions[printedAction] = [id]
        for element in monitorizedElements:
            index = value.find(element)
            if index != -1 and (element == '/EmbeddedFiles ' or len(value) == index + len(element) or value[index + len(element)] in delimiterChars + spacesChars):
                printedElement = element.strip()
                if self.suspiciousElements.has_key(printedElement):
                    if delete:
                        if id in self.suspiciousElements[printedElement]:
                            self.suspiciousElements[printedElement].remove(id)
                    elif id not in self.suspiciousElements[printedElement]:
                        self.suspiciousElements[printedElement].append(id)
                elif not delete:
                    self.suspiciousElements[printedElement] = [id]
        objectType = pdfObject.getType()
        for rawIndicatorVar in monitorizedIndicators['versionBased'].keys():
            indicatorType = monitorizedIndicators['versionBased'][rawIndicatorVar][1]
            if indicatorType != objectType and indicatorType != '*':
                continue
            indicatorVar = 'pdfObject.' + str(rawIndicatorVar)
            try:
                indicatorVar = eval(indicatorVar)
            except AttributeError:
                continue
            if indicatorVar not in (None, False) or delete:
                printedIndicator = monitorizedIndicators['versionBased'][rawIndicatorVar][0]
                if self.suspiciousIndicators.has_key(printedIndicator):
                    if delete:
                        if id in self.suspiciousIndicators[printedIndicator]:
                            self.suspiciousIndicators[printedIndicator].remove(id)
                    elif id not in self.suspiciousIndicators[printedIndicator]:
                        self.suspiciousIndicators[printedIndicator].append(id)
                elif not delete:
                    self.suspiciousIndicators[printedIndicator] = [id]
        if pdfObject.containsJS():
            if delete:
                jsCodeArray = pdfObject.getJSCode()
                if id in self.containingJS:
                    self.containingJS.remove(id)
                    for jsCode in jsCodeArray:
                        if jsCode in self.JSCode:
                            self.JSCode.remove(jsCode)
                        for vuln in jsVulns:
                            if jsCode.find(vuln) != -1:
                                if self.vulns.has_key(vuln) and id in self.vulns[vuln]:
                                    self.vulns[vuln].remove(id)
            else:
                jsCode = pdfObject.getJSCode()
                if id not in self.containingJS:
                    self.containingJS.append(id)
                for js in jsCode:
                    if js not in self.JSCode:
                        self.JSCode.append(js)
                for code in jsCode:
                    for vuln in jsVulns:
                        if code.find(vuln) != -1:
                            if self.vulns.has_key(vuln):
                                self.vulns[vuln].append(id)
                            else:
                                self.vulns[vuln] = [id]
        # Extra checks
        objectType = pdfObject.getType()
        if objectType == 'stream':
            vulnFound = None
            streamContent = pdfObject.getStream()
            if len(streamContent) > 327 and streamContent[236:240] == 'SING' and streamContent[327] != '\0':
                # CVE-2010-2883
                # http://opensource.adobe.com/svn/opensource/tin/src/SING.cpp
                # http://community.websense.com/blogs/securitylabs/archive/2010/09/10/brief-analysis-on-adobe-reader-sing-table-parsing-vulnerability-cve-2010-2883.aspx
                vulnFound = singUniqueName
            elif streamContent.count('AAL/AAAC/wAAAv8A') > 1000:
                # CVE-2013-2729
                # Adobe Reader BMP/RLE heap corruption
                # http://blog.binamuse.com/2013/05/readerbmprle.html
                vulnFound = bmpVuln
            if vulnFound != None:
                if self.suspiciousElements.has_key(vulnFound):
                    if delete:
                        if id in self.suspiciousElements[vulnFound]:
                            self.suspiciousElements[vulnFound].remove(id)
                    elif id not in self.suspiciousElements[vulnFound]:
                        self.suspiciousElements[vulnFound].append(id)
                elif not delete:
                    self.suspiciousElements[vulnFound] = [id]
        return (0, '')


class PDFTrailer:

    def __init__(self, dict, lastCrossRefSection='0', streamPresent=False):
        self.errors = []
        self.dict = dict
        self.offset = 0
        self.eofOffset = 0
        self.size = 0
        self.streamObject = None
        self.catalogId = None
        self.numObjects = None
        self.id = None
        self.infoId = None
        self.lastCrossRefSection = int(lastCrossRefSection)
        ret = self.update(streamPresent)
        if ret[0] == -1:
            if isForceMode:
                self.addError(ret[1])
            else:
                raise Exception(ret[1])

    def update(self, streamPresent=False):
        errorMessage = ''
        if self.dict == None:
            errorMessage = 'The trailer dictionary is None'
            self.addError(errorMessage)
            return (-1, errorMessage)
        if self.dict.hasElement('/Root'):
            reference = self.dict.getElementByName('/Root')
            if reference != None:
                if reference.getType() == 'reference':
                    self.catalogId = reference.getId()
                else:
                    errorMessage = 'No reference element in /Root'
                    if isForceMode:
                        self.addError(errorMessage)
                    else:
                        return (-1, errorMessage)
            else:
                errorMessage = 'No reference element in /Root'
                if isForceMode:
                    self.addError(errorMessage)
                else:
                    return (-1, errorMessage)
        else:
            if not streamPresent:
                errorMessage = 'Missing /Root element'
                if isForceMode:
                    self.addError(errorMessage)
                else:
                    return (-1, errorMessage)
        if self.dict.hasElement('/Size'):
            size = self.dict.getElementByName('/Size')
            if size != None:
                if size.getType() == 'integer':
                    self.numObjects = size.getRawValue()
                else:
                    errorMessage = 'No integer element in /Size'
                    if isForceMode:
                        self.addError(errorMessage)
                    else:
                        return (-1, errorMessage)
            else:
                errorMessage = 'No integer element in /Size'
                if isForceMode:
                    self.addError(errorMessage)
                else:
                    return (-1, errorMessage)
        else:
            if not streamPresent:
                errorMessage = 'Missing /Size element'
                if isForceMode:
                    self.addError(errorMessage)
                else:
                    return (-1, errorMessage)
        if self.dict.hasElement('/Info'):
            info = self.dict.getElementByName('/Info')
            if info != None:
                if info.getType() == 'reference':
                    self.infoId = info.getId()
                else:
                    errorMessage = 'No reference element in /Info'
                    if isForceMode:
                        self.addError(errorMessage)
                    else:
                        return (-1, errorMessage)
            else:
                errorMessage = 'No reference element in /Info'
                if isForceMode:
                    self.addError(errorMessage)
                else:
                    return (-1, errorMessage)
        if self.dict.hasElement('/ID'):
            arrayID = self.dict.getElementByName('/ID')
            if arrayID != None:
                if arrayID.getType() == 'array':
                    self.id = arrayID.getRawValue()
        if errorMessage != '':
            return (-1, errorMessage)
        return (0, '')

    def addError(self, errorMessage):
        if errorMessage not in self.errors:
            self.errors.append(errorMessage)

    def encodeChars(self):
        ret = self.dict.encodeChars()
        if ret[0] == -1:
            self.addError(ret[1])
        return ret

    def getCatalogId(self):
        return self.catalogId

    def getDictEntry(self, name):
        if self.dict.hasElement(name):
            return self.dict.getElementByName(name)
        else:
            return None

    def getEOFOffset(self):
        return self.eofOffset

    def getErrors(self):
        return self.errors

    def getID(self):
        return self.id

    def getInfoId(self):
        return self.infoId

    def getLastCrossRefSection(self):
        return self.lastCrossRefSection

    def getNumObjects(self):
        return self.numObjects

    def getOffset(self):
        return self.offset

    def getPrevCrossRefSection(self):
        return self.dict.getElementByName('/Prev')

    def getSize(self):
        return self.size

    def getStats(self):
        stats = {}
        if self.offset != -1:
            stats['Offset'] = str(self.offset)
        else:
            stats['Offset'] = None
        stats['Size'] = str(self.size)
        if self.inStream():
            stats['Stream'] = str(self.streamObject)
        else:
            stats['Stream'] = None
        stats['Objects'] = str(self.numObjects)
        if self.dict.hasElement('/Root'):
            stats['Root Object'] = str(self.catalogId)
        else:
            stats['Root Object'] = None
            self.addError('/Root element not found')
        if self.dict.hasElement('/Info'):
            stats['Info Object'] = str(self.infoId)
        else:
            stats['Info Object'] = None
        if self.dict.hasElement('/ID') and self.id != None and self.id != '' and self.id != ' ':
            stats['ID'] = self.id
        else:
            stats['ID'] = None
        if self.dict.hasElement('/Encrypt'):
            if self.getDictEntry('/Encrypt').getType() == 'dictionary':
                stats['Encrypted'] = True
            else:
                stats['Encrypted'] = False
                self.addError('Bad type for /Encrypt element')
        else:
            stats['Encrypted'] = False
        if self.isFaulty():
            stats['Errors'] = str(len(self.errors))
        else:
            stats['Errors'] = None
        return stats

    def getTrailerDictionary(self):
        return self.dict

    def getXrefStreamObject(self):
        return self.streamObject

    def inStream(self):
        if self.streamObject != None:
            return True
        else:
            return False

    def isFaulty(self):
        if self.errors == []:
            return False
        else:
            return True

    def setCatalogId(self, newId):
        self.catalogId = newId

    def setDictEntry(self, entry, value):
        ret = self.dict.setElement(entry, value)
        if ret[0] == -1:
            errorMessage = ret[1] + ' in dictionary element'
            self.addError(errorMessage)
            return (-1, errorMessage)
        return ret

    def setEOFOffset(self, offset):
        self.eofOffset = offset

    def setInfoId(self, newId):
        self.infoId = newId

    def setID(self, newId):
        self.id = newId

    def setLastCrossRefSection(self, newOffset):
        self.lastCrossRefSection = newOffset

    def setNumObjects(self, newNumObjects):
        self.numObjects = newNumObjects
        try:
            size = PDFNum(str(newNumObjects))
        except:
            errorMessage = 'Error creating PDFNum'
            if isForceMode:
                self.addError(errorMessage)
                size = PDFNum('0')
            else:
                return (-1, errorMessage)
        ret = self.setDictEntry('/Size', size)
        return ret

    def setOffset(self, offset):
        self.offset = offset

    def setPrevCrossRefSection(self, newOffset):
        try:
            prevSectionObject = PDFNum(str(newOffset))
        except:
            errorMessage = 'Error creating PDFNum'
            if isForceMode:
                self.addError(errorMessage)
                prevSectionObject = PDFNum('0')
            else:
                return (-1, errorMessage)
        ret = self.dict.setElement('/Prev', prevSectionObject)
        if ret[0] == -1:
            errorMessage = ret[1] + ' in dictionary element'
            self.addError(errorMessage)
            return (-1, errorMessage)
        return ret

    def setSize(self, newSize):
        self.size = newSize

    def setTrailerDictionary(self, newDict):
        self.dict = newDict
        ret = self.update()
        return ret

    def setXrefStreamObject(self, id):
        self.streamObject = id

    def toFile(self):
        output = ''
        if self.dict.getNumElements() > 0:
            output += 'trailer' + newLine
            output += self.dict.toFile() + newLine
        output += 'startxref' + newLine
        output += str(self.lastCrossRefSection) + newLine
        output += '%%EOF' + newLine
        return output


class PDFFile:

    def __init__(self):
        self.fileName = ''
        self.path = ''
        self.size = 0
        self.md5 = ''
        self.sha1 = ''
        self.sha256 = ''
        self.detectionRate = []
        self.detectionReport = ''
        self.body = []  # PDFBody[]
        self.binary = False
        self.binaryChars = ''
        self.linearized = False
        self.encryptDict = None
        self.encrypted = False
        self.fileId = ''
        self.encryptionAlgorithms = []
        self.encryptionKey = ''
        self.encryptionKeyLength = 128
        self.ownerPass = ''
        self.userPass = ''
        self.JSCode = ''
        self.crossRefTable = []  # PDFCrossRefSection[]
        self.comments = []  # string[]
        self.version = ''
        self.headerOffset = 0
        self.garbageHeader = ''
        self.garbageAfterEOF = ''
        self.suspiciousProperties = {}
        self.updates = 0
        self.endLine = ''
        self.trailer = []  # PDFTrailer[]
        self.errors = []
        self.numObjects = 0
        self.numStreams = 0
        self.numEncodedStreams = 0
        self.numDecodingErrors = 0
        self.maxObjectId = 0
        self.pagesCount = 0
        self.brokenXref = False
        self.illegalXref = False
        self.largeHeader = False
        self.largeBinaryHeader = False
        self.garbageHeaderPresent = False
        self.gapBeforeHeaderPresent = False
        self.garbageAfterEOFPresent = False
        self.gapAfterEOFPresent = False
        self.badHeader = False
        self.missingEOF = False
        self.missingXref = False
        self.missingCatalog = False
        self.missingInfo = False
        self.score = 0
        self.defaultEncryption = False
        self.missingPages = False

    def addBody(self, newBody):
        if newBody != None and isinstance(newBody, PDFBody):
            self.body.append(newBody)
            return (0, '')
        else:
            return (-1, 'Bad PDFBody supplied')

    def addCrossRefTableSection(self, newSectionArray):
        if newSectionArray != None and isinstance(newSectionArray, list) and len(newSectionArray) == 2 and (newSectionArray[0] == None or isinstance(newSectionArray[0], PDFCrossRefSection)) and (newSectionArray[1] == None or isinstance(newSectionArray[1], PDFCrossRefSection)):
            self.crossRefTable.append(newSectionArray)
            return (0, '')
        else:
            return (-1, 'Bad PDFCrossRefSection array supplied')

    def addError(self, errorMessage):
        if errorMessage not in self.errors:
            self.errors.append(errorMessage)

    def addNumDecodingErrors(self, num):
        self.numDecodingErrors += num

    def addNumEncodedStreams(self, num):
        self.numEncodedStreams += num

    def addNumObjects(self, num):
        self.numObjects += num

    def addNumStreams(self, num):
        self.numStreams += num

    def addTrailer(self, newTrailerArray):
        if newTrailerArray != None and isinstance(newTrailerArray, list) and len(newTrailerArray) == 2 and (newTrailerArray[0] == None or isinstance(newTrailerArray[0], PDFTrailer)) and (newTrailerArray[1] == None or isinstance(newTrailerArray[1], PDFTrailer)):
            self.trailer.append(newTrailerArray)
            return (0, '')
        else:
            return (-1, 'Bad PDFTrailer array supplied')

    def calculateScore(self, checkOnVT=False):
        indicators = self.getScoringFactors(checkOnVT=checkOnVT, nonNull=True)
        scores = indicatorScores
        scoringCard = []
        if self.numObjects < 30:
            threshold_score = (1.0 - (30.0 - self.numObjects) / 100.0) * MAX_THRESHOLD_SCORE
        else:
            threshold_score = MAX_THRESHOLD_SCORE
        maliciousness = 0
        ignoreList = ['urls', 'streamDict', 'detectionReport']
        for indicator in indicators:
            indicatorVal = indicators[indicator]
            if indicator in ignoreList:
                continue
            if indicatorVal in (False, None, []):
                continue
            if indicator in ('CreatorList', 'ProducerList'):
                builderScore = 0
                for builder in indicatorVal:
                    if builder is None:
                        continue
                    builderKey = get_close_matches(builder, PDFBuildersScore.keys(), n=1, cutoff=0.6)
                    if builderKey != []:
                        builderKey = builderKey[0]
                        builderScore += PDFBuildersScore[builderKey]
                    else:
                        # unknown builder
                        builderScore += UNKNOWN_BUILDER_SCORE
                if builderScore > MAX_BUILDER_SCORE:
                    builderScore = MAX_BUILDER_SCORE
                if builderScore == 0:
                    continue
                if indicator == 'CreatorList':
                    text = 'PDF Creator Application'
                else:
                    text = 'PDF Producer Application'
                scoringCard.append((text, builderScore))
                maliciousness += builderScore
                continue
            scoreVal = scores[indicator]
            scoringText = indicator
            if isinstance(scoreVal, (tuple, list)) and isinstance(indicatorVal, (list, tuple)):
                limit = scoreVal[1]
                scoreVal = scoreVal[0] + len(indicatorVal)
                if scoreVal > limit:
                    scoreVal = limit
                scoringText = indicator + ' (' + str(len(indicatorVal)) + ')'
            elif not isinstance(scoreVal, (int, long, float, complex)):
                scoreVal = scoreVal.replace('x', 'indicatorVal')
                scoreVal = eval(scoreVal)
            # print indicator, scoreVal, maliciousness
            scoringCard.append((scoringText, scoreVal))
            maliciousness += scoreVal
        filterScore = 0
        singleFilter = 0
        for streamId in indicators['streamDict']:
            if filterScore >= 5:
                break
            stream = indicators['streamDict'][streamId]
            if stream['numFilters'] == 1:
                filterScore += 2
                singleFilter += 1
        if filterScore > 0:
            scoringCard.append(('streams present with 1 filter (%d)' % singleFilter, filterScore))
            maliciousness += filterScore
        obfuscationScore = 0
        obfuscatedStreamCount = 0
        for version in range(self.updates + 1):
            objs = self.body[version].getContainingJS()
            for obj in objs:
                obj = self.getObject(obj, version=version)
                streamObfuscation = getObfuscationScore(obj.getValue())
                obfuscationScore += streamObfuscation
                if streamObfuscation > 0:
                    obfuscatedStreamCount += 1
        if obfuscationScore > 10:
            obfuscationScore = 10
        if obfuscationScore > 0:
            scoringCard.append(('Obfuscated Javascript (%d)' % obfuscatedStreamCount, obfuscationScore))
        maliciousness += obfuscationScore
        maliciousness = (float(maliciousness) / float(threshold_score)) * 10.0
        if maliciousness > 10:
            maliciousness = 10
        self.score = maliciousness
        self.thresholdScore = threshold_score
        self.scoringCard = scoringCard
        return (0, maliciousness)

    def createObjectStream(self, version=None, id=None, objectIds=[]):
        errorMessage = ''
        tmpStreamObjects = ''
        tmpStreamObjectsInfo = ''
        compressedStream = ''
        compressedDict = {}
        firstObjectOffset = ''
        if version == None:
            version = self.updates
        if objectIds == []:
            objectIds = self.body[version].getObjectsIds()
        numObjects = len(objectIds)
        if id == None:
            id = self.maxObjectId + 1
        for compressedId in objectIds:
            object = self.body[version].getObject(compressedId)
            if object == None:
                errorMessage = 'Object ' + str(compressedId) + ' cannot be compressed: it does not exist'
                if isForceMode:
                    self.addError(errorMessage)
                    numObjects -= 1
                else:
                    return (-1, errorMessage)
            else:
                objectType = object.getType()
                if objectType == 'stream':
                    errorMessage = 'Stream objects cannot be compressed'
                    self.addError(errorMessage)
                    numObjects -= 1
                else:
                    if objectType == 'dictionary' and object.hasElement('/U') and object.hasElement('/O') and object.hasElement('/R'):
                        errorMessage = 'Encryption dictionaries cannot be compressed'
                        self.addError(errorMessage)
                        numObjects -= 1
                    object.setCompressedIn(id)
                    offset = len(tmpStreamObjects)
                    tmpStreamObjectsInfo += str(compressedId) + ' ' + str(offset) + ' '
                    tmpStreamObjects += object.toFile()
                    ret = self.body[version].setObject(compressedId, object, offset, modification=True)
                    if ret[0] == -1:
                        errorMessage = ret[1]
                        self.addError(ret[1])
        firstObjectOffset = str(len(tmpStreamObjectsInfo))
        compressedStream = tmpStreamObjectsInfo + tmpStreamObjects
        compressedDict = {'/Type': PDFName('ObjStm'), '/N': PDFNum(str(numObjects)), '/First': PDFNum(firstObjectOffset), '/Length': PDFNum(str(len(compressedStream)))}
        try:
            objectStream = PDFObjectStream('', compressedStream, compressedDict, {}, {})
        except Exception, e:
            errorMessage = 'Error creating PDFObjectStream'
            if e.message != '':
                errorMessage += ': ' + e.message
            self.addError(errorMessage)
            return (-1, errorMessage)
        # Filters
        filterObject = PDFName('FlateDecode')
        ret = objectStream.setElement('/Filter', filterObject)
        if ret[0] == -1:
            errorMessage = ret[1]
            self.addError(ret[1])
        objectStreamOffset = self.body[version].getNextOffset()
        if self.encrypted:
            ret = computeObjectKey(id, 0, self.encryptionKey, self.encryptionKeyLength / 8)
            if ret[0] == -1:
                errorMessage = ret[1]
                self.addError(ret[1])
            else:
                key = ret[1]
                ret = objectStream.encrypt(key)
                if ret[0] == -1:
                    errorMessage = ret[1]
                    self.addError(ret[1])
        self.body[version].setNextOffset(objectStreamOffset + len(objectStream.getRawValue()))
        self.body[version].setObject(id, objectStream, objectStreamOffset)
        # Xref stream
        ret = self.createXrefStream(version)
        if ret[0] == -1:
            return ret
        xrefStreamId, xrefStream = ret[1]
        xrefStreamOffset = self.body[version].getNextOffset()
        ret = self.body[version].setObject(xrefStreamId, xrefStream, xrefStreamOffset)
        if ret[0] == -1:
            errorMessage = ret[1]
            self.addError(ret[1])
        self.binary = True
        self.binaryChars = '\xC0\xFF\xEE\xFA\xBA\xDA'
        if errorMessage != '':
            return (-1, errorMessage)
        return (0, id)

    def createXrefStream(self, version, id=None):
        size = 0
        elementsDict = {}
        elementsTrailerDict = {}
        stream = ''
        errorMessage = ''
        indexArray = []
        xrefStream = None
        xrefStreamId = None
        bytesPerFieldArray = []

        if version == None:
            version = self.updates
        # Trailer update
        if len(self.trailer) > version:
            if self.trailer[version][1] != None:
                trailerDict = self.trailer[version][1].getTrailerDictionary()
                if trailerDict != None:
                    elementsTrailerDict = dict(trailerDict.getElements())
                    elementsDict = dict(elementsTrailerDict)
                del(trailerDict)
            if self.trailer[version][0] != None:
                trailerDict = self.trailer[version][0].getTrailerDictionary()
                if trailerDict != None:
                    trailerElementsDict = dict(trailerDict.getElements())
                    if len(trailerElementsDict) > 0:
                        for key in trailerElementsDict:
                            if key not in elementsTrailerDict:
                                elementsTrailerDict[key] = trailerElementsDict[key]
                                elementsDict[key] = trailerElementsDict[key]
                    del(trailerElementsDict)
                del(trailerDict)
        self.createXrefStreamSection(version)
        if len(self.crossRefTable) <= version:
            errorMessage = 'Cross Reference Table not found'
            self.addError(errorMessage)
            return (-1, errorMessage)
        section = self.crossRefTable[version][1]
        xrefStreamId = section.getXrefStreamObject()
        bytesPerField = section.getBytesPerField()
        for num in bytesPerField:
            try:
                bytesPerFieldArray.append(PDFNum(str(num)))
            except:
                errorMessage = 'Error creating PDFNum in bytesPerField'
                return (-1, errorMessage)
        subsectionsNumber = section.getSubsectionsNumber()
        subsections = section.getSubsectionsArray()
        for subsection in subsections:
            firstObject = subsection.getFirstObject()
            numObjects = subsection.getNumObjects()
            indexArray.append(PDFNum(str(firstObject)))
            indexArray.append(PDFNum(str(numObjects)))
            entries = subsection.getEntries()
            for entry in entries:
                ret = entry.getEntryBytes(bytesPerField)
                if ret[0] == -1:
                    self.addError(ret[1])
                    return (-1, ret[1])
                stream += ret[1]
            if size < firstObject + numObjects:
                size = firstObject + numObjects
        elementsDict['/Type'] = PDFName('XRef')
        elementsDict['/Size'] = PDFNum(str(size))
        elementsTrailerDict['/Size'] = PDFNum(str(size))
        elementsDict['/Index'] = PDFArray('', indexArray)
        elementsDict['/W'] = PDFArray('', bytesPerFieldArray)
        elementsDict['/Length'] = PDFNum(str(len(stream)))
        try:
            xrefStream = PDFStream('', stream, elementsDict, {})
        except Exception, e:
            errorMessage = 'Error creating PDFStream'
            if e.message != '':
                errorMessage += ': ' + e.message
            self.addError(errorMessage)
            return (-1, errorMessage)
        # Filters
        filterObject = PDFName('FlateDecode')
        if id != None:
            xrefStreamObject = self.getObject(id, version)
            if xrefStreamObject != None:
                filterObject = xrefStreamObject.getElementByName('/Filter')
        ret = xrefStream.setElement('/Filter', filterObject)
        if ret[0] == -1:
            errorMessage = ret[1]
            self.addError(ret[1])
        try:
            trailerStream = PDFTrailer(PDFDictionary(elements=elementsTrailerDict))
        except Exception, e:
            errorMessage = 'Error creating PDFTrailer'
            if e.message != '':
                errorMessage += ': ' + e.message
            self.addError(errorMessage)
            return (-1, errorMessage)
        trailerStream.setXrefStreamObject(xrefStreamId)
        try:
            trailerSection = PDFTrailer(PDFDictionary(elements=dict(elementsTrailerDict)))  # PDFDictionary())
        except Exception, e:
            errorMessage = 'Error creating PDFTrailer'
            if e.message != '':
                errorMessage += ': ' + e.message
            self.addError(errorMessage)
            return (-1, errorMessage)
        self.trailer[version] = [trailerSection, trailerStream]
        if errorMessage != '':
            return (-1, errorMessage)
        return (0, [xrefStreamId, xrefStream])

    def createXrefStreamSection(self, version=None):
        lastId = 0
        lastFreeObject = 0
        errorMessage = ''
        xrefStreamId = None
        xrefEntries = [PDFCrossRefEntry(0, 65535, 0)]
        if version == None:
            version = self.updates
        actualStream = self.crossRefTable[version][1]
        if actualStream != None:
            xrefStreamId = actualStream.getXrefStreamObject()
        sortedObjectsByOffset = self.body[version].getObjectsIds()
        sortedObjectsIds = sorted(sortedObjectsByOffset, key=lambda x: int(x))
        indirectObjects = self.body[version].getObjects()
        for id in sortedObjectsIds:
            while id != lastId + 1:
                lastFreeEntry = xrefEntries[lastFreeObject]
                lastFreeEntry.setNextObject(lastId + 1)
                xrefEntries[lastFreeObject] = lastFreeEntry
                lastFreeObject = lastId + 1
                lastId += 1
                xrefEntries.append(PDFCrossRefEntry(0, 65535, 0))
            indirectObject = indirectObjects[id]
            if indirectObject != None:
                object = indirectObject.getObject()
                if object != None:
                    if object.isCompressed():
                        objectStreamId = object.getCompressedIn()
                        objectStream = self.body[version].getObject(objectStreamId)
                        index = objectStream.getObjectIndex(id)
                        if index == None:
                            errorMessage = 'Compressed object not found in object stream'
                            if isForceMode:
                                self.addError(errorMessage)
                            else:
                                return (-1, errorMessage)
                        entry = PDFCrossRefEntry(objectStreamId, index, 2)
                    else:
                        offset = indirectObject.getOffset()
                        entry = PDFCrossRefEntry(offset, 0, 1)
                    xrefEntries.append(entry)
                    lastId = id
        if actualStream == None:
            offset += len(str(object.getRawValue()))
            xrefEntries.append(PDFCrossRefEntry(offset, 0, 1))
            lastId += 1
            xrefStreamId = lastId
        subsection = PDFCrossRefSubSection(0, lastId + 1, xrefEntries)
        xrefSection = PDFCrossRefSection()
        xrefSection.addSubsection(subsection)
        xrefSection.setXrefStreamObject(xrefStreamId)
        xrefSection.setBytesPerField([1, 2, 2])
        self.crossRefTable[version] = [None, xrefSection]
        if errorMessage != '':
            return (-1, errorMessage)
        return (0, lastId)

    def decrypt(self, password=''):
        badPassword = False
        fatalError = False
        errorMessage = ''
        passType = None
        encryptionAlgorithms = []
        algorithm = None
        stmAlgorithm = None
        strAlgorithm = None
        embedAlgorithm = None
        computedUserPass = ''
        dictO = ''
        dictU = ''
        perm = 0
        revision = 0
        fileId = self.getFileId()
        self.removeError(errorType='Decryption error')
        if self.encryptDict == None or self.encryptDict[1] == []:
            errorMessage = 'Decryption error: /Encrypt dictionary not found!!'
            if isForceMode:
                self.addError(errorMessage)
            else:
                return (-1, errorMessage)
        # Getting /Encrypt elements
        encDict = self.encryptDict[1]
        # Filter
        if encDict.has_key('/Filter'):
            filter = encDict['/Filter']
            if filter != None and filter.getType() == 'name':
                filter = filter.getValue()
                if filter != '/Standard':
                    errorMessage = 'Decryption error: Filter not supported!!'
                    if isForceMode:
                        fatalError = True
                        self.addError(errorMessage)
                    else:
                        return (-1, errorMessage)
            else:
                errorMessage = 'Decryption error: Bad format for /Filter!!'
                if isForceMode:
                    fatalError = True
                    self.addError(errorMessage)
                else:
                    return (-1, errorMessage)
        else:
            errorMessage = 'Decryption error: Filter not found!!'
            if isForceMode:
                fatalError = True
                self.addError(errorMessage)
            else:
                return (-1, errorMessage)
        # Algorithm version
        if encDict.has_key('/V'):
            algVersion = encDict['/V']
            if algVersion != None and algVersion.getType() == 'integer':
                algVersion = algVersion.getRawValue()
                if algVersion == 4 or algVersion == 5:
                    stmAlgorithm = ['Identity', 40]
                    strAlgorithm = ['Identity', 40]
                    embedAlgorithm = ['Identity', 40]
                    algorithms = {}
                    if encDict.has_key('/CF'):
                        cfDict = encDict['/CF']
                        if cfDict != None and cfDict.getType() == 'dictionary':
                            cfDict = cfDict.getElements()
                            for cryptFilter in cfDict:
                                cryptFilterDict = cfDict[cryptFilter]
                                if cryptFilterDict != None and cryptFilterDict.getType() == 'dictionary':
                                    algorithms[cryptFilter] = []
                                    defaultKeyLength = 40
                                    cfmValue = ''
                                    cryptFilterDict = cryptFilterDict.getElements()
                                    if cryptFilterDict.has_key('/CFM'):
                                        cfmValue = cryptFilterDict['/CFM']
                                        if cfmValue != None and cfmValue.getType() == 'name':
                                            cfmValue = cfmValue.getValue()
                                            if cfmValue == 'None':
                                                algorithms[cryptFilter].append('Identity')
                                            elif cfmValue == '/V2':
                                                algorithms[cryptFilter].append('RC4')
                                            elif cfmValue == '/AESV2':
                                                algorithms[cryptFilter].append('AES')
                                                defaultKeyLength = 128
                                            elif cfmValue == '/AESV3':
                                                algorithms[cryptFilter].append('AES')
                                                defaultKeyLength = 256
                                            else:
                                                errorMessage = 'Decryption error: Unsupported encryption!!'
                                                if isForceMode:
                                                    self.addError(errorMessage)
                                                else:
                                                    return (-1, errorMessage)
                                        else:
                                            errorMessage = 'Decryption error: Bad format for /CFM!!'
                                            if isForceMode:
                                                cfmValue = ''
                                                self.addError(errorMessage)
                                            else:
                                                return (-1, errorMessage)
                                    if cryptFilterDict.has_key('/Length') and cfmValue != '/AESV3':
                                        # Length is key length in bits
                                        keyLength = cryptFilterDict['/Length']
                                        if keyLength != None and keyLength.getType() == 'integer':
                                            keyLength = keyLength.getRawValue()
                                            if keyLength % 8 != 0:
                                                keyLength = defaultKeyLength
                                                self.addError('Decryption error: Key length not valid!!')
                                            # Check if the length element contains bytes instead of bits as usual
                                            if keyLength < 40:
                                                keyLength *= 8
                                        else:
                                            keyLength = defaultKeyLength
                                            self.addError('Decryption error: Bad format for /Length!!')
                                    else:
                                        keyLength = defaultKeyLength
                                    algorithms[cryptFilter].append(keyLength)
                        else:
                            errorMessage = 'Decryption error: Bad format for /CF!!'
                            if isForceMode:
                                self.addError(errorMessage)
                            else:
                                return (-1, errorMessage)
                    if encDict.has_key('/StmF'):
                        stmF = encDict['/StmF']
                        if stmF != None and stmF.getType() == 'name':
                            stmF = stmF.getValue()
                            if stmF in algorithms:
                                stmAlgorithm = algorithms[stmF]
                        else:
                            errorMessage = 'Decryption error: Bad format for /StmF!!'
                            if isForceMode:
                                self.addError(errorMessage)
                            else:
                                return (-1, errorMessage)
                    if encDict.has_key('/StrF'):
                        strF = encDict['/StrF']
                        if strF != None and strF.getType() == 'name':
                            strF = strF.getValue()
                            if strF in algorithms:
                                strAlgorithm = algorithms[strF]
                        else:
                            errorMessage = 'Decryption error: Bad format for /StrF!!'
                            if isForceMode:
                                self.addError(errorMessage)
                            else:
                                return (-1, errorMessage)
                    if encDict.has_key('/EEF'):
                        eeF = encDict['/EEF']
                        if eeF != None and eeF.getType() == 'name':
                            eeF = eeF.getValue()
                            if eeF in algorithms:
                                embedAlgorithm = algorithms[eeF]
                        else:
                            embedAlgorithm = stmAlgorithm
                            errorMessage = 'Decryption error: Bad format for /EEF!!'
                            if isForceMode:
                                self.addError(errorMessage)
                            else:
                                return (-1, errorMessage)
                    else:
                        embedAlgorithm = stmAlgorithm
                    if stmAlgorithm not in encryptionAlgorithms:
                        encryptionAlgorithms.append(stmAlgorithm)
                    if strAlgorithm not in encryptionAlgorithms:
                        encryptionAlgorithms.append(strAlgorithm)
                    if embedAlgorithm not in encryptionAlgorithms and embedAlgorithm != ['Identity', 40]:  # Not showing default embedAlgorithm
                        encryptionAlgorithms.append(embedAlgorithm)
            else:
                errorMessage = 'Decryption error: Bad format for /V!!'
                if isForceMode:
                    algVersion = 0
                    self.addError(errorMessage)
                else:
                    return (-1, errorMessage)
        else:
            errorMessage = 'Decryption error: Algorithm version not found!!'
            if isForceMode:
                algVersion = 0
                self.addError(errorMessage)
            else:
                return (-1, errorMessage)

        # Key length
        if encDict.has_key('/Length'):
            keyLength = encDict['/Length']
            if keyLength != None and keyLength.getType() == 'integer':
                keyLength = keyLength.getRawValue()
                if keyLength % 8 != 0:
                    keyLength = 40
                    self.addError('Decryption error: Key length not valid!!')
            else:
                keyLength = 40
                self.addError('Decryption error: Bad format for /Length!!')
        else:
            keyLength = 40

        # Setting algorithms
        if algVersion == 1 or algVersion == 2:
            algorithm = ['RC4', keyLength]
            stmAlgorithm = strAlgorithm = embedAlgorithm = algorithm
        elif algVersion == 3:
            errorMessage = 'Decryption error: Algorithm not supported!!'
            if isForceMode:
                algorithm = ['Unpublished', keyLength]
                stmAlgorithm = strAlgorithm = embedAlgorithm = algorithm
                self.addError(errorMessage)
            else:
                return (-1, errorMessage)
        elif algVersion == 5:
            algorithm = ['AES', 256]
        if algorithm != None and algorithm not in encryptionAlgorithms:
            encryptionAlgorithms.append(algorithm)
        self.setEncryptionAlgorithms(encryptionAlgorithms)

        # Standard encryption: /R /P /O /U
        # Revision
        if encDict.has_key('/R'):
            revision = encDict['/R']
            if revision != None and revision.getType() == 'integer':
                revision = revision.getRawValue()
                if revision < 2 or revision > 5:
                    errorMessage = 'Decryption error: Algorithm revision not supported!!'
                    if isForceMode:
                        fatalError = True
                        self.addError(errorMessage)
                    else:
                        return (-1, errorMessage)
            else:
                errorMessage = 'Decryption error: Bad format for /R!!'
                if isForceMode:
                    revision = 0
                    fatalError = True
                    self.addError(errorMessage)
                else:
                    return (-1, errorMessage)
        else:
            errorMessage = 'Decryption error: Algorithm revision not found!!'
            if isForceMode:
                fatalError = True
                self.addError(errorMessage)
            else:
                return (-1, errorMessage)
        # Permission
        if encDict.has_key('/P'):
            perm = encDict['/P']
            if perm != None and perm.getType() == 'integer':
                perm = perm.getRawValue()
            else:
                errorMessage = 'Decryption error: Bad format for /P!!'
                if isForceMode:
                    perm = 0
                    fatalError = True
                    self.addError(errorMessage)
                else:
                    return (-1, errorMessage)
        else:
            errorMessage = 'Decryption error: Permission number not found!!'
            if isForceMode:
                fatalError = True
                self.addError(errorMessage)
            else:
                return (-1, errorMessage)
        # Owner pass
        if encDict.has_key('/O'):
            dictO = encDict['/O']
            if dictO != None and dictO.getType() in ['string', 'hexstring']:
                dictO = dictO.getValue()
            else:
                errorMessage = 'Decryption error: Bad format for /O!!'
                if isForceMode:
                    dictO = ''
                    fatalError = True
                    self.addError(errorMessage)
                else:
                    return (-1, errorMessage)
        else:
            errorMessage = 'Decryption error: Owner password not found!!'
            if isForceMode:
                fatalError = True
                self.addError(errorMessage)
            else:
                return (-1, errorMessage)
        # Owner encrypted string
        if encDict.has_key('/OE'):
            dictOE = encDict['/OE']
            if dictOE != None and dictOE.getType() in ['string', 'hexstring']:
                dictOE = dictOE.getValue()
            else:
                errorMessage = 'Decryption error: Bad format for /OE!!'
                if isForceMode:
                    dictOE = ''
                    self.addError(errorMessage)
                else:
                    return (-1, errorMessage)
        else:
            dictOE = ''
            if revision == 5:
                errorMessage = 'Decryption error: /OE not found!!'
                if isForceMode:
                    self.addError(errorMessage)
                else:
                    return (-1, errorMessage)
        # User pass
        if encDict.has_key('/U'):
            dictU = encDict['/U']
            if dictU != None and dictU.getType() in ['string', 'hexstring']:
                dictU = dictU.getValue()
            else:
                errorMessage = 'Decryption error: Bad format for /U!!'
                if isForceMode:
                    dictU = ''
                    fatalError = True
                    self.addError(errorMessage)
                else:
                    return (-1, errorMessage)
        else:
            errorMessage = 'Decryption error: User password not found!!'
            if isForceMode:
                fatalError = True
                self.addError(errorMessage)
            else:
                return (-1, errorMessage)
        # User encrypted string
        if encDict.has_key('/UE'):
            dictUE = encDict['/UE']
            if dictUE != None and dictUE.getType() in ['string', 'hexstring']:
                dictUE = dictUE.getValue()
            else:
                errorMessage = 'Decryption error: Bad format for /UE!!'
                if isForceMode:
                    dictUE = ''
                    self.addError(errorMessage)
                else:
                    return (-1, errorMessage)
        else:
            dictUE = ''
            if revision == 5:
                errorMessage = 'Decryption error: /UE not found!!'
                if isForceMode:
                    self.addError(errorMessage)
                else:
                    return (-1, errorMessage)
        # Metadata encryption
        if encDict.has_key('/EncryptMetadata'):
            encryptMetadata = encDict['/EncryptMetadata']
            if encryptMetadata != None and encryptMetadata.getType() == 'bool':
                encryptMetadata = encryptMetadata.getValue() != 'false'
            else:
                errorMessage = 'Decryption error: Bad format for /EncryptMetadata!!'
                if isForceMode:
                    encryptMetadata = True
                    self.addError(errorMessage)
                else:
                    return (-1, errorMessage)
        else:
            encryptMetadata = True
        if not fatalError:
            # Checking user password
            if revision != 5:
                ret = computeUserPass(password, dictO, fileId, perm, keyLength, revision, encryptMetadata)
                if ret[0] != -1:
                    computedUserPass = ret[1]
                else:
                    errorMessage = ret[1]
                    if isForceMode:
                        self.addError(errorMessage)
                    else:
                        return (-1, errorMessage)
            if isUserPass(password, computedUserPass, dictU, revision):
                passType = 'USER'
            elif isOwnerPass(password, dictO, dictU, computedUserPass, keyLength, revision):
                passType = 'OWNER'
            else:
                badPassword = True
                if password == '':
                    errorMessage = 'Decryption error: Default user password not working here!!'
                    if isForceMode:
                        self.addError(errorMessage)
                    else:
                        return (-1, errorMessage)
                else:
                    errorMessage = 'Decryption error: User password not working here!!'
                    if isForceMode:
                        self.addError(errorMessage)
                    else:
                        return (-1, errorMessage)
        self.setOwnerPass(dictO)
        self.setUserPass(dictU)
        if not fatalError and not badPassword:
            ret = computeEncryptionKey(password, dictO, dictU, dictOE, dictUE, fileId, perm, keyLength, revision, encryptMetadata, passType)
            if ret[0] != -1:
                encryptionKey = ret[1]
            else:
                errorMessage = ret[1]
                if isForceMode:
                    encryptionKey = ''
                    self.addError(errorMessage)
                else:
                    return (-1, errorMessage)
            self.setEncryptionKey(encryptionKey)
            self.setEncryptionKeyLength(keyLength)
            # Computing objects passwords and decryption
            numKeyBytes = self.encryptionKeyLength / 8
            for v in range(self.updates + 1):
                indirectObjectsIds = list(set(self.body[v].getObjectsIds()))
                for id in indirectObjectsIds:
                    indirectObject = self.body[v].getObject(id, indirect=True)
                    if indirectObject != None:
                        generationNum = indirectObject.getGenerationNumber()
                        object = indirectObject.getObject()
                        if object != None and not object.isCompressed():
                            objectType = object.getType()
                            if objectType in ['string', 'hexstring', 'array', 'dictionary'] or (objectType == 'stream' and (object.getElement('/Type') == None or (object.getElement('/Type').getValue() not in ['/XRef', '/Metadata'] or (object.getElement('/Type').getValue() == '/Metadata' and encryptMetadata)))):
                                key = self.encryptionKey
                                if objectType in ['string', 'hexstring', 'array', 'dictionary']:
                                    if revision < 5:
                                        ret = computeObjectKey(id, generationNum, self.encryptionKey, numKeyBytes, strAlgorithm[0])
                                        if ret[0] == -1:
                                            errorMessage = ret[1]
                                            self.addError(ret[1])
                                        else:
                                            key = ret[1]
                                    ret = object.decrypt(key, strAlgorithm[0])
                                else:
                                    if object.getElement('/Type') != None and object.getElement('/Type').getValue() == '/EmbeddedFile':
                                        if revision < 5:
                                            ret = computeObjectKey(id, generationNum, self.encryptionKey, numKeyBytes, embedAlgorithm[0])
                                            if ret[0] == -1:
                                                errorMessage = ret[1]
                                                self.addError(ret[1])
                                            else:
                                                key = ret[1]
                                        altAlgorithm = embedAlgorithm[0]
                                    else:
                                        if revision < 5:
                                            ret = computeObjectKey(id, generationNum, self.encryptionKey, numKeyBytes, stmAlgorithm[0])
                                            if ret[0] == -1:
                                                errorMessage = ret[1]
                                                self.addError(ret[1])
                                            else:
                                                key = ret[1]
                                        altAlgorithm = stmAlgorithm[0]
                                    ret = object.decrypt(key, strAlgorithm[0], altAlgorithm)
                                if ret[0] == -1:
                                    errorMessage = ret[1]
                                    self.addError(ret[1])
                                ret = self.body[v].setObject(id, object)
                                if ret[0] == -1:
                                    errorMessage = ret[1]
                                    self.addError(ret[1])
        if errorMessage != '':
            return (-1, errorMessage)
        if password == '':
            self.defaultEncryption = True
        return (0, '')

    def deleteObject(self, id):
        # Remove references too
        pass

    def detectGarbageBetweenObjects(self):
        offsetDict = self.getOffsets()
        offsetList = []
        for version, content in enumerate(offsetDict):
            compressedIgnoreList = []
            if 'compressed' in content.keys():
                compressedIgnoreList = content['compressed']
            for element in content.keys():
                offset = content[element]
                if type(offset) == tuple:
                    offsetList.append((version, element, offset[0], offset[0] + offset[1]))
                elif type(offset) == list:
                    if element == 'compressed':
                        # TODO ERROR: compressed objects
                        continue
                    for object in offset:
                        if int(object[0]) in compressedIgnoreList:
                            continue
                        offsetList.append((version, int(object[0]), object[1], object[1] + object[2]))
        offsetList = sorted(offsetList, key=itemgetter(2))
        garbageList = []
        spaceGapList = []
        f = open(self.path, 'rb')
        rawFile = f.read()
        for index, offset in enumerate(offsetList):
            if index == 0 or offset[1] == 'header' or offsetList[index - 1][1] == 'header':
                continue
            if index == len(offsetList) - 1:
                break
            schars = ''
            for x in spacesChars:
                schars = schars + x
            if abs(offset[3] - offsetList[index + 1][2]) > MAX_OBJ_GAP:
                data = rawFile[offset[3] + 2:offsetList[index + 1][2]]  # compensation(+2) for small offset bug
                data = data.translate(None, schars)
                if data.isspace() or data == '':
                    spaceGapList.append((offsetList[index + 1][0], offsetList[index + 1][1]))
                else:
                    garbageList.append((offsetList[index + 1][0], offsetList[index + 1][1]))
        bytesText = 'Garbage Bytes before'
        gapText = 'Whitespace gap before'
        for obj in garbageList:
            if bytesText in self.body[obj[0]].suspiciousIndicators:
                if obj[1] not in self.body[obj[0]].suspiciousIndicators[bytesText]:
                    self.body[obj[0]].suspiciousIndicators[bytesText].append(obj[1])
            else:
                self.body[obj[0]].suspiciousIndicators[bytesText] = [obj[1]]
        for obj in spaceGapList:
            if gapText in self.body[obj[0]].suspiciousIndicators:
                if obj[1] not in self.body[obj[0]].suspiciousIndicators[gapText]:
                    self.body[obj[0]].suspiciousIndicators[gapText].append(obj[1])
            else:
                self.body[obj[0]].suspiciousIndicators[gapText] = [obj[1]]
        return (0, '')

    def encodeChars(self):
        errorMessage = ''
        for i in range(self.updates + 1):
            ret = self.body[i].encodeChars()
            if ret[0] == -1:
                errorMessage = ret[1]
                self.addError(errorMessage)
            trailerArray = self.trailer[i]
            if trailerArray[0] != None:
                ret = trailerArray[0].encodeChars()
                if ret[0] == -1:
                    errorMessage = ret[1]
                    self.addError(errorMessage)
                self.trailer[i] = trailerArray
        if errorMessage != '':
            return (-1, errorMessage)
        return (0, '')

    def encrypt(self, password=''):
        # TODO: AESV2 and V3
        errorMessage = ''
        encryptDictId = None
        encryptMetadata = True
        permissionNum = 1073741823
        dictOE = ''
        dictUE = ''
        ret = self.getTrailer()
        if ret != None:
            trailer, trailerStream = ret[1]
            if trailerStream != None:
                encryptDict = trailerStream.getDictEntry('/Encrypt')
                if encryptDict != None:
                    encryptDictType = encryptDict.getType()
                    if encryptDictType == 'reference':
                        encryptDictId = encryptDict.getId()
                fileId = self.getMD5()
                if fileId == '':
                    fileId = hashlib.md5(str(random.random())).hexdigest()
                md5Object = PDFString(fileId)
                fileIdArray = PDFArray(elements=[md5Object, md5Object])
                trailerStream.setDictEntry('/ID', fileIdArray)
                self.setTrailer([trailer, trailerStream])
            else:
                encryptDict = trailer.getDictEntry('/Encrypt')
                if encryptDict != None:
                    encryptDictType = encryptDict.getType()
                    if encryptDictType == 'reference':
                        encryptDictId = encryptDict.getId()
                fileId = self.getMD5()
                if fileId == '':
                    fileId = hashlib.md5(str(random.random())).hexdigest()
                md5Object = PDFString(fileId)
                fileIdArray = PDFArray(elements=[md5Object, md5Object])
                trailer.setDictEntry('/ID', fileIdArray)
                self.setTrailer([trailer, trailerStream])

            ret = computeOwnerPass(password, password, 128, revision=3)
            if ret[0] != -1:
                dictO = ret[1]
            else:
                if isForceMode:
                    self.addError(ret[1])
                else:
                    return (-1, ret[1])
            self.setOwnerPass(dictO)
            ret = computeUserPass(password, dictO, fileId, permissionNum, 128, revision=3)
            if ret[0] != -1:
                dictU = ret[1]
            else:
                if isForceMode:
                    self.addError(ret[1])
                else:
                    return (-1, ret[1])
            self.setUserPass(dictU)
            ret = computeEncryptionKey(password, dictO, dictU, dictOE, dictUE, fileId, permissionNum, 128, revision=3, encryptMetadata=encryptMetadata, passwordType='USER')
            if ret[0] != -1:
                encryptionKey = ret[1]
            else:
                encryptionKey = ''
                if isForceMode:
                    self.addError(ret[1])
                else:
                    return (-1, ret[1])
            self.setEncryptionKey(encryptionKey)
            self.setEncryptionKeyLength(128)
            encryptDict = PDFDictionary(elements={'/V': PDFNum('2'), '/Length': PDFNum('128'), '/Filter': PDFName('Standard'),
                                                  '/R': PDFNum('3'), '/P': PDFNum(str(permissionNum)), '/O': PDFString(dictO), '/U': PDFString(dictU)})
            if encryptDictId != None:
                ret = self.setObject(encryptDictId, encryptDict)
                if ret[0] == -1:
                    errorMessage = '/Encrypt dictionary has not been created/modified'
                    self.addError(errorMessage)
                    return (-1, errorMessage)
            else:
                if trailerStream != None:
                    trailerStream.setDictEntry('/Encrypt', encryptDict)
                else:
                    trailer.setDictEntry('/Encrypt', encryptDict)
                self.setTrailer([trailer, trailerStream])

            numKeyBytes = self.encryptionKeyLength / 8
            for v in range(self.updates + 1):
                indirectObjects = self.body[v].getObjects()
                for id in indirectObjects:
                    indirectObject = indirectObjects[id]
                    if indirectObject != None:
                        generationNum = indirectObject.getGenerationNumber()
                        object = indirectObject.getObject()
                        if object != None and not object.isCompressed():
                            objectType = object.getType()
                            if objectType in ['string', 'hexstring', 'array', 'dictionary'] or (objectType == 'stream' and (object.getElement('/Type') == None or (object.getElement('/Type').getValue() not in ['/XRef', '/Metadata'] or (object.getElement('/Type').getValue() == '/Metadata' and encryptMetadata)))):
                                ret = computeObjectKey(id, generationNum, self.encryptionKey, numKeyBytes)
                                if ret[0] == -1:
                                    errorMessage = ret[1]
                                    self.addError(ret[1])
                                else:
                                    key = ret[1]
                                    ret = object.encrypt(key)
                                    if ret[0] == -1:
                                        errorMessage = ret[1]
                                        self.addError(ret[1])
                                    ret = self.body[v].setObject(id, object)
                                    if ret[0] == -1:
                                        errorMessage = ret[1]
                                        self.addError(ret[1])
        else:
            errorMessage = 'Trailer not found'
            self.addError(errorMessage)
        if errorMessage != '':
            return (-1, errorMessage)
        self.setEncrypted(True)
        return (0, '')

    def getBasicMetadata(self, version):
        basicMetadata = {}

        # Getting creation information
        infoObject = self.getInfoObject(version)
        if infoObject != None:
            author = infoObject.getElementByName('/Author')
            if author != None and author != []:
                basicMetadata['author'] = author.getValue()
            creator = infoObject.getElementByName('/Creator')
            if creator != None and creator != []:
                basicMetadata['creator'] = creator.getValue()
            producer = infoObject.getElementByName('/Producer')
            if producer != None and producer != []:
                basicMetadata['producer'] = producer.getValue()
            creationDate = infoObject.getElementByName('/CreationDate')
            if creationDate != None and creationDate != []:
                basicMetadata['creation'] = creationDate.getValue()
        if not basicMetadata.has_key('author'):
            ids = self.getObjectsByString('<dc:creator>', version)
            if ids != None and ids != []:
                for id in ids:
                    author = self.getMetadataElement(id, version, 'dc:creator')
                    if author != None:
                        basicMetadata['author'] = author
                        break
        if not basicMetadata.has_key('creator'):
            ids = self.getObjectsByString('<xap:CreatorTool>', version)
            if ids != None and ids != []:
                for id in ids:
                    creator = self.getMetadataElement(id, version, 'xap:CreatorTool')
                    if creator != None:
                        basicMetadata['creator'] = creator
                        break
        if not basicMetadata.has_key('creator'):
            ids = self.getObjectsByString('<xmp:CreatorTool>', version)
            if ids != None and ids != []:
                for id in ids:
                    creator = self.getMetadataElement(id, version, 'xmp:CreatorTool')
                    if creator != None:
                        basicMetadata['creator'] = creator
                        break
        if not basicMetadata.has_key('producer'):
            ids = self.getObjectsByString('<pdf:Producer>', version)
            if ids != None and ids != []:
                for id in ids:
                    producer = self.getMetadataElement(id, version, 'pdf:Producer')
                    if producer != None:
                        basicMetadata['producer'] = producer
                        break
        if not basicMetadata.has_key('creation'):
            ids = self.getObjectsByString('<xap:CreateDate>', version)
            if ids != None and ids != []:
                for id in ids:
                    creation = self.getMetadataElement(id, version, 'xap:CreateDate')
                    if creation != None:
                        basicMetadata['creation'] = creation
                        break
        if not basicMetadata.has_key('creation'):
            ids = self.getObjectsByString('<xmp:CreateDate>', version)
            if ids != None and ids != []:
                for id in ids:
                    creation = self.getMetadataElement(id, version, 'xmp:CreateDate')
                    if creation != None:
                        basicMetadata['creation'] = creation
                        break
        if not basicMetadata.has_key('modification'):
            ids = self.getObjectsByString('<xap:ModifyDate>', version)
            if ids != None and ids != []:
                for id in ids:
                    modification = self.getMetadataElement(id, version, 'xap:ModifyDate')
                    if modification != None:
                        basicMetadata['modification'] = modification
                        break
        if not basicMetadata.has_key('modification'):
            ids = self.getObjectsByString('<xmp:ModifyDate>', version)
            if ids != None and ids != []:
                for id in ids:
                    modification = self.getMetadataElement(id, version, 'xmp:ModifyDate')
                    if modification != None:
                        basicMetadata['modification'] = modification
                        break
        return basicMetadata

    def getCatalogObject(self, version=None, indirect=False):
        if version == None:
            catalogObjects = []
            catalogIds = self.getCatalogObjectId()
            for id in catalogIds:
                if id != None:
                    catalogObject = self.getObject(id, version, indirect)
                    catalogObjects.append(catalogObject)
                else:
                    catalogObjects.append(None)
            return catalogObjects
        else:
            catalogId = self.getCatalogObjectId(version)
            if catalogId != None:
                catalogObject = self.getObject(catalogId, version, indirect)
                return catalogObject
            else:
                return None

    def getCatalogObjectId(self, version=None):
        if version == None:
            catalogIds = []
            for v in range(self.updates + 1):
                catalogId = None
                trailer, streamTrailer = self.trailer[v]
                if trailer != None:
                    catalogId = trailer.getCatalogId()
                if catalogId == None and streamTrailer != None:
                    catalogId = streamTrailer.getCatalogId()
                catalogIds.append(catalogId)
            return catalogIds
        else:
            catalogId = None
            trailer, streamTrailer = self.trailer[version]
            if trailer != None:
                catalogId = trailer.getCatalogId()
            if catalogId == None and streamTrailer != None:
                catalogId = streamTrailer.getCatalogId()
            return catalogId

    def getChangeLog(self, version=None):
        lastVersionObjects = []
        actualVersionObjects = []
        addedObjects = []
        removedObjects = []
        modifiedObjects = []
        notMatchingObjects = []
        changes = []
        if version == None:
            version = self.updates + 1
        else:
            version += 1
        for i in range(version):
            actualVersionObjects = self.body[i].getObjectsIds()
            if i != 0:
                xrefNewObjects = []
                xrefFreeObjects = []
                crossRefSection = self.crossRefTable[i][0]
                crossRefStreamSection = self.crossRefTable[i][1]
                if crossRefSection != None:
                    xrefNewObjects += crossRefSection.getNewObjectIds()
                    xrefFreeObjects += crossRefSection.getFreeObjectIds()
                if crossRefStreamSection != None:
                    xrefNewObjects += crossRefStreamSection.getNewObjectIds()
                    xrefFreeObjects += crossRefStreamSection.getFreeObjectIds()
                for id in actualVersionObjects:
                    if id not in lastVersionObjects:
                        addedObjects.append(id)
                        lastVersionObjects.append(id)
                    else:
                        modifiedObjects.append(id)
                    if id not in xrefNewObjects or id in xrefFreeObjects:
                        notMatchingObjects.append(id)
                for id in lastVersionObjects:
                    if id not in actualVersionObjects:
                        if id in xrefFreeObjects:
                            removedObjects.append(id)
                            lastVersionObjects.remove(id)
                        if id in xrefNewObjects:
                            notMatchingObjects.append(id)
                changes.append([addedObjects, modifiedObjects, removedObjects, notMatchingObjects])
                addedObjects = []
                removedObjects = []
                modifiedObjects = []
                notMatchingObjects = []
            else:
                lastVersionObjects = actualVersionObjects
        return changes

    def getDetectionRate(self):
        return self.detectionRate

    def getDetectionReport(self):
        return self.detectionReport

    def getEndLine(self):
        return self.endLine

    def getEncryptDict(self):
        return self.encryptDict

    def getEncryptionAlgorithms(self):
        return self.encryptionAlgorithms

    def getEncryptionKey(self):
        return self.encryptionKey

    def getEncryptionKeyLength(self):
        return self.encryptionKeyLength

    def getErrors(self):
        return self.errors

    def getFileId(self):
        return self.fileId

    def getFileName(self):
        return self.fileName

    def getGarbageHeader(self):
        return self.garbageHeader

    def getHeaderOffset(self):
        return self.headerOffset

    def getInfoObject(self, version=None, indirect=False):
        if version == None:
            infoObjects = []
            infoIds = self.getInfoObjectId()
            for id in infoIds:
                if id != None:
                    infoObject = self.getObject(id, version, indirect)
                    infoObjects.append(infoObject)
                else:
                    infoObjects.append(None)
            return infoObjects
        else:
            infoId = self.getInfoObjectId(version)
            if infoId != None:
                infoObject = self.getObject(infoId, version, indirect)
                if infoObject == None and version == 0 and self.getLinearized():
                    # Linearized documents can store Info object in the next update
                    infoObject = self.getObject(infoId, None, indirect)
                    return infoObject
                return infoObject
            else:
                return None

    def getInfoObjectId(self, version=None):
        if version == None:
            infoIds = []
            for v in range(self.updates + 1):
                infoId = None
                trailer, streamTrailer = self.trailer[v]
                if trailer != None:
                    infoId = trailer.getInfoId()
                if infoId == None and streamTrailer != None:
                    infoId = streamTrailer.getInfoId()
                infoIds.append(infoId)
            else:
                return infoIds
        else:
            infoId = None
            trailer, streamTrailer = self.trailer[version]
            if trailer != None:
                infoId = trailer.getInfoId()
            if infoId == None and streamTrailer != None:
                infoId = streamTrailer.getInfoId()
            return infoId

    def _updateReferenceList(self, object, objectId, version, isolatedList=[]):
        if objectId in isolatedList:
            isolatedList.remove(objectId)
        else:
            return None
        for reference in object.getReferences():
            referenceId = reference.split()[0]
            referenceId = int(referenceId)
            referenceObject = self.getObject(referenceId, version=version)
            if referenceObject is not None:
                self._updateReferenceList(referenceObject, referenceId, version, isolatedList)

    def getIsolatedObjects(self):
        if filter(None, self.getCatalogObjectId()) == []:
            return None
        isolatedListDict = {}
        objectsDict = {}
        catalogIdLinear = None
        infoIdLinear = None
        catalogLinear = None
        objectTypeList = ['dictionary', 'array', 'stream']
        catalogLinear = []
        for version in range(self.updates + 1):
            catalogId = None
            catalogIdLinear = None
            infoId = None
            trailer, streamTrailer = self.trailer[version]
            if trailer != None:
                catalogId = trailer.getCatalogId()
                infoId = trailer.getInfoId()
            if catalogId == None and streamTrailer != None:
                catalogId = streamTrailer.getCatalogId()
            if infoId == None and streamTrailer != None:
                infoId = streamTrailer.getInfoId()
            objectsList = self.body[version].getObjects()
            objectStreamList = self.body[version].objectStreams
            xrefStreamList = self.body[version].xrefStreams
            objList = {}
            for obj in objectsList:
<<<<<<< HEAD
                if obj not in objectStreamList+xrefStreamList:
=======
                if obj not in objectStreamList + xrefStreamList:
>>>>>>> 0f53cd7d
                    objList[obj] = objectsList[obj]
            if self.linearized:
                objectsDict.update(objList)
                if catalogId is not None:
                    catalogIdLinear = catalogId
                    infoIdLinear = infoId
                catalog = self.getObject(catalogIdLinear)
                if catalog is not None:
                    catalogLinear.append((catalogIdLinear, catalog))
            else:
                objectsDict = objList
<<<<<<< HEAD
                catalog = self.getCatalogObject(version = version)
=======
                catalog = self.getCatalogObject(version=version)
>>>>>>> 0f53cd7d
                isolatedList = objectsDict.keys()
                if infoId in isolatedList:
                    isolatedList.remove(infoId)
                if self.encrypted:
                    encryptId = self.getEncryptDict()[0]
                    if encryptId in isolatedList:
                        isolatedList.remove(encryptId)
                self._updateReferenceList(catalog, catalogId, version=version, isolatedList=isolatedList)
                isolatedListDict[version] = isolatedList
                for objectId in isolatedList:
                    indirectObj = self.getObject(objectId, indirect=True)
                    object = indirectObj.getObject()
                    if object.getType() in objectTypeList and object.hasElement('/Linearized'):
                        continue
                    object.missingCatalog = True
                    self.body[version].deregisterObject(indirectObj)
                    self.body[version].registerObject(indirectObj)
        if self.linearized:
            if catalogLinear is None:
                return None
            isolatedList = objectsDict.keys()
            if infoIdLinear in isolatedList:
                isolatedList.remove(infoIdLinear)
            if self.encrypted:
                encryptId = self.getEncryptDict()[0]
                if encryptId in isolatedList:
                    isolatedList.remove(encryptId)
            for catalogL in catalogLinear:
                if catalogL[0] not in isolatedList:
                    isolatedList.append(catalogL[0])
                self._updateReferenceList(catalogL[1], catalogL[0], version=None, isolatedList=isolatedList)
            for objectId in isolatedList:
                for version in range(self.updates + 1):
                    if objectId in self.body[version].getObjects().keys():
                        if version in isolatedListDict.keys():
                            isolatedListDict[version].append(objectId)
                        else:
                            isolatedListDict[version] = []
                            isolatedListDict[version].append(objectId)
                        indirectObj = self.getObject(objectId, version=version, indirect=True)
                        object = indirectObj.getObject()
                        if object.getType() in objectTypeList and object.hasElement('/Linearized'):
                            continue
                        object.missingCatalog = True
                        self.body[version].deregisterObject(indirectObj)
                        self.body[version].registerObject(indirectObj)
                        break
        return isolatedListDict

    def getJavascriptCode(self, version=None):
        JSCode = []
        if version == None:
            for version in range(self.updates + 1):
                JSCode += self.body[version].getJSCode()
        else:
            if version <= self.updates and not version < 0:
                JSCode = self.body[version].getJSCode()
        return JSCode

    def getLinearized(self):
        return self.linearized

    def getMD5(self):
        return self.md5

    def getMetadata(self, version=None):
        matchingObjects = self.getObjectsByString('/Metadata', version)
        return matchingObjects

    def getMetadataElement(self, objectId, version, element):
        metadataObject = self.getObject(objectId, version)
        if metadataObject != None:
            if metadataObject.getType() == 'stream':
                stream = metadataObject.getStream()
                matches = re.findall('<' + element + '>(.*)</' + element + '>', stream)
                if matches != []:
                    return matches[0]
                else:
                    return None
            else:
                return None
        else:
            return None

    def getNumUpdates(self):
        return self.updates

    def getObject(self, id, version=None, indirect=False):
        ''' 
            Returns the specified object
        '''
        if version == None:
            for i in range(self.updates, -1, -1):
                if indirect:
                    object = self.body[i].getIndirectObject(id)
                else:
                    object = self.body[i].getObject(id)
                if object == None:
                    continue
                else:
                    return object
            else:
                return None
        else:
            if version > self.updates or version < 0:
                return None
            if indirect:
                return self.body[version].getIndirectObject(id)
            else:
                return self.body[version].getObject(id)

    def getObjectsByString(self, toSearch, version=None):
        ''' Returns the object containing the specified string. '''
        matchedObjects = []
        if version == None:
            for i in range(self.updates + 1):
                matchedObjects.append(self.body[i].getObjectsByString(toSearch))
            return matchedObjects
        else:
            if version > self.updates or version < 0:
                return None
            return self.body[version].getObjectsByString(toSearch)

    def getOffsets(self, version=None):
        offsetsArray = []

        if version == None:
            versions = range(self.updates + 1)
        else:
            versions = [version]

        for version in versions:
            offsets = {}
            trailer = None
            xref = None
            objectStreamsOffsets = {}
            indirectObjects = self.body[version].getObjects()
            sortedObjectsIds = self.body[version].getObjectsIds()
            compressedObjects = self.body[version].getCompressedObjects()
            objectStreams = self.body[version].getObjectStreams()
            ret = self.getXrefSection(version)
            if ret != None:
                xref, streamXref = ret[1]
            ret = self.getTrailer(version)
            if ret != None:
                trailer, streamTrailer = ret[1]
            if objectStreams != []:
                for objStream in objectStreams:
                    if objStream in indirectObjects:
                        indirectObject = indirectObjects[objStream]
                        if indirectObject != None:
                            objectStreamsOffsets[objStream] = indirectObject.getOffset()
            if version == 0:
                offsets['header'] = (self.headerOffset, 0)
            for id in sortedObjectsIds:
                indirectObject = indirectObjects[id]
                if indirectObject != None:
                    objectOffset = indirectObject.getOffset()
                    object = indirectObject.getObject()
                    if object != None and object.isCompressed():
                        compressedIn = object.getCompressedIn()
                        if compressedIn in objectStreamsOffsets:
                            objectOffset = objectStreamsOffsets[compressedIn] + objectOffset + 20
                    size = indirectObject.getSize()
                    if offsets.has_key('objects'):
                        offsets['objects'].append((id, objectOffset, size))
                    else:
                        offsets['objects'] = [(id, objectOffset, size)]
            if xref != None:
                xrefOffset = xref.getOffset()
                xrefSize = xref.getSize()
                offsets['xref'] = (xrefOffset, xrefSize)
            else:
                offsets['xref'] = None
            if trailer != None:
                trailerOffset = trailer.getOffset()
                trailerSize = trailer.getSize()
                eofOffset = trailer.getEOFOffset()
                offsets['trailer'] = (trailerOffset, trailerSize)
                offsets['eof'] = (eofOffset, 5)
            else:
                offsets['trailer'] = None
                offsets['eof'] = None
            offsets['compressed'] = compressedObjects
            offsetsArray.append(offsets)
        return offsetsArray

    def getOwnerPass(self):
        return self.ownerPass

    def getPath(self):
        return self.path

    def getPagesCount(self):
        catalog = self.getCatalogObject()
        if catalog == None or len(catalog) < 1:
            self.addError('Pages Number not found as Catalog is None')
            return None
        if catalog[0] is None:
            self.addError('Pages Number not found as Catalog is None')
            return None
        pagesElement = catalog[0].getElement('/Pages')
        if pagesElement == None:
            self.missingPages = True
            self.addError('/Pages element missing')
            return None
        pagesElementId = pagesElement.getId()
        pages = self.getObject(pagesElementId)
        if pages is None:
            self.missingPages = True
            self.addError('/Pages element missing')
            return None
        count = pages.getElement('/Count')
        if count == None:
            self.missingPages = True
            self.addError('/Count element missing')
            return None
        pagesCount = count.getValue()
        if not pagesCount.isdigit():
            self.missingPages = True
            self.addError('Invalid /Count value')
            return None
        return pagesCount

    def getReferencesIn(self, id, version=None):
        ''' 
            Get the references in an object
        '''
        if version == None:
            for i in range(self.updates, -1, -1):
                indirectObjectsDict = self.body[i].getObjects()
                if indirectObjectsDict.has_key(id):
                    indirectObject = indirectObjectsDict[id]
                    if indirectObject == None:
                        return None
                    else:
                        return indirectObject.getReferences()
            else:
                return None
        else:
            if version > self.updates or version < 0:
                return None
            indirectObjectsDict = self.body[version].getObjects()
            if indirectObjectsDict.has_key(id):
                indirectObject = indirectObjectsDict[id]
                if indirectObject == None:
                    return None
                else:
                    return indirectObject.getReferences()
            else:
                return None

    def getReferencesTo(self, id, version=None):
        ''' 
            Get the references to the specified object in the document
        '''
        matchedObjects = []
        if version == None:
            for i in range(self.updates + 1):
                indirectObjectsDict = self.body[i].getObjects()
                for indirectObject in indirectObjectsDict.values():
                    if indirectObject != None:
                        object = indirectObject.getObject()
                        if object != None:
                            value = object.getValue()
                            if re.findall('\D' + str(id) + '\s{1,3}\d{1,3}\s{1,3}R', value) != []:
                                matchedObjects.append(indirectObject.id)
        else:
            if version > self.updates or version < 0:
                return None
            indirectObjectsDict = self.body[version].getObjects()
            for indirectObject in indirectObjectsDict.values():
                if indirectObject != None:
                    object = indirectObject.getObject()
                    if object != None:
                        value = object.getValue()
                        if re.findall('\D' + str(id) + '\s{1,3}\d{1,3}\s{1,3}R', value) != []:
                            matchedObjects.append(indirectObject.id)
        return matchedObjects

    def getScoringFactors(self, checkOnVT=False, nonNull=False):
        '''returns dictionay type containing factors used to score the pdf maliciousness'''
        versionIndicators = monitorizedIndicators['versionBased']
        fileIndicators = monitorizedIndicators['fileBased']
        factorsDict = {}
        if not nonNull:
            for verIndicator in versionIndicators.values():
                vIndicator = verIndicator[0]
                factorsDict[vIndicator.strip()] = []
            for action in monitorizedActions:
                factorsDict[action.strip()] = []
            for event in monitorizedEvents:
                factorsDict[event.strip()] = []
            for element in monitorizedElements:
                factorsDict[element.strip()] = []
            for vuln in jsVulns:
                factorsDict[vuln.strip()] = []
            factorsDict['urls'] = []
        factorsDict['streamDict'] = {}
        for version in range(self.updates + 1):
            body = self.body[version]
            actions = self.body[version].getSuspiciousActions()
            events = self.body[version].getSuspiciousEvents()
            vulns = self.body[version].getVulns()
            elements = self.body[version].getSuspiciousElements()
            indicators = self.body[version].getSuspiciousIndicators()
            urls = self.body[version].getURLs()
            props = self.body[version].getSuspiciousProperties()
            for element in elements.keys():
                value = elements[element]
                element = element.strip()
                if element in factorsDict.keys():
                    if value not in factorsDict[element]:
                        factorsDict[element] += value
                else:
                    factorsDict[element] = list(value)
            for indicator in indicators.keys():
                value = indicators[indicator]
                indicator = indicator.strip()
                if indicator in factorsDict.keys():
                    if value not in factorsDict[indicator]:
                        factorsDict[indicator] += value
                else:
                    factorsDict[indicator] = list(value)
            for action in actions.keys():
                value = actions[action]
                action = action.strip()
                if action in factorsDict.keys():
                    if value not in factorsDict[action]:
                        factorsDict[action] += value
                else:
                    factorsDict[action] = list(value)
            for event in events.keys():
                value = events[event]
                event = event.strip()
                if event in factorsDict.keys():
                    if value not in factorsDict[event]:
                        factorsDict[event] += value
                else:
                    factorsDict[event] = list(value)
            for vuln in vulns.keys():
                value = vulns[vuln]
                vuln = vuln.strip()
                if vuln in factorsDict.keys():
                    if value not in factorsDict[vuln]:
                        factorsDict[vuln] += value
                else:
                    factorsDict[vuln] = list(value)
            for prop in props:
                prop = prop.strip()
                if prop in factorsDict.keys():
                    if version not in factorsDict[prop]:
                        factorsDict[prop].append(version)
                else:
                    factorsDict[prop] = [version]
            for url in urls:
                url = url.strip()
                if 'url' in factorsDict.keys():
                    factorsDict['urls'].append(url)
                else:
                    factorsDict['urls'] = [url]
            containingJS = self.body[version].getContainingJS()
            for JSId in containingJS:
                if 'containingJS' in factorsDict.keys():
                    if JSId not in factorsDict['containingJS']:
                        factorsDict['containingJS'].append(JSId)
                else:
                    factorsDict['containingJS'] = [JSId]
            streams = body.getStreams()
            for stream in streams:
                streamObj = self.getObject(stream, version)
                streamDict = {}
                streamDict['size'] = streamObj.realSize
                streamFilter = streamObj.filter
                if streamFilter is not None:
                    streamFilter = streamFilter.getValue()
                streamDict['filters'] = streamFilter
                if type(streamFilter) == list:
                    streamDict['numFilters'] = len(streamFilter)
                elif type(streamFilter) == str:
                    streamDict['numFilters'] = 1
                else:
                    streamDict['numFilters'] = 0
                factorsDict['streamDict'][stream] = streamDict
        for fIndicator in fileIndicators.keys():
            indicatorVar = 'self.' + fIndicator
            indicator = eval(indicatorVar)
            indicatorVal = fileIndicators[fIndicator]
            if nonNull and indicator is False:
                continue
            factorsDict[indicatorVal] = indicator
        factorsDict['pagesNumber'] = self.pagesCount
        factorsDict['missingInfo'] = self.missingInfo
        if self.missingInfo is False:
            infoObjs = self.getInfoObject()
            creatorList = []
            producerList = []
            for info in infoObjs:
                if info is None:
                    continue
                creator = info.getElementByName('/Creator')
                producer = info.getElementByName('/Producer')
                if creator not in ([], None):
                    creatorList.append(creator.getValue())
                if producer not in ([], None):
                    producerList.append(producer.getValue())
            factorsDict['CreatorList'] = creatorList
            factorsDict['ProducerList'] = producerList
        else:
            factorsDict['CreatorList'] = None
            factorsDict['ProducerList'] = None
        if checkOnVT and self.detectionRate == []:
            # Checks the MD5 on VirusTotal
            md5Hash = self.getMD5()
            ret = vtcheck(md5Hash, VT_KEY)
            if ret[0] == -1:
                self.addError(ret[1])
            else:
                vtJsonDict = ret[1]
                if vtJsonDict.has_key('response_code'):
                    if vtJsonDict['response_code'] == 1:
                        if vtJsonDict.has_key('positives') and vtJsonDict.has_key('total'):
                            self.setDetectionRate([vtJsonDict['positives'], vtJsonDict['total']])
                        else:
                            self.addError('Missing elements in the response from VirusTotal!!')
                        if vtJsonDict.has_key('permalink'):
                            self.setDetectionReport(vtJsonDict['permalink'])
                    else:
                        self.setDetectionRate(None)
                else:
                    self.addError('Bad response from VirusTotal!!')
            factorsDict['detectionRate'] = self.detectionRate
            factorsDict['detectionReport'] = self.detectionReport
        elif self.detectionRate != []:
            factorsDict['detectionRate'] = self.detectionRate
            factorsDict['detectionReport'] = self.detectionReport
        return factorsDict

    def getSHA1(self):
        return self.sha1

    def getSHA256(self):
        return self.sha256

    def getSize(self):
        return self.size

    def getStats(self):
        stats = {}
        stats['File'] = self.fileName
        stats['MD5'] = self.md5
        stats['SHA1'] = self.sha1
        stats['SHA256'] = self.sha256
        stats['Size'] = str(self.size)
        stats['Detection'] = self.detectionRate
        stats['Detection report'] = self.detectionReport
        stats['Score'] = self.score
        stats['Version'] = self.version
        stats['Binary'] = str(self.binary)
        stats['Linearized'] = str(self.linearized)
        stats['Encrypted'] = str(self.encrypted)
        stats['Encryption Algorithms'] = self.encryptionAlgorithms
        stats['Updates'] = str(self.updates)
        stats['Objects'] = str(self.numObjects)
        stats['Streams'] = str(self.numStreams)
        stats['Comments'] = str(len(self.comments))
        stats['Errors'] = self.errors
        stats['Versions'] = []
        stats['Pages Number'] = str(self.pagesCount)
        for version in range(self.updates + 1):
            statsVersion = {}
            catalogId = None
            infoId = None
            trailer, streamTrailer = self.trailer[version]
            if trailer != None:
                catalogId = trailer.getCatalogId()
                infoId = trailer.getInfoId()
            if catalogId == None and streamTrailer != None:
                catalogId = streamTrailer.getCatalogId()
            if infoId == None and streamTrailer != None:
                infoId = streamTrailer.getInfoId()
            if catalogId != None:
                statsVersion['Catalog'] = str(catalogId)
            else:
                statsVersion['Catalog'] = None
            if infoId != None:
                statsVersion['Info'] = str(infoId)
            else:
                statsVersion['Info'] = None
            objectsById = sorted(self.body[version].getObjectsIds(), key=lambda x: int(x))
            statsVersion['Objects'] = [str(self.body[version].getNumObjects()), objectsById]
            if self.body[version].containsCompressedObjects():
                compressedObjects = self.body[version].getCompressedObjects()
                statsVersion['Compressed Objects'] = [str(len(compressedObjects)), compressedObjects]
            else:
                statsVersion['Compressed Objects'] = None
            numFaultyObjects = self.body[version].getNumFaultyObjects()
            if numFaultyObjects > 0:
                statsVersion['Errors'] = [str(numFaultyObjects), self.body[version].getFaultyObjects()]
            else:
                statsVersion['Errors'] = None
            numStreams = self.body[version].getNumStreams()
            statsVersion['Streams'] = [str(numStreams), self.body[version].getStreams()]
            if self.body[version].containsXrefStreams():
                xrefStreams = self.body[version].getXrefStreams()
                statsVersion['Xref Streams'] = [str(len(xrefStreams)), xrefStreams]
            else:
                statsVersion['Xref Streams'] = None
            if self.body[version].containsObjectStreams():
                objectStreams = self.body[version].getObjectStreams()
                statsVersion['Object Streams'] = [str(len(objectStreams)), objectStreams]
            else:
                statsVersion['Object Streams'] = None
            if numStreams > 0:
                statsVersion['Encoded'] = [str(self.body[version].getNumEncodedStreams()), self.body[version].getEncodedStreams()]
                numDecodingErrors = self.body[version].getNumDecodingErrors()
                if numDecodingErrors > 0:
                    statsVersion['Decoding Errors'] = [str(numDecodingErrors), self.body[version].getFaultyStreams()]
                else:
                    statsVersion['Decoding Errors'] = None
            else:
                statsVersion['Encoded'] = None
            containingJS = self.body[version].getContainingJS()
            if len(containingJS) > 0:
                statsVersion['Objects with JS code'] = [str(len(containingJS)), containingJS]
            else:
                statsVersion['Objects with JS code'] = None
            actions = self.body[version].getSuspiciousActions()
            events = self.body[version].getSuspiciousEvents()
            vulns = self.body[version].getVulns()
            elements = self.body[version].getSuspiciousElements()
            indicators = self.body[version].getSuspiciousIndicators()
            urls = self.body[version].getURLs()
            properties = self.body[version].getSuspiciousProperties()
            if len(events) > 0:
                statsVersion['Events'] = events
            else:
                statsVersion['Events'] = None
            if len(indicators) > 0:
                statsVersion['Indicators'] = indicators
            else:
                statsVersion['Indicators'] = None
            if len(actions) > 0:
                statsVersion['Actions'] = actions
            else:
                statsVersion['Actions'] = None
            if len(vulns) > 0:
                statsVersion['Vulns'] = vulns
            else:
                statsVersion['Vulns'] = None
            if len(elements) > 0:
                statsVersion['Elements'] = elements
            else:
                statsVersion['Elements'] = None
            if len(urls) > 0:
                statsVersion['URLs'] = urls
            else:
                statsVersion['URLs'] = None
            if len(properties) > 0:
                statsVersion['Properties'] = properties
            else:
                statsVersion['Properties'] = None
            stats['Versions'].append(statsVersion)
        if self.pagesCount is not None:
            stats['Pages Number'] = str(self.pagesCount)
        else:
            stats['Pages Number'] = None
        suspiciousProperties = self.getSuspiciousProperties()
        if suspiciousProperties is not None:
            stats['suspiciousProperties'] = suspiciousProperties
        else:
            stats['suspiciousProperties'] = None
        return stats

    def getSuspiciousProperties(self):
        if len(self.suspiciousProperties) > 0:
            return self.suspiciousProperties
        else:
            return None

    def getTrailer(self, version=None):
        if version == None:
            for i in range(self.updates, -1, -1):
                trailerArray = self.trailer[i]
                if trailerArray == None or trailerArray == []:
                    continue
                else:
                    return (i, trailerArray)
            else:
                #self.addError('Trailer not found in file')
                return None
        else:
            if version > self.updates or version < 0:
                #self.addError('Bad version getting trailer')
                return None
            trailerArray = self.trailer[version]
            if trailerArray == None or trailerArray == []:
                return None
            else:
                return (version, trailerArray)

    def getTree(self, version=None):
        '''
            Returns the logical structure (tree) of the document
        '''
        tree = []

        if version == None:
            versions = range(self.updates + 1)
        else:
            versions = [version]

        for version in versions:
            objectsIn = {}
            trailer = None
            streamTrailer = None
            catalogId = None
            infoId = None
            ids = self.body[version].getObjectsIds()
            ret = self.getTrailer(version)
            if ret != None:
                trailer, streamTrailer = ret[1]
            # Getting info and catalog id
            if trailer != None:
                catalogId = trailer.getCatalogId()
                infoId = trailer.getInfoId()
            if catalogId == None and streamTrailer != None:
                catalogId = streamTrailer.getCatalogId()
            if infoId == None and streamTrailer != None:
                infoId = streamTrailer.getInfoId()
            for id in ids:
                referencesIds = []
                object = self.getObject(id, version)
                if object != None:
                    type = object.getType()
                    if type == 'dictionary' or type == 'stream':
                        elements = object.getElements()
                        if infoId == id:
                            type = '/Info'
                        else:
                            dictType = object.getDictType()
                            if dictType != '':
                                type = dictType
                            else:
                                if type == 'dictionary' and len(elements) == 1:
                                    type = elements.keys()[0]
                    references = self.getReferencesIn(id, version)
                    for i in range(len(references)):
                        referencesIds.append(int(references[i].split()[0]))
                    if references == None:
                        objectsIn[id] = (type, [])
                    else:
                        objectsIn[id] = (type, referencesIds)
            tree.append([catalogId, objectsIn])
        return tree

    def getUpdates(self):
        return self.updates

    def getURLs(self, version=None):
        urls = []
        if version == None:
            for version in range(self.updates + 1):
                urls += self.body[version].getURLs()
        else:
            if version <= self.updates and not version < 0:
                urls = self.body[version].getURLs()
        return urls

    def getUserPass(self):
        return self.userPass

    def getVersion(self):
        return self.version

    def getXrefSection(self, version=None):
        if version == None:
            for i in range(self.updates, -1, -1):
                xrefArray = self.crossRefTable[i]
                if xrefArray == None or xrefArray == []:
                    continue
                else:
                    return (i, xrefArray)
            else:
                #self.addError('Xref section not found in file')
                return None
        else:
            if version > self.updates or version < 0:
                return None
            xrefArray = self.crossRefTable[version]
            if xrefArray == None or xrefArray == []:
                return None
            else:
                return (version, xrefArray)

    def headerToFile(self, malformedOptions, headerFile):
        headerGarbage = ''
        if MAL_ALL in malformedOptions or MAL_HEAD in malformedOptions:
            if headerFile == None:
                if self.garbageHeader == '':
                    headerGarbage = 'MZ' + '_' * 100
                else:
                    headerGarbage = self.garbageHeader
            else:
                headerGarbage = open(headerFile, 'rb').read()
            headerGarbage += newLine
        if MAL_ALL in malformedOptions or MAL_BAD_HEAD in malformedOptions:
            output = headerGarbage + '%PDF-1.\0' + newLine
        else:
            output = headerGarbage + '%PDF-' + self.version + newLine
        if self.binary or headerGarbage != '':
            self.binary = True
            self.binaryChars = '\xC0\xFF\xEE\xFA\xBA\xDA'
            output += '%' + self.binaryChars + newLine
        return output

    def isEncrypted(self):
        return self.encrypted

    def makePDF(self, pdfType, content):
        offset = 0
        numObjects = 3
        self.version = '1.7'
        xrefEntries = []
        staticIndirectObjectSize = 13 + 3 * len(newLine)
        self.setHeaderOffset(offset)
        if pdfType == 'open_action_js':
            self.binary = True
            self.binaryChars = '\xC0\xFF\xEE\xFA\xBA\xDA'
            offset = 16
        else:
            offset = 10

        # Body
        body = PDFBody()
        xrefEntries.append(PDFCrossRefEntry(0, 65535, 'f'))
        # Catalog (1)
        catalogElements = {'/Type': PDFName('Catalog'), '/Pages': PDFReference('2')}
        if pdfType == 'open_action_js':
            catalogElements['/OpenAction'] = PDFReference('4')
        catalogDictionary = PDFDictionary(elements=catalogElements)
        catalogSize = staticIndirectObjectSize + len(catalogDictionary.getRawValue())
        body.setObject(object=catalogDictionary, offset=offset)
        xrefEntries.append(PDFCrossRefEntry(offset, 0, 'n'))
        offset += catalogSize
        # Pages root node (2)
        pagesDictionary = PDFDictionary(elements={'/Type': PDFName('Pages'), '/Kids': PDFArray(elements=[PDFReference('3')]), '/Count': PDFNum('1')})
        pagesSize = len(pagesDictionary.getRawValue()) + staticIndirectObjectSize
        body.setObject(object=pagesDictionary, offset=offset)
        xrefEntries.append(PDFCrossRefEntry(offset, 0, 'n'))
        offset += pagesSize
        # Page node (3)
        mediaBoxArray = PDFArray(elements=[PDFNum('0'), PDFNum('0'), PDFNum('600'), PDFNum('800')])
        pageDictionary = PDFDictionary(elements={'/Type': PDFName('Page'), '/Parent': PDFReference('2'), '/MediaBox': mediaBoxArray, '/Resources': PDFDictionary()})
        pageSize = len(pageDictionary.getRawValue()) + staticIndirectObjectSize
        body.setObject(object=pageDictionary, offset=offset)
        xrefEntries.append(PDFCrossRefEntry(offset, 0, 'n'))
        offset += pageSize
        if pdfType == 'open_action_js':
            # Action object (4)
            actionDictionary = PDFDictionary(elements={'/Type': PDFName('Action'), '/S': PDFName('JavaScript'), '/JS': PDFReference('5')})
            actionSize = len(actionDictionary.getRawValue()) + staticIndirectObjectSize
            body.setObject(object=actionDictionary, offset=offset)
            xrefEntries.append(PDFCrossRefEntry(offset, 0, 'n'))
            offset += actionSize
            # JS stream (5)
            try:
                jsStream = PDFStream(rawStream=content, elements={'/Length': PDFNum(str(len(content)))})
            except Exception, e:
                errorMessage = 'Error creating PDFStream'
                if e.message != '':
                    errorMessage += ': ' + e.message
                return (-1, errorMessage)
            ret = jsStream.setElement('/Filter', PDFName('FlateDecode'))
            if ret[0] == -1:
                self.addError(ret[1])
                return ret
            jsSize = len(jsStream.getRawValue()) + staticIndirectObjectSize
            ret = body.setObject(object=jsStream, offset=offset)
            if ret[0] == -1:
                self.addError(ret[1])
                return ret
            xrefEntries.append(PDFCrossRefEntry(offset, 0, 'n'))
            offset += jsSize
            numObjects = 5
        body.setNextOffset(offset)
        self.addBody(body)
        self.addNumObjects(body.getNumObjects())
        self.addNumStreams(body.getNumStreams())
        self.addNumEncodedStreams(body.getNumEncodedStreams())
        self.addNumDecodingErrors(body.getNumDecodingErrors())

        # xref table
        subsection = PDFCrossRefSubSection(0, numObjects + 1, xrefEntries)
        xrefSection = PDFCrossRefSection()
        xrefSection.addSubsection(subsection)
        xrefSection.setOffset(offset)
        xrefOffset = offset
        xrefSectionSize = len(xrefEntries) * 20 + 10
        xrefSection.setSize(xrefSectionSize)
        offset += xrefSectionSize
        self.addCrossRefTableSection([xrefSection, None])

        # Trailer
        trailerDictionary = PDFDictionary(elements={'/Size': PDFNum(str(numObjects + 1)), '/Root': PDFReference('1')})
        trailerSize = len(trailerDictionary.getRawValue()) + 25
        trailer = PDFTrailer(trailerDictionary, str(xrefOffset))
        trailer.setOffset(offset)
        trailer.setSize(trailerSize)
        trailer.setEOFOffset(offset + trailerSize)
        self.addTrailer([trailer, None])
        self.setSize(offset + trailerSize + 5)
        self.updateStats()
        return (0, '')

    def replace(self, string1, string2):
        errorMessage = ''
        stringFound = False
        for i in range(self.updates + 1):
            objects = self.getObjectsByString(string1, i)
            for id in objects:
                object = self.getObject(id, i)
                if object != None:
                    ret = object.replace(string1, string2)
                    if ret[0] == -1 and not stringFound:
                        errorMessage = ret[1]
                    else:
                        stringFound = True
                        ret = self.setObject(id, object, i)
                        if ret[0] == -1:
                            errorMessage = ret[1]
        if not stringFound:
            return (-1, 'String not found')
        if errorMessage != '':
            return (-1, errorMessage)
        else:
            return (0, '')

    def removeError(self, errorMessage='', errorType=None):
        '''
            Removes the error message from the errors array. If an errorType is given, then all the error messages belonging to this type are removed.

            @param errorMessage: The error message to be removed (string)
            @param errorType: All the error messages of this type will be removed (string) 
        '''
        if errorMessage in self.errors:
            self.errors.remove(errorMessage)
        if errorType != None:
            lenErrorType = len(errorType)
            for error in self.errors:
                if error[:lenErrorType] == errorType:
                    self.errors.remove(error)

    def save(self, filename, version=None, malformedOptions=[], headerFile=None):
        maxId = 0
        offset = 0
        lastXrefSectionOffset = 0
        prevXrefSectionOffset = 0
        prevXrefStreamOffset = 0
        indirectObjects = {}
        xrefStreamObjectId = None
        xrefStreamObject = None
        try:
            if version == None:
                version = self.updates
            outputFileContent = self.headerToFile(malformedOptions, headerFile)
            offset = len(outputFileContent)
            for v in range(version + 1):
                xrefStreamObjectId = None
                xrefStreamObject = None
                sortedObjectsIds = self.body[v].getObjectsIds()
                indirectObjects = self.body[v].getObjects()
                section, streamSection = self.crossRefTable[v]
                trailer, streamTrailer = self.trailer[v]
                if section != None:
                    numSubSectionsInXref = section.getSubsectionsNumber()
                else:
                    numSubSectionsInXref = 0
                if streamSection != None:
                    numSubSectionsInXrefStream = streamSection.getSubsectionsNumber()
                else:
                    numSubSectionsInXrefStream = 0
                if streamSection != None:
                    xrefStreamObjectId = streamSection.getXrefStreamObject()
                    if indirectObjects.has_key(xrefStreamObjectId):
                        xrefStreamObject = indirectObjects[xrefStreamObjectId]
                        sortedObjectsIds.remove(xrefStreamObjectId)
                for id in sortedObjectsIds:
                    if id > maxId:
                        maxId = id
                    indirectObject = indirectObjects[id]
                    if indirectObject != None:
                        object = indirectObject.getObject()
                        if object != None:
                            objectType = object.getType()
                            if not object.isCompressed():
                                indirectObject.setOffset(offset)
                                if numSubSectionsInXref != 0:
                                    ret = section.updateOffset(id, offset)
                                    if ret[0] == -1:
                                        ret = section.addEntry(id, PDFCrossRefEntry(offset, 0, 'n'))
                                        if ret[0] == -1:
                                            self.addError(ret[1])
                                if numSubSectionsInXrefStream != 0:
                                    ret = streamSection.updateOffset(id, offset)
                                    if ret[0] == -1:
                                        ret = streamSection.addEntry(id, PDFCrossRefEntry(offset, 0, 'n'))
                                        if ret[0] == -1:
                                            self.addError(ret[1])
                                objectFileOutput = indirectObject.toFile()
                                if objectType == 'stream' and MAL_ESTREAM in malformedOptions:
                                    objectFileOutput = objectFileOutput.replace(newLine + 'endstream', '')
                                elif MAL_ALL in malformedOptions or MAL_EOBJ in malformedOptions:
                                    objectFileOutput = objectFileOutput.replace(newLine + 'endobj', '')
                                outputFileContent += objectFileOutput
                                offset = len(outputFileContent)
                                indirectObject.setSize(offset - indirectObject.getOffset())
                                indirectObjects[id] = indirectObject

                if xrefStreamObject != None:
                    if numSubSectionsInXref != 0:
                        ret = section.updateOffset(xrefStreamObjectId, offset)
                        if ret[0] == -1:
                            self.addError(ret[1])
                    ret = streamSection.updateOffset(xrefStreamObjectId, offset)
                    if ret[0] == -1:
                        self.addError(ret[1])
                    xrefStreamObject.setOffset(offset)
                    if xrefStreamObjectId > maxId:
                        maxId = xrefStreamObjectId
                    streamSection.setSize(maxId + 1)
                    if streamTrailer != None:
                        streamTrailer.setNumObjects(maxId + 1)
                        if prevXrefStreamOffset != 0:
                            streamTrailer.setPrevCrossRefSection(prevXrefStreamOffset)
                        self.trailer[v][1] = streamTrailer
                    self.crossRefTable[v][1] = streamSection
                    ret = self.createXrefStream(v, xrefStreamObjectId)
                    if ret[0] == -1:
                        return (-1, ret[1])
                    xrefStreamObjectId, newXrefStream = ret[1]
                    xrefStreamObject.setObject(newXrefStream)
                    objectFileOutput = xrefStreamObject.toFile()
                    if MAL_ALL in malformedOptions or MAL_ESTREAM in malformedOptions:
                        objectFileOutput = objectFileOutput.replace(newLine + 'endstream', '')
                    outputFileContent += objectFileOutput
                    prevXrefStreamOffset = offset
                    lastXrefSectionOffset = offset
                    offset = len(outputFileContent)
                    xrefStreamObject.setSize(offset - xrefStreamObject.getOffset())
                    indirectObjects[xrefStreamObjectId] = xrefStreamObject
                self.body[v].setNextOffset(offset)

                if section != None and MAL_ALL not in malformedOptions and MAL_XREF not in malformedOptions:
                    section.setOffset(offset)
                    lastXrefSectionOffset = offset
                    outputFileContent += section.toFile()
                    offset = len(outputFileContent)
                    section.setSize(offset - section.getOffset())
                    self.crossRefTable[v][0] = section

                if trailer != None:
                    trailer.setLastCrossRefSection(lastXrefSectionOffset)
                    trailer.setOffset(offset)
                    if trailer.getCatalogId() != None and trailer.getSize() != 0:
                        trailer.setNumObjects(maxId + 1)
                        if prevXrefSectionOffset != 0:
                            trailer.setPrevCrossRefSection(prevXrefSectionOffset)
                    outputFileContent += trailer.toFile()
                    offset = len(outputFileContent)
                    trailer.setSize(offset - trailer.getOffset())
                    self.trailer[v][0] = trailer
                prevXrefSectionOffset = lastXrefSectionOffset
                self.body[v].setObjects(indirectObjects)
                offset = len(outputFileContent)
            open(filename, 'wb').write(outputFileContent)
            self.setMD5(hashlib.md5(outputFileContent).hexdigest())
            self.setSize(len(outputFileContent))
            self.path = os.path.realpath(filename)
            self.fileName = filename
        except:
            return (-1, 'Unspecified error')
        return (0, '')

    def setDetectionRate(self, newRate):
        self.detectionRate = newRate

    def setDetectionReport(self, detectionReportLink):
        self.detectionReport = detectionReportLink

    def setEncryptDict(self, dict):
        self.encryptDict = dict

    def setEncrypted(self, status):
        self.encrypted = status

    def setEncryptionAlgorithms(self, encryptionAlgorithms):
        self.encryptionAlgorithms = encryptionAlgorithms

    def setEncryptionKey(self, key):
        self.encryptionKey = key

    def setEncryptionKeyLength(self, length):
        self.encryptionKeyLength = length

    def setEndLine(self, eol):
        self.endLine = eol

    def setFileId(self, fid):
        self.fileId = fid

    def setFileName(self, name):
        self.fileName = name

    def setGarbageHeader(self, garbage):
        self.garbageHeader = garbage

    def setGarbageAfterEOF(self, garbage):
        self.garbageAfterEOF = garbage

    def setHeaderOffset(self, offset):
        self.headerOffset = offset

    def setLinearized(self, status):
        self.linearized = status

    def setMaxObjectId(self, id):
        if int(id) > self.maxObjectId:
            self.maxObjectId = int(id)

    def setMD5(self, md5):
        self.md5 = md5

    def setObject(self, id, object, version=None, mod=False):
        errorMessage = ''
        if object == None:
            return (-1, 'Object is None')
        if version == None:
            for i in range(self.updates, -1, -1):
                ret = self.body[i].setObject(id, object, modification=mod)
                if ret[0] == -1:
                    errorMessage = ret[1]
                else:
                    objectType = object.getType()
                    if objectType == 'dictionary' and object.hasElement('/Linearized'):
                        self.setLinearized(True)
                    return ret
            else:
                return (-1, errorMessage)
        else:
            if version > self.updates or version < 0:
                return (-1, 'Bad file version')
            ret = self.body[version].setObject(id, object, modification=mod)
            if ret[0] == -1:
                self.addError(ret[1])
                return (-1, ret[1])
            else:
                objectType = object.getType()
                if objectType == 'dictionary' and object.hasElement('/Linearized'):
                    self.setLinearized(True)
                return ret

    def setOwnerPass(self, password):
        self.ownerPass = password

    def setPath(self, path):
        self.path = path

    def setSHA1(self, sha1):
        self.sha1 = sha1

    def setSHA256(self, sha256):
        self.sha256 = sha256

    def setSize(self, size):
        self.size = size

    def setTrailer(self, trailerArray, version=None):
        errorMessage = ''
        if version == None:
            for i in range(self.updates, -1, -1):
                if len(self.trailer) > i:
                    self.trailer[i] = trailerArray
                else:
                    errorMessage = 'Trailer not found'
                    self.addError(errorMessage)
        else:
            if version > self.updates or version < 0:
                return (-1, 'Bad file version')
            self.trailer[version] = trailerArray
        if errorMessage != '':
            return (-1, errorMessage)
        return (0, '')

    def setUpdates(self, num):
        self.updates = num

    def setUserPass(self, password):
        self.userPass = password

    def setVersion(self, version):
        self.version = version

    def updateStats(self, recursiveUpdate=False):
        self.numObjects = 0
        self.numStreams = 0
        self.numEncodedStreams = 0
        self.numDecodingErrors = 0
        self.encrypted = False
        self.pagesCount = self.getPagesCount()
        for v in range(self.updates + 1):
            if recursiveUpdate:
                # TODO
                self.updateBody(v)
                self.updateCrossRefTable(v)
                self.updateTrailer(v)

            # body.updateObjects()
            self.addNumObjects(self.body[v].getNumObjects())
            self.addNumStreams(self.body[v].getNumStreams())
            self.addNumEncodedStreams(self.body[v].getNumEncodedStreams())
            self.addNumDecodingErrors(self.body[v].getNumDecodingErrors())
            trailer, streamTrailer = self.trailer[v]
            if trailer != None:
                if trailer.getDictEntry('/Encrypt') != None:
                    self.setEncrypted(True)
            if streamTrailer != None:
                if streamTrailer.getDictEntry('/Encrypt') != None:
                    self.setEncrypted(True)
        xrefSections = self.getXrefSection()
        if xrefSections is None:
            self.missingXref = True
        else:
            self.missingXref = False
        catalogId = self.getCatalogObjectId()
        catalogId = filter(None, catalogId)
        if catalogId == []:
            self.missingCatalog = True
        else:
            self.missingCatalog = False
        infoId = self.getInfoObjectId()
        infoId = filter(None, infoId)
        if infoId == []:
            self.missingInfo = True
        else:
            self.missingInfo = False
        for rawIndicatorVar in monitorizedIndicators['fileBased'].keys():
            indicatorVar = 'self.' + str(rawIndicatorVar)
            try:
                indicatorVar = eval(indicatorVar)
            except AttributeError:
                continue
            if indicatorVar not in (None, False):
                printedIndicator = monitorizedIndicators['fileBased'][rawIndicatorVar]
                self.suspiciousProperties[printedIndicator] = []
        return (0, '')

    def updateBody(self, version):
        # TODO
        pass

    def updateCrossRefTable(self, version):
        # TODO
        pass

    def updateTrailer(self, version):
        # TODO
        pass

    def verifyXrefOffsets(self):
        linearezedXrefObjectList = []
        linearizedfaultyList = {}
        for version in range(self.updates + 1):
            realObjectOffsetsArray = self.getOffsets(version)[0]
            if 'objects' in realObjectOffsetsArray:
                realObjectOffsetsArray = realObjectOffsetsArray['objects']
            else:
                return -1
            realObjectOffsets = {}
            for offsetIdTuple in realObjectOffsetsArray:
                realObjectOffsets[offsetIdTuple[0]] = offsetIdTuple[1]
            xrefSection = self.getXrefSection(version)[1]
            xrefObjectList = []
            if filter(None, xrefSection) == []:
                self.body[version].suspiciousProperties.append('Xref Table missing')
                continue
            for section in xrefSection:
                if section is None:
                    continue
                for subsection in section.getSubsectionsArray():
                    if subsection.getNumObjects() != len(subsection.entries):
                        self.illegalXref = True
                    for count, objectEntry in enumerate(subsection.getEntries()):
                        objectId = subsection.getObjectId(count)
                        if objectId not in xrefObjectList:
                            xrefObjectList.append(objectId)
                        if objectId not in linearezedXrefObjectList:
                            linearezedXrefObjectList.append(objectId)
                        if objectEntry.getType() not in ('n', '1'):
                            continue
                        objectOffset = objectEntry.getObjectOffset()
                        if (objectId not in realObjectOffsets.keys() and not self.linearized)  or\
                                (objectId in realObjectOffsets.keys() and\
                                 abs(realObjectOffsets[objectId] - objectOffset) > 4):
                            self.brokenXref = True
                if not self.linearized:
                    xrefList = xrefObjectList
                else:
                    xrefList = linearezedXrefObjectList
                if self.illegalXref is True:
                    continue
                for objectId in realObjectOffsets.keys():
                    if objectId not in xrefList:
                        indirectObj = self.getObject(objectId, indirect=True)
                        indirectObj.getObject().missingXref = True
                        self.body[version].deregisterObject(indirectObj)
                        self.body[version].registerObject(indirectObj)
                        if self.linearized:
                            if objectId in linearizedfaultyList.keys():
                                linearizedfaultyList[objectId].append(version)
                            else:
                                linearizedfaultyList[objectId] = [version]
                    elif self.linearized and objectId in linearizedfaultyList.keys():
                        idVersions = linearizedfaultyList[objectId]
                        for version in idVersions:
                            indirectObj = self.getObject(objectId, indirect=True, version=version)
                            indirectObj.getObject().missingXref = False
                            self.body[version].deregisterObject(indirectObj)
                            self.body[version].registerObject(indirectObj)
                        del linearizedfaultyList[objectId]


class PDFParser:

    def __init__(self):
        self.commentChar = '%'
        self.comments = []
        self.delimiters = [('<<', '>>', 'dictionary'), ('(', ')', 'string'), ('<', '>', 'hexadecimal'), ('[', ']', 'array'), ('{', '}', ''), ('/', '', 'name'), ('%', '', 'comment')]
        self.fileParts = []
        self.charCounter = 0

    def parse(self, fileName, forceMode=False, looseMode=False, manualAnalysis=False, checkOnVT=False):
        '''
            Main method to parse a PDF document
            @param fileName The name of the file to be parsed
            @param forceMode Boolean to specify if ignore errors or not. Default value: False.
            @param looseMode Boolean to set the loose mode when parsing objects. Default value: False.
            @return A PDFFile instance
        '''
        global isForceMode, pdfFile, isManualAnalysis
        isFirstBody = True
        linearizedFound = False
        errorMessage = ''
        versionLine = ''
        binaryLine = ''
        headerOffset = 0
        garbageHeader = ''
        pdfFile = PDFFile()
        pdfFile.setPath(fileName)
        pdfFile.setFileName(os.path.basename(fileName))
        isForceMode = forceMode
        isManualAnalysis = manualAnalysis

        # Reading the file header
        file = open(fileName, 'rbU')
        for line in file:
            if versionLine == '':
                pdfHeaderIndex = line.find('%PDF-')
                psHeaderIndex = line.find('%!PS-Adobe-')
                if pdfHeaderIndex != -1 or psHeaderIndex != -1:
                    index = line.find('\r')
                    if index != -1 and index + 1 < len(line) and line[index + 1] != '\n':
                        index += 1
                        versionLine = line[:index]
                        binaryLine = line[index:]
                        break
                    else:
                        versionLine = line
                    if pdfHeaderIndex != -1:
                        headerOffset += pdfHeaderIndex
                    else:
                        headerOffset += psHeaderIndex
                    pdfFile.setHeaderOffset(headerOffset)
                else:
                    garbageHeader += line
            else:
                binaryLine = line
                break
            headerOffset += len(line)
        file.close()
        # Getting the specification version
        versionLine = versionLine.replace('\r', '')
        versionLine = versionLine.replace('\n', '')
        matchVersion = re.findall('%(PDF-|!PS-Adobe-\d{1,2}\.\d{1,2}\sPDF-)(\d{1,2}\.\d{1,2})', versionLine)
        if matchVersion == []:
            if forceMode:
                pdfFile.setVersion(versionLine)
                pdfFile.addError('Bad PDF header')
                errorMessage = 'Bad PDF header'
                pdfFile.badHeader = True
            else:
                sys.exit('Error: Bad PDF header!! (' + versionLine + ')')
        else:
            pdfFile.setVersion(matchVersion[0][1])
        if garbageHeader != '' and matchVersion != []:
            pdfFile.setGarbageHeader(garbageHeader)
            if not garbageHeader.isspace() and garbageHeader != '':
                pdfFile.garbageHeaderPresent = True
            elif len(garbageHeader) > MAX_PRE_HEAD_GAP:
                pdfFile.gapBeforeHeaderPresent = True
        # Getting the end of line
        if len(binaryLine) > 3:
            if binaryLine[-2:] == '\r\n':
                pdfFile.setEndLine('\r\n')
            else:
                if binaryLine[-1] == '\r':
                    pdfFile.setEndLine('\r')
                elif binaryLine[-1] == '\n':
                    pdfFile.setEndLine('\n')
                else:
                    pdfFile.setEndLine('\n')

            # Does it contain binary characters??
            if binaryLine[0] == '%' and ord(binaryLine[1]) >= 128 and ord(binaryLine[2]) >= 128 and ord(binaryLine[3]) >= 128 and ord(binaryLine[4]) >= 128:
                pdfFile.binary = True
                pdfFile.binaryChars = binaryLine[1:5]
            else:
                pdfFile.binary = False
        if len(versionLine) > MAX_HEAD_VER_LEN:
            pdfFile.largeHeader = True
        if pdfFile.binary and len(binaryLine) > MAX_HEAD_BIN_LEN:
            pdfFile.largeBinaryHeader = True
        # Reading the rest of the file
        fileContent = open(fileName, 'rb').read()
        pdfFile.setSize(len(fileContent))
        pdfFile.setMD5(hashlib.md5(fileContent).hexdigest())
        pdfFile.setSHA1(hashlib.sha1(fileContent).hexdigest())
        pdfFile.setSHA256(hashlib.sha256(fileContent).hexdigest())

        # Getting the number of updates in the file
        while fileContent.find('%%EOF') != -1:
            self.readUntilSymbol(fileContent, '%%EOF')
            self.readUntilEndOfLine(fileContent)
            self.fileParts.append(fileContent[:self.charCounter])
            fileContent = fileContent[self.charCounter:]
            self.charCounter = 0
        else:
            if self.fileParts == []:
                pdfFile.missingEOF = True
                errorMessage = '%%EOF not found'
                if forceMode:
                    pdfFile.addError(errorMessage)
                    self.fileParts.append(fileContent)
                else:
                    sys.exit(errorMessage)
            else:
                garbageAfterEOF = fileContent
                pdfFile.setGarbageAfterEOF(garbageAfterEOF)
                if not garbageAfterEOF.isspace() and garbageAfterEOF != '':
                    pdfFile.garbageAfterEOFPresent = True
                elif len(garbageAfterEOF) > MAX_POST_EOF_GAP:
                    pdfFile.gapAfterEOFPresent = True
        pdfFile.setUpdates(len(self.fileParts) - 1)

        # Getting the body, cross reference table and trailer of each part of the file
        bodyOffset = 0
        for i in range(len(self.fileParts)):
            xrefOffset = 0
            trailerOffset = 0
            eofOffset = 0
            xrefObject = None
            xrefContent = None
            xrefSection = None
            xrefStreamSection = None
            xrefFound = False
            streamTrailer = None
            trailer = None
            trailerFound = False
            pdfIndirectObject = None
            if not pdfFile.isEncrypted():
                encryptDict = None
                encryptDictId = None
            if pdfFile.getFileId() == '':
                fileId = None
            content = self.fileParts[i]
            if i == 0:
                bodyOffset = 0
            else:
                bodyOffset += len(self.fileParts[i - 1])
            # Getting the content for each section
            bodyContent, xrefContent, trailerContent = self.parsePDFSections(content, forceMode, looseMode)
            if xrefContent != None:
                xrefOffset = bodyOffset + len(bodyContent)
                trailerOffset = xrefOffset + len(xrefContent)
                bodyContent = bodyContent.strip('\r\n')
                xrefContent = xrefContent.strip('\r\n')
                trailerContent = trailerContent.strip('\r\n')
                trailerFound = True
                xrefFound = True
            else:
                if trailerContent != None:
                    xrefOffset = -1
                    trailerOffset = bodyOffset + len(bodyContent)
                    bodyContent = bodyContent.strip('\r\n')
                    trailerContent = trailerContent.strip('\r\n')
                else:
                    errorMessage = 'PDF sections not found'
                    if forceMode:
                        pdfFile.addError(errorMessage)
                    else:
                        sys.exit('Error: ' + errorMessage + '!!')

            # Converting the body content in PDFObjects
            body = PDFBody()
            rawIndirectObjects = self.getIndirectObjects(bodyContent, looseMode)
            if rawIndirectObjects != []:
                for j in range(len(rawIndirectObjects)):
                    relativeOffset = 0
                    auxContent = str(bodyContent)
                    rawObject = rawIndirectObjects[j][0]
                    objectHeader = rawIndirectObjects[j][1]
                    while True:
                        index = auxContent.find(objectHeader)
                        if index == -1:
                            relativeOffset = index
                            break
                        relativeOffset += index
                        checkHeader = bodyContent[relativeOffset - 1:relativeOffset + len(objectHeader)]
                        if not re.match('\d{1,10}' + objectHeader, checkHeader):
                            break
                        else:
                            auxContent = auxContent[index + len(objectHeader):]
                            relativeOffset += len(objectHeader)
                    ret = self.createPDFIndirectObject(rawObject, forceMode, looseMode)
                    if ret[0] != -1:
                        pdfIndirectObject = ret[1]
                        if pdfIndirectObject != None:
                            if relativeOffset == -1:
                                pdfIndirectObject.setOffset(relativeOffset)
                            else:
                                pdfIndirectObject.setOffset(bodyOffset + relativeOffset)
                            ret = body.registerObject(pdfIndirectObject)
                            if ret[0] == -1:
                                pdfFile.addError(ret[1])
                            type = ret[1]
                            pdfObject = pdfIndirectObject.getObject()
                            if pdfObject != None:
                                objectType = pdfObject.getType()
                                if objectType == 'dictionary':
                                    if isFirstBody and not linearizedFound:
                                        if pdfObject.hasElement('/Linearized'):
                                            pdfFile.setLinearized(True)
                                            linearizedFound = True
                                elif objectType == 'stream' and type == '/XRef':
                                    xrefObject = pdfIndirectObject
                                    ret = self.createPDFCrossRefSectionFromStream(pdfIndirectObject)
                                    if ret[0] != -1:
                                        xrefStreamSection = ret[1]
                            else:
                                if not forceMode:
                                    sys.exit('Error: An error has occurred while parsing an indirect object!!')
                                else:
                                    pdfFile.addError('Object is None')
                        else:
                            if not forceMode:
                                sys.exit('Error: Bad indirect object!!')
                            else:
                                pdfFile.addError('Indirect object is None')
                    else:
                        if not forceMode:
                            sys.exit('Error: An error has occurred while parsing an indirect object!!')
                        else:
                            pdfFile.addError('Error parsing object: ' + str(objectHeader) + ' (' + str(ret[1]) + ')')
            else:
                pdfFile.addError('No indirect objects found in the body')
            if pdfIndirectObject != None:
                body.setNextOffset(pdfIndirectObject.getOffset())
            ret = body.updateObjects()
            if ret[0] == -1:
                pdfFile.addError(ret[1])
            pdfFile.addBody(body)
            pdfFile.addNumObjects(body.getNumObjects())
            pdfFile.addNumStreams(body.getNumStreams())
            pdfFile.addNumEncodedStreams(body.getNumEncodedStreams())
            pdfFile.addNumDecodingErrors(body.getNumDecodingErrors())
            isFirstBody = False

            # Converting the cross reference table content in PDFObjects
            if xrefContent != None:
                ret = self.createPDFCrossRefSection(xrefContent, xrefOffset)
                if ret[0] != -1:
                    xrefSection = ret[1]
            pdfFile.addCrossRefTableSection([xrefSection, xrefStreamSection])

            # Converting the trailer content in PDFObjects
            if body.containsXrefStreams():
                ret = self.createPDFTrailerFromStream(xrefObject, trailerContent)
                if ret[0] != -1:
                    streamTrailer = ret[1]
                ret = self.createPDFTrailer(trailerContent, trailerOffset, streamPresent=True)
                if ret[0] != -1:
                    trailer = ret[1]
                if streamTrailer != None and not pdfFile.isEncrypted():
                    encryptDict = streamTrailer.getDictEntry('/Encrypt')
                    if encryptDict != None:
                        pdfFile.setEncrypted(True)
                    elif trailer != None:
                        encryptDict = trailer.getDictEntry('/Encrypt')
                        if encryptDict != None:
                            pdfFile.setEncrypted(True)
                    if trailer != None:
                        fileId = trailer.getDictEntry('/ID')
                    if fileId == None:
                        fileId = streamTrailer.getDictEntry('/ID')
            else:
                ret = self.createPDFTrailer(trailerContent, trailerOffset)
                if ret[0] != -1 and not pdfFile.isEncrypted():
                    trailer = ret[1]
                    encryptDict = trailer.getDictEntry('/Encrypt')
                    if encryptDict != None:
                        pdfFile.setEncrypted(True)
                    fileId = trailer.getDictEntry('/ID')
            if pdfFile.getEncryptDict() == None and encryptDict != None:
                objectType = encryptDict.getType()
                if objectType == 'reference':
                    encryptDictId = encryptDict.getId()
                    encryptObject = pdfFile.getObject(encryptDictId, i)
                    if encryptObject != None:
                        objectType = encryptObject.getType()
                        encryptDict = encryptObject
                    else:
                        if i == pdfFile.updates:
                            pdfFile.addError('/Encrypt dictionary not found')
                if objectType == 'dictionary':
                    pdfFile.setEncryptDict([encryptDictId, encryptDict.getElements()])

            if fileId != None and pdfFile.getFileId() == '':
                objectType = fileId.getType()
                if objectType == 'array':
                    fileIdElements = fileId.getElements()
                    if fileIdElements != None and fileIdElements != []:
                        if fileIdElements[0] != None:
                            fileId = fileIdElements[0].getValue()
                            pdfFile.setFileId(fileId)
                        elif fileIdElements[1] != None:
                            fileId = fileIdElements[1].getValue()
                            pdfFile.setFileId(fileId)
            pdfFile.addTrailer([trailer, streamTrailer])
        if pdfFile.isEncrypted() and pdfFile.getEncryptDict() != None:
            ret = pdfFile.decrypt()
            if ret[0] == -1:
                pdfFile.addError(ret[1])
        pdfFile.verifyXrefOffsets()
        pdfFile.getIsolatedObjects()
        pdfFile.detectGarbageBetweenObjects()
        pdfFile.updateStats()
        pdfFile.calculateScore(checkOnVT)
        return (0, pdfFile)

    def parsePDFSections(self, content, forceMode=False, looseMode=False):
        '''
            Method to parse the different sections of a version of a PDF document.
            @param content The raw content of the version of the PDF document.
            @param forceMode Boolean to specify if ignore errors or not. Default value: False.
            @param looseMode Boolean to set the loose mode when parsing objects. Default value: False.
            @return An array with the different sections found: body, trailer and cross reference table
        '''
        threeSections = False
        bodyContent = None
        xrefContent = None
        trailerContent = None

        global pdfFile
        indexTrailer = content.find('trailer')
        if indexTrailer != -1:
            restContent = content[:indexTrailer]
            auxTrailer = content[indexTrailer:]
            indexEOF = auxTrailer.find('%%EOF')
            if indexEOF == -1:
                trailerContent = auxTrailer
            else:
                trailerContent = auxTrailer[:indexEOF + 5]
            indexXref = restContent.find('xref')
            if indexXref != -1:
                bodyContent = restContent[:indexXref]
                xrefContent = restContent[indexXref:]
            else:
                bodyContent = restContent
                if forceMode:
                    pdfFile.addError('Xref section not found')
            return [bodyContent, xrefContent, trailerContent]

        indexTrailer = content.find('startxref')
        if indexTrailer != -1:
            restContent = content[:indexTrailer]
            auxTrailer = content[indexTrailer:]
            indexEOF = auxTrailer.find('%%EOF')
            if indexEOF == -1:
                trailerContent = auxTrailer
            else:
                trailerContent = auxTrailer[:indexEOF + 5]
            bodyContent = restContent
            return [bodyContent, xrefContent, trailerContent]

        return [content, xrefContent, trailerContent]

    def createPDFIndirectObject(self, rawIndirectObject, forceMode=False, looseMode=False):
        '''
            Create a PDFIndirectObject instance from the raw content of the PDF file
            @param rawIndirectObject string with the raw content of the PDF body.
            @param forceMode specifies if the parsing process should ignore errors or not (boolean).
            @param looseMode specifies if the parsing process should search for the endobj tag or not (boolean).
            @return A tuple (status,statusContent), where statusContent is the PDFIndirectObject in case status = 0 or an error in case status = -1
        '''
        global pdfFile
        try:
            self.charCounter = 0
            pdfIndirectObject = PDFIndirectObject()
            ret, id = self.readUntilNotRegularChar(rawIndirectObject)
            pdfIndirectObject.setId(int(id))
            ret, genNum = self.readUntilNotRegularChar(rawIndirectObject)
            pdfIndirectObject.setGenerationNumber(int(genNum))
            ret = self.readSymbol(rawIndirectObject, 'obj')
            if ret[0] == -1:
                return ret
            rawObject = rawIndirectObject[self.charCounter:]
            ret = self.readObject(rawObject, forceMode=forceMode, looseMode=looseMode)
            if ret[0] == -1:
                return ret
            object = ret[1]
            pdfIndirectObject.setObject(object)
            ret = self.readSymbol(rawIndirectObject, 'endobj', False)
            if ret[0] == -1:
                pdfIndirectObject.getObject().garbageInside = True
                ret = self.readUntilSymbol(rawIndirectObject, 'endobj')
                if ret[0] == -1:
                    pdfIndirectObject.getObject().terminatorMissing = True
                else:
                    self.charCounter += len('endobj')
            pdfIndirectObject.setSize(self.charCounter)
        except:
            errorMessage = 'Unspecified parsing error'
            pdfFile.addError(errorMessage)
            return (-1, errorMessage)
        pdfFile.setMaxObjectId(id)
        return (0, pdfIndirectObject)

    def createPDFArray(self, rawContent):
        '''
            Create a PDFArray instance from the raw content of the PDF file
            @param rawContent string with the raw content of the PDF body.
            @return A tuple (status,statusContent), where statusContent is the PDFArray in case status = 0 or an error in case status = -1
        '''
        global pdfFile
        realCounter = self.charCounter
        self.charCounter = 0
        elements = []
        ret = self.readObject(rawContent)
        if ret[0] == -1:
            if ret[1] != 'Empty content reading object':
                if isForceMode:
                    pdfFile.addError(ret[1])
                    pdfObject = None
                else:
                    return ret
            else:
                pdfObject = None
        else:
            pdfObject = ret[1]
        while pdfObject != None:
            elements.append(pdfObject)
            ret = self.readObject(rawContent[self.charCounter:])
            if ret[0] == -1:
                if ret[1] != 'Empty content reading object':
                    if isForceMode:
                        pdfFile.addError(ret[1])
                        pdfObject = None
                    else:
                        return ret
                else:
                    pdfObject = None
            else:
                pdfObject = ret[1]
        try:
            pdfArray = PDFArray(rawContent, elements)
        except Exception, e:
            errorMessage = 'Error creating PDFArray'
            if e.message != '':
                errorMessage += ': ' + e.message
            return (-1, errorMessage)
        self.charCounter = realCounter
        return (0, pdfArray)

    def createPDFDictionary(self, rawContent):
        '''
            Create a PDFDictionary instance from the raw content of the PDF file
            @param rawContent string with the raw content of the PDF body.
            @return A tuple (status,statusContent), where statusContent is the PDFDictionary in case status = 0 or an error in case status = -1
        '''
        realCounter = self.charCounter
        self.charCounter = 0
        elements = {}
        rawNames = {}
        ret = self.readObject(rawContent[self.charCounter:], 'name')
        if ret[0] == -1:
            if ret[1] != 'Empty content reading object':
                if isForceMode:
                    pdfFile.addError(ret[1])
                    name = None
                else:
                    return ret
            else:
                name = None
        else:
            name = ret[1]
        while name != None:
            key = name.getValue()
            rawNames[key] = name
            rawValue = rawContent[self.charCounter:]
            ret = self.readObject(rawValue)
            if ret[0] == -1:
                if isForceMode:
                    pdfFile.addError('Bad object for ' + str(key) + ' key')
                    ret = self.readUntilSymbol(rawContent, '/')
                    if ret[0] == -1:
                        elements[key] = PDFString(rawValue)
                    else:
                        elements[key] = PDFString(ret[1])
                    self.readSpaces(rawContent)
                else:
                    return (-1, 'Bad object for ' + str(key) + ' key')
            else:
                value = ret[1]
                elements[key] = value
            ret = self.readObject(rawContent[self.charCounter:], 'name')
            if ret[0] == -1:
                if ret[1] != 'Empty content reading object':
                    if isForceMode:
                        pdfFile.addError(ret[1])
                        name = None
                    else:
                        return ret
                else:
                    name = None
            else:
                name = ret[1]
                if name != None and name.getType() != 'name':
                    errorMessage = 'Name object not found in dictionary key'
                    if isForceMode:
                        pdfFile.addError(errorMessage)
                        name = None
                    else:
                        return (-1, errorMessage)
        try:
            pdfDictionary = PDFDictionary(rawContent, elements, rawNames)
        except Exception, e:
            errorMessage = 'Error creating PDFDictionary'
            if e.message != '':
                errorMessage += ': ' + e.message
            return (-1, errorMessage)
        self.charCounter = realCounter
        return (0, pdfDictionary)

    def createPDFStream(self, dict, stream):
        '''
            Create a PDFStream or PDFObjectStream instance from the raw content of the PDF file
            @param dict Raw content of the dictionary object.
            @param stream Raw content of the stream.
            @return A tuple (status,statusContent), where statusContent is the PDFStream or PDFObjectStream in case status = 0 or an error in case status = -1
        '''
        realCounter = self.charCounter
        self.charCounter = 0
        elements = {}
        rawNames = {}
        ret = self.readObject(dict[self.charCounter:], 'name')
        if ret[0] == -1:
            if ret[1] != 'Empty content reading object':
                if isForceMode:
                    pdfFile.addError(ret[1])
                    name = None
                else:
                    return ret
            else:
                name = None
        else:
            name = ret[1]
        while name != None:
            key = name.getValue()
            rawNames[key] = name
            ret = self.readObject(dict[self.charCounter:])
            if ret[0] == -1:
                if ret[1] != 'Empty content reading object':
                    if isForceMode:
                        pdfFile.addError(ret[1])
                        value = None
                    else:
                        return ret
                else:
                    value = None
            else:
                value = ret[1]
            elements[key] = value
            ret = self.readObject(dict[self.charCounter:], 'name')
            if ret[0] == -1:
                if ret[1] != 'Empty content reading object':
                    if isForceMode:
                        pdfFile.addError(ret[1])
                        name = None
                    else:
                        return ret
                else:
                    name = None
            else:
                name = ret[1]
        if elements.has_key('/Type') and elements['/Type'].getValue() == '/ObjStm':
            try:
                pdfStream = PDFObjectStream(dict, stream, elements, rawNames, {})
            except Exception, e:
                errorMessage = 'Error creating PDFObjectStream'
                if e.message != '':
                    errorMessage += ': ' + e.message
                return (-1, errorMessage)
        else:
            try:
                pdfStream = PDFStream(dict, stream, elements, rawNames)
            except Exception, e:
                errorMessage = 'Error creating PDFStream'
                if e.message != '':
                    errorMessage += ': ' + e.message
                return (-1, errorMessage)
        self.charCounter = realCounter
        return (0, pdfStream)

    def createPDFCrossRefSection(self, rawContent, offset):
        '''
            Create a PDFCrossRefSection instance from the raw content of the PDF file
            @param rawContent String with the raw content of the PDF body (string)
            @param offset Offset of the cross reference section in the PDF file (int)
            @return A tuple (status,statusContent), where statusContent is the PDFCrossRefSection in case status = 0 or an error in case status = -1
        '''
        global isForceMode, pdfFile
        if not isinstance(rawContent, str):
            return (-1, 'Empty xref content')
        entries = []
        auxOffset = 0
        subSectionSize = 0
        self.charCounter = 0
        pdfCrossRefSection = PDFCrossRefSection()
        pdfCrossRefSection.setOffset(offset)
        pdfCrossRefSection.setSize(len(rawContent))
        pdfCrossRefSubSection = None
        beginSubSectionRE = re.compile('(\d{1,10})\s(\d{1,10})\s*$')
        entryRE = re.compile('(\d{10})\s(\d{5})\s([nf])')
        ret = self.readSymbol(rawContent, 'xref')
        if ret[0] == -1:
            return ret
        auxOffset += self.charCounter
        lines = self.getLines(rawContent[self.charCounter:])
        if lines == []:
            if isForceMode:
                pdfCrossRefSubSection = PDFCrossRefSubSection(0, offset=-1)
                pdfFile.addError('No entries in xref section')
            else:
                return (-1, 'Error: No entries in xref section!!')
        else:
            for line in lines:
                match = re.findall(beginSubSectionRE, line)
                if match != []:
                    if pdfCrossRefSubSection != None:
                        pdfCrossRefSubSection.setSize(subSectionSize)
                        pdfCrossRefSection.addSubsection(pdfCrossRefSubSection)
                        pdfCrossRefSubSection.setEntries(entries)
                        subSectionSize = 0
                        entries = []
                    try:
                        pdfCrossRefSubSection = PDFCrossRefSubSection(match[0][0], match[0][1], offset=auxOffset)
                    except:
                        return (-1, 'Error creating PDFCrossRefSubSection')
                else:
                    match = re.findall(entryRE, line)
                    if match != []:
                        try:
                            pdfCrossRefEntry = PDFCrossRefEntry(match[0][0], match[0][1], match[0][2], offset=auxOffset)
                        except:
                            return (-1, 'Error creating PDFCrossRefEntry')
                        entries.append(pdfCrossRefEntry)
                    else:
                        # TODO: comments in line or spaces/\n\r...?
                        if isForceMode:
                            if pdfCrossRefSubSection != None:
                                pdfCrossRefSubSection.addError('Bad format for cross reference entry: ' + line)
                            else:
                                pdfCrossRefSubSection = PDFCrossRefSubSection(0, offset=-1)
                                pdfFile.addError('Bad xref section')
                        else:
                            return (-1, 'Bad format for cross reference entry')
                auxOffset += len(line)
                subSectionSize += len(line)
        pdfCrossRefSubSection.setSize(subSectionSize)
        pdfCrossRefSection.addSubsection(pdfCrossRefSubSection)
        pdfCrossRefSubSection.setEntries(entries)
        return (0, pdfCrossRefSection)

    def createPDFCrossRefSectionFromStream(self, objectStream):
        '''
            Create a PDFCrossRefSection instance from the raw content of the PDF file
            @param objectStream Object stream object (PDFIndirectObject).
            @return A tuple (status,statusContent), where statusContent is the PDFCrossRefSection in case status = 0 or an error in case status = -1
        '''
        index = 0
        firstEntry = 0
        entries = []
        numObjects = 0
        numSubsections = 1
        bytesPerField = [1, 2, 1]
        entrySize = 4
        subsectionIndexes = []
        if objectStream != None:
            pdfCrossRefSection = PDFCrossRefSection()
            pdfCrossRefSection.setXrefStreamObject(objectStream.getId())
            xrefObject = objectStream.getObject()
            if xrefObject != None:
                if xrefObject.hasElement('/Size'):
                    sizeObject = xrefObject.getElementByName('/Size')
                    if sizeObject != None and sizeObject.getType() == 'integer':
                        numObjects = sizeObject.getRawValue()
                        subsectionIndexes = [0, numObjects]
                    else:
                        errorMessage = 'Bad object type for /Size element'
                        if isForceMode:
                            pdfCrossRefSection.addError(errorMessage)
                        else:
                            return (-1, errorMessage)
                else:
                    errorMessage = 'Element /Size not found'
                    if isForceMode:
                        pdfCrossRefSection.addError(errorMessage)
                    else:
                        return (-1, errorMessage)

                if xrefObject.hasElement('/W'):
                    bytesPerFieldObject = xrefObject.getElementByName('/W')
                    if bytesPerFieldObject.getType() == 'array':
                        bytesPerField = bytesPerFieldObject.getElementRawValues()
                        if len(bytesPerField) != 3:
                            errorMessage = 'Bad content of /W element'
                            if isForceMode:
                                pdfCrossRefSection.addError(errorMessage)
                            else:
                                return (-1, errorMessage)
                        else:
                            entrySize = 0
                            for num in bytesPerField:
                                entrySize += num
                    else:
                        errorMessage = 'Bad object type for /W element'
                        if isForceMode:
                            pdfCrossRefSection.addError(errorMessage)
                        else:
                            return (-1, errorMessage)
                else:
                    errorMessage = 'Element /W not found'
                    if isForceMode:
                        pdfCrossRefSection.addError(errorMessage)
                    else:
                        return (-1, errorMessage)

                if xrefObject.hasElement('/Index'):
                    subsectionIndexesObject = xrefObject.getElementByName('/Index')
                    if subsectionIndexesObject.getType() == 'array':
                        subsectionIndexes = subsectionIndexesObject.getElementRawValues()
                        if len(subsectionIndexes) % 2 != 0:
                            errorMessage = 'Bad content of /Index element'
                            if isForceMode:
                                pdfCrossRefSection.addError(errorMessage)
                            else:
                                return (-1, errorMessage)
                        else:
                            numSubsections = len(subsectionIndexes) / 2
                    else:
                        errorMessage = 'Bad object type for /Index element'
                        if isForceMode:
                            pdfCrossRefSection.addError(errorMessage)
                        else:
                            return (-1, errorMessage)

                pdfCrossRefSection.setBytesPerField(bytesPerField)
                stream = xrefObject.getStream()
                for i in range(0, len(stream), entrySize):
                    entryBytes = stream[i:i + entrySize]
                    try:
                        if bytesPerField[0] == 0:
                            f1 = 1
                        else:
                            f1 = int(entryBytes[:bytesPerField[0]].encode('hex'), 16)
                        if bytesPerField[1] == 0:
                            f2 = 0
                        else:
                            f2 = int(entryBytes[bytesPerField[0]:bytesPerField[0] + bytesPerField[1]].encode('hex'), 16)
                        if bytesPerField[2] == 0:
                            f3 = 0
                        else:
                            f3 = int(entryBytes[bytesPerField[0] + bytesPerField[1]:].encode('hex'), 16)
                    except:
                        errorMessage = 'Error in hexadecimal conversion'
                        if isForceMode:
                            pdfCrossRefSection.addError(errorMessage)
                        else:
                            return (-1, errorMessage)
                    try:
                        pdfCrossRefEntry = PDFCrossRefEntry(f2, f3, f1)
                    except:
                        errorMessage = 'Error creating PDFCrossRefEntry'
                        if isForceMode:
                            pdfCrossRefSection.addError(errorMessage)
                        else:
                            return (-1, errorMessage)
                    entries.append(pdfCrossRefEntry)
                for i in range(numSubsections):
                    firstObject = subsectionIndexes[index]
                    numObjectsInSubsection = subsectionIndexes[index + 1]
                    try:
                        pdfCrossRefSubSection = PDFCrossRefSubSection(firstObject, numObjectsInSubsection)
                    except:
                        errorMessage = 'Error creating PDFCrossRefSubSection'
                        if isForceMode:
                            pdfCrossRefSection.addError(errorMessage)
                        else:
                            return (-1, errorMessage)
                    pdfCrossRefSubSection.setEntries(entries[firstEntry:firstEntry + numObjectsInSubsection])
                    pdfCrossRefSection.addSubsection(pdfCrossRefSubSection)
                    firstentry = numObjectsInSubsection
                    index += 2
                return (0, pdfCrossRefSection)
            else:
                return (-1, 'The object stream is None')
        else:
            return (-1, 'The indirect object stream is None')

    def createPDFTrailer(self, rawContent, offset, streamPresent=False):
        '''
            Create a PDFTrailer instance from the raw content of the PDF file
            @param rawContent String with the raw content of the PDF body (string)
            @param offset Offset of the trailer in the PDF file (int)
            @param streamPresent It specifies if an object stream exists in the PDF body
            @return A tuple (status,statusContent), where statusContent is the PDFTrailer in case status = 0 or an error in case status = -1
        '''
        global pdfFile, isForceMode
        trailer = None
        self.charCounter = 0
        if not isinstance(rawContent, str):
            return (-1, 'Empty trailer content')
        self.readSymbol(rawContent, 'trailer')
        ret = self.readObject(rawContent[self.charCounter:], 'dictionary')
        if ret[0] == -1:
            dict = PDFDictionary('')
            dict.addError('Error creating the trailer dictionary')
        else:
            dict = ret[1]
        ret = self.readSymbol(rawContent, 'startxref')
        if ret[0] == -1:
            try:
                trailer = PDFTrailer(dict, streamPresent=streamPresent)
            except Exception, e:
                errorMessage = 'Error creating PDFTrailer'
                if e.message != '':
                    errorMessage += ': ' + e.message
                return (-1, errorMessage)
        else:
            ret = self.readUntilEndOfLine(rawContent)
            if ret[0] == -1:
                if isForceMode:
                    lastXrefSection = -1
                    pdfFile.addError('EOL not found while looking for the last cross reference section')
                else:
                    return (-1, 'EOL not found while looking for the last cross reference section')
            else:
                if not ret[1].isdigit():
                    if not isForceMode:
                        return (-1, 'Invalid last cross reference section')
                    else:
                        lastXrefSection = -1
                else:
                    lastXrefSection = ret[1]
            try:
                trailer = PDFTrailer(dict, lastXrefSection, streamPresent=streamPresent)
            except Exception, e:
                errorMessage = 'Error creating PDFTrailer'
                if e.message != '':
                    errorMessage += ': ' + e.message
                return (-1, errorMessage)
        trailer.setOffset(offset)
        eofOffset = rawContent.find('%%EOF')
        if eofOffset == -1:
            trailer.setEOFOffset(eofOffset)
            trailer.setSize(len(rawContent))
        else:
            trailer.setEOFOffset(offset + eofOffset)
            trailer.setSize(eofOffset)
        return (0, trailer)

    def createPDFTrailerFromStream(self, indirectObject, rawContent):
        '''
            Create a PDFTrailer instance from the raw content of the PDF file
            @param indirectObject Object stream object (PDFIndirectObject).
            @param rawContent String with the raw content of the PDF body (string)
            @return A tuple (status,statusContent), where statusContent is the PDFTrailer in case status = 0 or an error in case status = -1
        '''
        trailer = None
        self.charCounter = 0
        trailerElements = ['/Size', '/Prev', '/Root', '/Encrypt', '/Info', '/ID']
        dict = {}
        if indirectObject != None:
            xrefStreamObject = indirectObject.getObject()
            if xrefStreamObject != None:
                for element in trailerElements:
                    if xrefStreamObject.hasElement(element):
                        dict[element] = xrefStreamObject.getElementByName(element)
                try:
                    dict = PDFDictionary('', dict)
                except Exception, e:
                    if isForceMode:
                        dict = None
                    else:
                        errorMessage = 'Error creating PDFDictionary'
                        if e.message != '':
                            errorMessage += ': ' + e.message
                        return (-1, errorMessage)
                if not isinstance(rawContent, str):
                    if isForceMode:
                        lastXrefSection = -1
                    else:
                        return (-1, 'Empty trailer content')
                else:
                    ret = self.readUntilSymbol(rawContent, 'startxref')
                    if ret[0] == -1 and not isForceMode:
                        return ret
                    ret = self.readSymbol(rawContent, 'startxref')
                    if ret[0] == -1 and not isForceMode:
                        return ret
                    ret = self.readUntilEndOfLine(rawContent)
                    if ret[0] == -1:
                        if not isForceMode:
                            return ret
                        lastXrefSection = -1
                    else:
                        if not ret[1].isdigit():
                            if not isForceMode:
                                return (-1, 'Invalid last cross reference section')
                            else:
                                lastXrefSection = -1
                        else:
                            lastXrefSection = ret[1]
                try:
                    trailer = PDFTrailer(dict, lastXrefSection)
                except Exception, e:
                    errorMessage = 'Error creating PDFTrailer'
                    if e.message != '':
                        errorMessage += ': ' + e.message
                    return (-1, errorMessage)
                trailer.setXrefStreamObject(indirectObject.getId())
            else:
                return (-1, 'Object stream is None')
        else:
            return (-1, 'Indirect object stream is None')
        return (0, trailer)

    def getIndirectObjects(self, content, looseMode=False):
        '''
            This function returns an array of raw indirect objects of the PDF file given the raw body.
            @param content: string with the raw content of the PDF body.
            @param looseMode: boolean specifies if the parsing process should search for the endobj tag or not.
            @return matchingObjects: array of tuples (object_content,object_header).
        '''
        global pdfFile
        matchingObjects = []
        if not isinstance(content, str):
            return matchingObjects
        if not looseMode:
            regExp = re.compile('((\d{1,10}\s\d{1,10}\sobj).*?endobj)', re.DOTALL)
            matchingObjects = regExp.findall(content)
        else:
            regExp = re.compile('((\d{1,10}\s\d{1,10}\sobj).*?)\s\d{1,10}\s\d{1,10}\sobj', re.DOTALL)
            matchingObjectsAux = regExp.findall(content)
            while matchingObjectsAux != []:
                if matchingObjectsAux[0] != []:
                    objectBody = matchingObjectsAux[0][0]
                    matchingObjects.append(matchingObjectsAux[0])
                    content = content[content.find(objectBody) + len(objectBody):]
                    matchingObjectsAux = regExp.findall(content)
                else:
                    matchingObjectsAux = []
            lastObject = re.findall('(\d{1,5}\s\d{1,5}\sobj)', content, re.DOTALL)
            if lastObject != []:
                content = content[content.find(lastObject[0]):]
                matchingObjects.append((content, lastObject[0]))
        return matchingObjects

    def getLines(self, content):
        '''
            Simple function to return the lines separated by end of line characters
            @param content
            @return List with the lines, without end of line characters
        '''
        lines = []
        i = 0
        while i < len(content):
            if content[i] == '\r':
                lines.append(content[:i])
                if content[i + 1] == '\n':
                    i += 1
                content = content[i + 1:]
                i = 0
            elif content[i] == '\n':
                lines.append(content[:i])
                content = content[i + 1:]
                i = 0
            i += 1
        if i > 0:
            lines.append(content)
        return lines

    def readObject(self, content, objectType=None, forceMode=False, looseMode=False):
        '''
            Method to parse the raw body of the PDF file and obtain PDFObject instances
            @param content
            @param objectType
            @param forceMode
            @param looseMode
            @return A tuple (status,statusContent), where statusContent is a PDFObject instance in case status = 0 or an error in case status = -1
        '''
        global pdfFile
        if len(content) == 0 or content[:6] == 'endobj':
            return (-1, 'Empty content reading object')
        pdfObject = None
        oldCounter = self.charCounter
        self.charCounter = 0
        if objectType != None:
            objectsTypeArray = [self.delimiters[i][2] for i in range(len(self.delimiters))]
            index = objectsTypeArray.index(objectType)
            if index != -1:
                delimiters = [self.delimiters[index]]
            else:
                if isForceMode:
                    pdfFile.addError('Unknown object type while parsing object')
                    return (-1, 'Unknown object type')
                else:
                    sys.exit('Error: Unknown object type!!')
        else:
            delimiters = self.delimiters
        for delim in delimiters:
            ret = self.readSymbol(content, delim[0])
            if ret[0] != -1:
                if delim[2] == 'dictionary':
                    ret = self.readUntilClosingDelim(content, delim)
                    if ret[0] == -1:
                        dictContent = ''
                    else:
                        dictContent = ret[1]
                    nonDictContent = content[self.charCounter:]
                    streamFound = re.findall('[>\s]stream', nonDictContent)
                    if streamFound:
                        ret = self.readUntilSymbol(content, 'stream')
                        if ret[0] == -1:
                            return ret
                        auxDict = ret[1]
                        self.readSymbol(content, 'stream', False)
                        self.readUntilEndOfLine(content)
                        self.readSymbol(content, '\r', False)
                        self.readSymbol(content, '\n', False)
                        ret = self.readUntilSymbol(content, 'endstream')
                        if ret[0] == -1:
                            stream = content[self.charCounter:]
                            isTerminated = False
                        else:
                            stream = ret[1]
                            self.readSymbol(content, 'endstream')
                            isTerminated = True
                        ret = self.createPDFStream(dictContent, stream)
                        if ret[0] == -1:
                            return ret
                        pdfObject = ret[1]
                        if isTerminated is False:
                            pdfObject.setStreamTerminatorMisssing(True)
                        break
                    else:
                        if ret[0] != -1:
                            self.readSymbol(content, delim[1])
                            ret = self.createPDFDictionary(dictContent)
                            if ret[0] == -1:
                                return ret
                            pdfObject = ret[1]
                        else:
                            pdfObject = PDFDictionary(content)
                            pdfObject.addError('Closing delimiter not found in dictionary object')
                        break
                elif delim[2] == 'string':
                    ret = self.readUntilClosingDelim(content, delim)
                    if ret[0] != -1:
                        stringContent = ret[1]
                        self.readSymbol(content, delim[1])
                        pdfObject = PDFString(stringContent)
                    else:
                        pdfObject = PDFString(content)
                        pdfObject.addError('Closing delimiter not found in string object')
                    break
                elif delim[2] == 'hexadecimal':
                    ret = self.readUntilClosingDelim(content, delim)
                    if ret[0] != -1:
                        hexContent = ret[1]
                        self.readSymbol(content, delim[1])
                        pdfObject = PDFHexString(hexContent)
                    else:
                        pdfObject = PDFHexString(content)
                        pdfObject.addError('Closing delimiter not found in hexadecimal object')
                    break
                elif delim[2] == 'array':
                    ret = self.readUntilClosingDelim(content, delim)
                    if ret[0] != -1:
                        arrayContent = ret[1]
                        self.readSymbol(content, delim[1])
                        ret = self.createPDFArray(arrayContent)
                        if ret[0] == -1:
                            return ret
                        pdfObject = ret[1]
                    else:
                        pdfObject = PDFArray(content)
                        pdfObject.addError('Closing delimiter not found in array object')
                    break
                elif delim[2] == 'name':
                    ret, raw = self.readUntilNotRegularChar(content)
                    pdfObject = PDFName(raw)
                    break
                elif delim[2] == 'comment':
                    ret = self.readUntilEndOfLine(content)
                    if ret[0] == 0:
                        self.comments.append(ret[1])
                        self.readSpaces(content)
                        pdfObject = self.readObject(content[self.charCounter:], objectType)
                    else:
                        return ret
                    break
        else:
            if content[0] == 't' or content[0] == 'f':
                ret, raw = self.readUntilNotRegularChar(content)
                pdfObject = PDFBool(raw)
            elif content[0] == 'n':
                ret, raw = self.readUntilNotRegularChar(content)
                pdfObject = PDFNull(raw)
            elif re.findall('^(\d{1,10}\s{1,3}\d{1,10}\s{1,3}R)', content, re.DOTALL) != []:
                ret, id = self.readUntilNotRegularChar(content)
                ret, genNumber = self.readUntilNotRegularChar(content)
                ret = self.readSymbol(content, 'R')
                if ret[0] == -1:
                    return ret
                pdfObject = PDFReference(id, genNumber)
            elif re.findall('^([-+]?\.?\d{1,15}\.?\d{0,15})', content, re.DOTALL) != []:
                ret, num = self.readUntilNotRegularChar(content)
                pdfObject = PDFNum(num)
            else:
                self.charCounter += oldCounter
                return (-1, 'Object not found')
        self.charCounter += oldCounter
        return (0, pdfObject)

    def readSpaces(self, string):
        '''
            Reads characters until all spaces chars have been read
            @param string 
            @return A tuple (status,statusContent), where statusContent is the number of characters read in case status = 0 or an error in case status = -1
        '''
        if not isinstance(string, str):
            return (-1, 'Bad string')
        spacesCounter = self.charCounter
        for i in range(self.charCounter, len(string)):
            if string[i] not in spacesChars:
                break
            self.charCounter += 1
        spacesCounter -= self.charCounter
        return (0, spacesCounter)

    def readSymbol(self, string, symbol, deleteSpaces=True):
        '''
            Reads a given symbol from the string, removing comments and spaces (if specified)
            @param string
            @param symbol
            @param deleteSpaces
            @return A tuple (status,statusContent), where statusContent is the number of characters read in case status = 0 or an error in case status = -1
        '''
        global pdfFile
        if not isinstance(string, str):
            return (-1, 'Bad string')
        oldCharCounter = self.charCounter
        if self.charCounter > len(string) - 1:
            errorMessage = 'EOF while looking for symbol "' + symbol + '"'
            pdfFile.addError(errorMessage)
            return (-1, errorMessage)
        while string[self.charCounter] == '%':
            ret = self.readUntilEndOfLine(string)
            if ret[0] == -1:
                return ret
            self.comments.append(ret[1])
            self.readSpaces(string)
        symbolToRead = string[self.charCounter:self.charCounter + len(symbol)]
        if symbolToRead != symbol:
            errorMessage = 'Symbol "' + symbol + '" not found while parsing'
            # pdfFile.addError(errorMessage)
            return (-1, errorMessage)
        self.charCounter += len(symbol)
        if deleteSpaces:
            self.readSpaces(string)
        return (0, self.charCounter - oldCharCounter)

    def readUntilClosingDelim(self, content, delim):
        '''
            Method that reads characters until it finds the closing delimiter
            @param content
            @param delim
            @return A tuple (status,statusContent), where statusContent is the characters read in case status = 0 or an error in case status = -1
        '''
        global pdfFile
        output = ''
        if not isinstance(content, str):
            return (-1, 'Bad string')
        newContent = content[self.charCounter:]
        numOpeningDelims = newContent.count(delim[0]) + 1
        numClosingDelims = newContent.count(delim[1])
        if numClosingDelims == 0:
            errorMessage = 'No closing delimiter found'
            pdfFile.addError(errorMessage)
            return (-1, errorMessage)
        elif numClosingDelims == 1:
            index = newContent.rfind(delim[1])
            self.charCounter += index
            return (0, newContent[:index])
        else:
            indexChar = 0
            prevChar = ''
            while indexChar != len(newContent):
                char = newContent[indexChar]
                if indexChar == len(newContent) - 1:
                    nextChar = ''
                else:
                    nextChar = newContent[indexChar + 1]
                if char == delim[1] or (char + nextChar) == delim[1]:
                    if char != ')' or indexChar == 0 or newContent[indexChar - 1] != '\\':
                        return (0, output)
                    else:
                        output += char
                        indexChar += 1
                        self.charCounter += 1
                elif (char == '(' and prevChar != '\\') or (char in ['[', '<'] and delim[0] != '('):
                    if (char + nextChar) != '<<':
                        delimIndex = delimiterChars.index(char)
                        self.charCounter += 1
                        ret = self.readUntilClosingDelim(content, self.delimiters[delimIndex])
                        if ret[0] != -1:
                            tempObject = char + ret[1]
                        else:
                            return ret
                    else:
                        delimIndex = delimiterChars.index(char + nextChar)
                        self.charCounter += 2
                        ret = self.readUntilClosingDelim(content, self.delimiters[delimIndex])
                        if ret[0] != -1:
                            tempObject = char + nextChar + ret[1]
                        else:
                            return ret
                    ret = self.readSymbol(content, self.delimiters[delimIndex][1], False)
                    if ret[0] != -1:
                        tempObject += self.delimiters[delimIndex][1]
                    else:
                        return ret
                    indexChar += len(tempObject)
                    output += tempObject
                else:
                    indexChar += 1
                    self.charCounter += 1
                    output += char
                    prevChar = char
            else:
                errorMessage = 'No closing delimiter found'
                pdfFile.addError(errorMessage)
                return (-1, errorMessage)

    def readUntilEndOfLine(self, content):
        '''
            This function reads characters until the end of line
            @param content
            @return A tuple (status,statusContent), where statusContent is the characters read in case status = 0 or an error in case status = -1
        '''
        global pdfFile
        if not isinstance(content, str):
            return (-1, 'Bad string')
        errorMessage = []
        oldCharCounter = self.charCounter
        tmpContent = content[self.charCounter:]
        for char in tmpContent:
            if char == '\r' or char == '\n':
                return (0, content[oldCharCounter:self.charCounter])
            self.charCounter += 1
        else:
            errorMessage = 'EOL not found'
            pdfFile.addError(errorMessage)
            return (-1, errorMessage)

    def readUntilLastSymbol(self, string, symbol):
        '''
            Method that reads characters until it finds the last appearance of 'symbol'
            @param string
            @param symbol
            @return A tuple (status,statusContent), where statusContent is the characters read in case status = 0 or an error in case status = -1
        '''
        global pdfFile
        if not isinstance(string, str):
            return (-1, 'Bad string')
        newString = string[self.charCounter:]
        index = newString.rfind(symbol)
        if index == -1:
            errorMessage = 'Symbol "' + symbol + '" not found'
            pdfFile.addError(errorMessage)
            return (-1, errorMessage)
        self.charCounter += index
        return (0, newString[:index])

    def readUntilNotRegularChar(self, string):
        '''
            Reads the regular chars of the string until it reachs a non-regular char. Then it removes spaces chars.
            @param string 
            @return A tuple (status,statusContent), where statusContent is the number of characters read in case status = 0 or an error in case status = -1
        '''
        readChars = ''
        if not isinstance(string, str):
            return (-1, 'Bad string')
        notRegChars = spacesChars + delimiterChars
        for i in range(self.charCounter, len(string)):
            if string[i] in notRegChars:
                self.readSpaces(string)
                break
            readChars += string[i]
            self.charCounter += 1
        return (0, readChars)

    def readUntilSymbol(self, string, symbol):
        '''
            Method that reads characters until it finds the first appearance of 'symbol'
            @param string
            @param symbol
            @return A tuple (status,statusContent), where statusContent is the characters read in case status = 0 or an error in case status = -1
        '''
        global pdfFile
        if not isinstance(string, str):
            return (-1, 'Bad string')
        newString = string[self.charCounter:]
        index = newString.find(symbol)
        if index == -1:
            errorMessage = 'Symbol "' + symbol + '" not found'
            return (-1, errorMessage)
        self.charCounter += index
        return (0, newString[:index])<|MERGE_RESOLUTION|>--- conflicted
+++ resolved
@@ -6201,11 +6201,7 @@
             xrefStreamList = self.body[version].xrefStreams
             objList = {}
             for obj in objectsList:
-<<<<<<< HEAD
-                if obj not in objectStreamList+xrefStreamList:
-=======
                 if obj not in objectStreamList + xrefStreamList:
->>>>>>> 0f53cd7d
                     objList[obj] = objectsList[obj]
             if self.linearized:
                 objectsDict.update(objList)
@@ -6217,11 +6213,7 @@
                     catalogLinear.append((catalogIdLinear, catalog))
             else:
                 objectsDict = objList
-<<<<<<< HEAD
-                catalog = self.getCatalogObject(version = version)
-=======
                 catalog = self.getCatalogObject(version=version)
->>>>>>> 0f53cd7d
                 isolatedList = objectsDict.keys()
                 if infoId in isolatedList:
                     isolatedList.remove(infoId)
