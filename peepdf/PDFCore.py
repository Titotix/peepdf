--- conflicted
+++ resolved
@@ -47,11 +47,7 @@
     PDFNull, PDFHexString, PDFObjectStream, PDFTrailer
 )
 from peepdf.constants import newLine
-<<<<<<< HEAD
 from peepdf.log import PdfParserHandler, getExcMessage, PDFObjectLogger
-=======
-from peepdf.log import PdfParserHandler
->>>>>>> 62ac5088
 
 log = logging.getLogger(__name__)
 
@@ -1162,11 +1158,7 @@
         return (0, '')
 
 
-<<<<<<< HEAD
 class PDFFile(PDFObjectLogger):
-=======
-class PDFFile:
->>>>>>> 62ac5088
     def __init__(self):
         PDFObjectLogger.__init__(self)
         self.fileName = ''
@@ -2019,11 +2011,7 @@
         ret = self.getTrailer()
         if not ret:
             errorMessage = 'Trailer not found'
-<<<<<<< HEAD
             self.log.error(errorMessage)
-=======
-            self.addError(errorMessage)
->>>>>>> 62ac5088
             return (-1, errorMessage)
 
         trailer, trailerStream = ret[1]
@@ -2048,7 +2036,6 @@
             dictO = ret[1]
         else:
             if isForceMode:
-<<<<<<< HEAD
                 self.log.error(ret[1])
             else:
                 return (-1, ret[1])
@@ -2070,29 +2057,6 @@
             if isForceMode:
                 self.log.error(ret[1])
             else:
-=======
-                self.addError(ret[1])
-            else:
-                return (-1, ret[1])
-        self.setOwnerPass(dictO)
-        ret = computeUserPass(password, dictO, fileId, permissionNum, 128, revision=3)
-        if ret[0] != -1:
-            dictU = ret[1]
-        else:
-            if isForceMode:
-                self.addError(ret[1])
-            else:
-                return (-1, ret[1])
-        self.setUserPass(dictU)
-        ret = computeEncryptionKey(password, dictO, dictU, dictOE, dictUE, fileId, permissionNum, 128, revision=3, encryptMetadata=encryptMetadata, passwordType='USER')
-        if ret[0] != -1:
-            encryptionKey = ret[1]
-        else:
-            encryptionKey = ''
-            if isForceMode:
-                self.addError(ret[1])
-            else:
->>>>>>> 62ac5088
                 return (-1, "Creating or modifing /Encrypt dictionnary failed: "
                         "{}".format(ret[1]))
         self.setEncryptionKey(encryptionKey)
@@ -2110,11 +2074,7 @@
             ret = self.setObject(encryptDictId, encryptDict)
             if ret[0] == -1:
                 errorMessage = '/Encrypt dictionary has not been created/modified : ' + ret[1]
-<<<<<<< HEAD
                 self.log.error(errorMessage)
-=======
-                self.addError(errorMessage)
->>>>>>> 62ac5088
                 return (-1, errorMessage)
         else:
             if trailerStream is not None:
@@ -2137,7 +2097,6 @@
                             ret = computeObjectKey(id, generationNum, self.encryptionKey, numKeyBytes)
                             if ret[0] == -1:
                                 errorMessage = ret[1]
-<<<<<<< HEAD
                                 self.log.error(ret[1])
                             else:
                                 key = ret[1]
@@ -2149,19 +2108,6 @@
                                 if ret[0] == -1:
                                     errorMessage = ret[1]
                                     self.log.error(ret[1])
-=======
-                                self.addError(ret[1])
-                            else:
-                                key = ret[1]
-                                ret = object.encrypt(key)
-                                if ret[0] == -1:
-                                    errorMessage = ret[1]
-                                    self.addError(ret[1])
-                                ret = self.body[v].setObject(id, object)
-                                if ret[0] == -1:
-                                    errorMessage = ret[1]
-                                    self.addError(ret[1])
->>>>>>> 62ac5088
         if errorMessage != '':
             return (-1, errorMessage)
         self.setEncrypted(True)
@@ -3900,17 +3846,7 @@
                     errorMessage += ': '+e.message
                 return (-1, errorMessage)
         else:
-<<<<<<< HEAD
             pdfStream = PDFStream(dict, stream, elements, rawNames)
-=======
-            #try:
-            pdfStream = PDFStream(dict, stream, elements, rawNames)
-            #except Exception as e:
-            #    errorMessage = 'Error creating PDFStream'
-            #    if e.message != '':
-            #        errorMessage += ': '+e.message
-            #    return (-1, errorMessage)
->>>>>>> 62ac5088
         self.charCounter = realCounter
         return (0, pdfStream)
 
@@ -4314,11 +4250,7 @@
         oldCounter = self.charCounter
         self.charCounter = 0
         if objectType is not None:
-<<<<<<< HEAD
             objectsTypeArray = [delimiter[2] for delimiter in self.delimiters]
-=======
-            objectsTypeArray = [delimiter[2] for delimiter in self.delimiters)]
->>>>>>> 62ac5088
             index = objectsTypeArray.index(objectType)
             if index != -1:
                 delimiters = [self.delimiters[index]]
