#
# peepdf is a tool to analyse and modify PDF files
#    http://peepdf.eternal-todo.com
#    By Jose Miguel Esparza <jesparza AT eternal-todo.com>
#
#    Copyright (C) 2011-2017 Jose Miguel Esparza
#
#    This file is part of peepdf.
#
#        peepdf is free software: you can redistribute it and/or modify
#        it under the terms of the GNU General Public License as published by
#        the Free Software Foundation, either version 3 of the License, or
#        (at your option) any later version.
#
#        peepdf is distributed in the hope that it will be useful,
#        but WITHOUT ANY WARRANTY; without even the implied warranty of
#        MERCHANTABILITY or FITNESS FOR A PARTICULAR PURPOSE.    See the
#        GNU General Public License for more details.
#
#        You should have received a copy of the GNU General Public License
#        along with peepdf.    If not, see <http://www.gnu.org/licenses/>.
#

'''
    Implementation of the interactive console of peepdf
'''

import cmd
import sys
import os
import re
import hashlib
import traceback
import jsbeautifier
<<<<<<< HEAD

from peepdf.PDFUtils import (
    getBytesFromFile, countArrayElements, clearScreen, hexToString,
    escapeRegExpString, vtcheck, countNonPrintableChars
)
from peepdf.PDFCrypto import xor
from peepdf.JSAnalysis import isJavascript, analyseJS, Global, unescape
from peepdf.PDFCore import (
    PDFFile, PDFHexString, PDFDictionary, PDFNum, PDFName, PDFStream,
    PDFReference, PDFString, PDFArray, PDFBool, PDFNull, vulnsDict, PDFParser
)

=======
from peepdf.PDFUtils import *
from peepdf.PDFOutput import *
from peepdf.PDFCrypto import *
from peepdf.JSAnalysis import *
from peepdf.PDFCore import *
>>>>>>> 611b351d
from base64 import b64encode, b64decode
from PDFFilters import decodeStream, encodeStream
from peepdf.jjdecode import JJDecoder
from colorama import Fore

try:
<<<<<<< HEAD
    from colorama import init, Fore, Style
    COLORIZED_OUTPUT = True
except:
    COLORIZED_OUTPUT = False
try:
=======
>>>>>>> 611b351d
    import PyV8
    JS_MODULE = True
except ImportError as e:
    JS_MODULE = False
try:
    import pylibemu
    EMU_MODULE = True
except:
    EMU_MODULE = False

# The GNU readline function does not handle correctly the colorized (ANSI) prompts, so this is a dirty fix
try:
    import readline
    RL_PROMPT_START_IGNORE = '\001'
    RL_PROMPT_END_IGNORE = '\002'
    readline  # Pretend like we use it.
except:
    RL_PROMPT_START_IGNORE = RL_PROMPT_END_IGNORE = ''

# File and variable redirections
FILE_WRITE = 1
FILE_ADD = 2
VAR_WRITE = 3
VAR_ADD = 4
newLine = os.linesep
errorsFile = os.path.expanduser("~/.peepdf-error.txt")

filter2RealFilterDict = {'b64': 'base64', 'base64': 'base64', 'asciihex': '/ASCIIHexDecode', 'ahx': '/ASCIIHexDecode',
                         'ascii85': '/ASCII85Decode', 'a85': '/ASCII85Decode', 'lzw': '/LZWDecode',
                         'flatedecode': '/FlateDecode', 'fl': '/FlateDecode', 'runlength': '/RunLengthDecode',
                         'rl': '/RunLengthDecode', 'ccittfax': '/CCITTFaxDecode', 'ccf': '/CCITTFaxDecode',
                         'jbig2': '/JBIG2Decode', 'dct': '/DCTDecode', 'jpx': '/JPXDecode'}


class PDFConsole(PDFOutput, cmd.Cmd):
    '''
        Class of the peepdf interactive console. To see details about commands: http://code.google.com/p/peepdf/wiki/Commands
    '''

<<<<<<< HEAD
    def __init__(self, pdfFile, vtKey, avoidOutputColors=False, stdin=None, batchMode=False, jsonOutput=False):
        global COLORIZED_OUTPUT
        cmd.Cmd.__init__(self, stdin=stdin)
        self.warningColor = ''
        self.errorColor = ''
        self.alertColor = ''
        self.staticColor = ''
        self.resetColor = ''
        if not COLORIZED_OUTPUT or avoidOutputColors:
            self.avoidOutputColors = True
        else:
=======
    def __init__(self, pdfFile, vtKey, avoidOutputColors=False, stdin=None, batchMode=False, jsonOutput=False, scriptFile=None):
        """
            @batchMode: deprecated mode which purpose was to handle command on cli execution
            @scriptFile: Script file path to execute. Overlap @stdin.
        """
        self.avoidColor = avoidOutputColors
        PDFOutput.__init__(self, avoidColor=self.avoidColor)
        if not self.avoidColor:
>>>>>>> 611b351d
            try:
                self.promptColor = RL_PROMPT_START_IGNORE + Fore.GREEN + RL_PROMPT_END_IGNORE
            except:
                self.avoidColor = True

        if pdfFile is not None and stdin is None:
            self.intro = self.getPeepReport(pdfFile.getStats())
        if scriptFile is not None:
            self.stdin = open(scriptFile, 'rb')
            self.use_rawinput = False
            self.prompt = ''
        elif stdin is not None: 
            self.stdin = stdin
            self.use_rawinput = False
            self.prompt = ''
        else:
            self.stdin = stdin
            self.use_rawinput = True
            if not self.avoidColor:
                self.prompt = self.promptColor + 'PPDF> ' + RL_PROMPT_START_IGNORE + self.resetColor + RL_PROMPT_END_IGNORE
            else:
                self.prompt = 'PPDF> '
        # if self.stdin is None, Cmd.__init__ set it to sys.stdin
        cmd.Cmd.__init__(self, stdin=self.stdin)

        self.pdfFile = pdfFile
        self.variables = {'output_limit': [500, 500],
                          'malformed_options': [[], []],
                          'header_file': [None, None],
                          'vt_key': [vtKey, vtKey]}
        self.javaScriptContexts = {'global': None}
        self.readOnlyVariables = ['malformed_options', 'header_file']
        self.loggingFile = None
        self.output = None
        self.redirect = None
        self.leaving = False
        self.batchMode = batchMode
        self.jsonOutput = jsonOutput
        self.outputVarName = None
        self.outputFileName = None

    def runit(self):
        while not self.leaving:
            try:
                self.cmdloop()
            except KeyboardInterrupt as e:
                sys.exit()

            except:
                if self.stdin is not None:
                    errorMessage = '*** Error: Exception not handled using the batch mode!!'
                    traceback.print_exc(file=open(self.errorsFile, 'a'))
                    raise Exception('PeepException', 'Send me an email ;)')
                else:
                    errorMessage = '*** Error: Exception not handled using the interactive console!! Please, report it to the author!!'
                    print pdfOutput.errorColor + errorMessage + pdfOutput.resetColor + pdfOutput.newLine
                    traceback.print_exc(file=open(self.errorsFile, 'a'))
            finally:
                if self.stdin is not None:
                    self.stdin.close()


    def emptyline(self):
        return

    def precmd(self, line):
        if line == 'EOF':
            return 'exit'
        else:
            return line

    def postloop(self):
        if self.use_rawinput:
            print newLine + 'Leaving the Peepdf interactive console...Bye! ;)' + newLine
        self.leaving = True

    def do_bytes(self, argv):
        if self.pdfFile is None:
            message = '*** Error: You must open a file!!'
            self.log_output('bytes ' + argv, message)
            return False
        bytes = ''
        args = self.parseArgs(argv)
        if args is None:
            message = '*** Error: The command line arguments have not been parsed successfully!!'
            self.log_output('bytes ' + argv, message)
            return False
        numArgs = len(args)
        if numArgs == 2 or numArgs == 3:
            offset = int(args[0])
            size = int(args[1])
            ret = getBytesFromFile(self.pdfFile.getPath(), offset, size)
            if ret[0] == -1:
                message = '*** Error: The file does not exist!!'
                self.log_output('bytes ' + argv, message)
                return False
            bytes = ret[1]
            if numArgs == 2:
                self.log_output('bytes ' + argv, bytes, [bytes], bytesOutput=True)
            else:
                outputFile = args[2]
                open(outputFile, 'wb').write(bytes)
        else:
            self.help_bytes()

    def help_bytes(self):
        print newLine + 'Usage: bytes $offset $num_bytes [$file]'
        print newLine + 'Shows or stores in the specified file $num_bytes of the file beginning from $offset' + newLine

    def do_changelog(self, argv):
        if self.pdfFile is None:
            message = '*** Error: You must open a file!!'
            self.log_output('changelog ' + argv, message)
            return False
        output = ''
        args = self.parseArgs(argv)
        if args is None:
            message = '*** Error: The command line arguments have not been parsed successfully!!'
            self.log_output('changelog ' + argv, message)
            return False
        if len(args) == 0:
            version = None
        elif len(args) == 1:
            version = args[0]
        else:
            self.help_changelog()
            return False
        if version is not None and not version.isdigit():
            self.help_changelog()
            return False
        if version is not None:
            version = int(version)
            if version > self.pdfFile.getNumUpdates():
                message = '*** Error: The version number is not valid!!'
                self.log_output('changelog ' + argv, message)
                return False
        if version == 0 or (version is None and self.pdfFile.getNumUpdates() == 0):
            message = '*** No changes!!'
            self.log_output('changelog ' + argv, message)
            return False
        # Getting information about original document
        data = self.pdfFile.getBasicMetadata(0)
        if "author" in data:
            output += '\tAuthor: ' + data['author'] + newLine
        if "creator" in data:
            output += '\tCreator: ' + data['creator'] + newLine
        if "producer" in data:
            output += '\tProducer: ' + data['producer'] + newLine
        if "creation" in data:
            output += '\tCreation date: ' + data['creation'] + newLine
        if output != '':
            output = 'Original document information:' + newLine + output + newLine

        # Getting changes for versions
        changes = self.pdfFile.getChangeLog(version)
        for i in range(len(changes)):
            changelog = changes[i]
            if changelog == [[], [], [], []]:
                output += 'No changes in version ' + str(i + 1) + newLine
            else:
                output += 'Changes in version ' + str(i + 1) + ':' + newLine
            # Getting modification information
            data = self.pdfFile.getBasicMetadata(i + 1)
            if "author" in data:
                output += '\tAuthor: ' + data['author'] + newLine
            if "creator" in data:
                output += '\tCreator: ' + data['creator'] + newLine
            if "producer" in data:
                output += '\tProducer: ' + data['producer'] + newLine
            if "modification" in data:
                output += '\tModification date: ' + data['modification'] + newLine
            addedObjects = changelog[0]
            modifiedObjects = changelog[1]
            removedObjects = changelog[2]
            notMatchingObjects = changelog[3]
            if addedObjects != []:
                output += '\tAdded objects: ' + str(addedObjects) + newLine
            if modifiedObjects != []:
                output += '\tModified objects: ' + str(modifiedObjects) + newLine
            if removedObjects != []:
                output += '\tRemoved objects: ' + str(removedObjects) + newLine
            if notMatchingObjects != []:
                output += '\tIncoherent objects: ' + str(notMatchingObjects) + newLine
            output += newLine
        self.log_output('changelog ' + argv, output)

    def help_changelog(self):
        print newLine + 'Usage: changelog [$version]'
        print newLine + 'Shows the changelog of the document or version of the document' + newLine

    def do_create(self, argv):
        message = ''
        validCreateTypes = ['pdf', 'object_stream']
        args = self.parseArgs(argv)
        if args is None:
            message = '*** Error: The command line arguments have not been parsed successfully!!'
            self.log_output('create ' + argv, message)
            return False
        numArgs = len(args)
        if numArgs == 0:
            self.help_create()
            return False
        elementType = args[0]
        if elementType not in validCreateTypes:
            self.help_create()
            return False
        if elementType == 'pdf':
            content = ''
            validPDFTypes = ['simple', 'open_action_js']
            pdfType = 'simple'
            if numArgs > 1:
                pdfType = args[1]
                if pdfType not in validPDFTypes:
                    self.help_create()
                    return False
                if pdfType == 'open_action_js':
                    if numArgs > 3:
                        self.help_create()
                        return False
                    elif numArgs == 3:
                        jsFile = args[2]
                        if not os.path.exists(jsFile):
                            message = '*** Error: The file "' + jsFile + '" does not exist!!'
                            self.log_output('create ' + argv, message)
                            return False
                        content = open(jsFile, 'rb').read()
                    else:
                        if self.use_rawinput:
                            content = raw_input(
                                newLine + 'Please, specify the Javascript code you want to include in the file (if the code includes EOL characters use a js_file instead):' + newLine * 2)
                        else:
                            message = '*** Error: You must specify a Javascript file in batch mode!!'
                            self.log_output('create ' + argv, message)
                            return False
                elif pdfType == 'simple':
                    if numArgs > 2:
                        self.help_create()
                        return False
            self.pdfFile = PDFFile()
            ret = self.pdfFile.makePDF(pdfType, content)
            if ret[0] == 0:
                message = 'PDF structure created successfully!!'
            else:
                message = '*** Error: An error occurred while creating the PDF structure!!'
            self.log_output('create ' + argv, message)
        elif elementType == 'object_stream':
            if self.pdfFile is None:
                message = '*** Error: You must open a file!!'
                self.log_output('create ' + argv, message)
                return False
            version = None
            if numArgs == 2:
                version = args[1]
            elif numArgs > 2:
                self.help_create()
                return False
            if version is not None and not version.isdigit():
                self.help_create()
                return False
            if version is not None:
                version = int(version)
                if version > self.pdfFile.getNumUpdates():
                    message = '*** Error: The version number is not valid!!'
                    self.log_output('create ' + argv, message)
                    return False
            warning = 'Warning: stream objects cannot be compressed. If the Catalog object is compressed could lead to corrupted files for Adobe Reader!!'
            if self.use_rawinput:
                res = raw_input(
                    warning + newLine + 'Which objects do you want to compress? (Valid respones: all | 1-5 | 1,2,5,7,8) ')
            else:
                res = 'all'
            if res == 'all':
                objects = []
            elif res.count('-') == 1:
                limits = res.split('-')
                objects = range(int(limits[0]), int(limits[1]) + 1)
            elif res.find(',') != -1:
                objects = [int(id) for id in res.split(',')]
            elif res.isdigit():
                objects = [int(res)]
            else:
                message = '*** Error: The response format is not valid. It should be: all | 1-13 | 1,3,5,8!!'
                self.log_output('create ' + argv, message)
                return False
            ret = self.pdfFile.createObjectStream(version, objectIds=objects)
            if ret[0] == -1:
                error = ret[1]
                if error.find('Error') != -1:
                    message = '*** Error: ' + ret[1] + '!!'
                    self.log_output('create ' + argv, message)
                    return False
                else:
                    message = '*** Warning: ' + ret[1] + '!!'
            id = ret[1]
            if id is None:
                message = '*** Error: The object stream has NOT been created!!'
                self.log_output('create ' + argv, message)
                return False
            else:
                if message != '':
                    message += newLine * 2
                message += 'The object stream has been created successfully'
            self.log_output('create ' + argv, message)

    def help_create(self):
        print newLine + 'Usage: create pdf simple|(open_action_js [$js_file])'
        print newLine + 'Creates a new simple PDF file or one with Javascript code to be executed when opening the file. It\'s possible to specify the file where the Javascript code is stored or do it manually.' + newLine * 2
        print 'Usage: create object_stream [$version]' + newLine
        print 'Creates an object stream choosing the objects to be compressed.' + newLine

    def do_decode(self, argv):
        decodedContent = ''
        src = ''
        offset = 0
        size = 0
        validTypes = ['variable', 'file', 'raw', 'string']
        notImplementedFilters = ['ccittfax''ccf', 'jbig2', 'dct', 'jpx']
        filters = []
        args = self.parseArgs(argv)
        if args is None:
            message = '*** Error: The command line arguments have not been parsed successfully!!'
            self.log_output('decode ' + argv, message)
            return False
        if len(args) > 2:
            type = args[0]
            iniFilterArgs = 2
            if type not in validTypes:
                self.help_decode()
                return False
            if type in ['variable', 'file', 'string']:
                src = args[1]
            else:
                if self.pdfFile is None:
                    message = '*** Error: You must open a file!!'
                    self.log_output('decode ' + argv, message)
                    return False
                if len(args) < 3:
                    self.help_decode()
                    return False
                iniFilterArgs = 3
                offset = args[1]
                size = args[2]
                if not offset.isdigit() or not size.isdigit():
                    message = '*** Error: "offset" and "num_bytes" must be integers!!'
                    self.log_output('decode ' + argv, message)
                    return False
                offset = int(args[1])
                size = int(args[1])
            for i in range(iniFilterArgs, len(args)):
                filter = args[i].lower()
                if filter not in filter2RealFilterDict.keys():
                    self.help_decode()
                    return False
                if filter in notImplementedFilters:
                    message = '*** Error: Filter "' + filter + '" not implemented yet!!'
                    self.log_output('decode ' + argv, message)
                    return False
                filters.append(filter)
        else:
            self.help_decode()
            return False

        if type == 'variable':
            if src not in self.variables:
                message = '*** Error: The variable does not exist!!'
                self.log_output('decode ' + argv, message)
                return False
            else:
                decodedContent = self.variables[src][0]
        elif type == 'file':
            if not os.path.exists(src):
                message = '*** Error: The file does not exist!!'
                self.log_output('decode ' + argv, message)
                return False
            else:
                decodedContent = open(src, 'rb').read()
        elif type == 'string':
            decodedContent = src
        else:
            ret = getBytesFromFile(self.pdfFile.getPath(), offset, size)
            if ret[0] == -1:
                message = '*** Error: The file does not exist!!'
                self.log_output('decode ' + argv, message)
                return False
            decodedContent = ret[1]
        if decodedContent == '':
            message = '*** Error: The content is empty!!'
            self.log_output('decode ' + argv, message)
            return False
        for filter in filters:
            realFilter = filter2RealFilterDict[filter]
            if realFilter == 'base64':
                try:
                    decodedContent = b64decode(decodedContent)
                except:
                    message = '*** Error: ' + str(sys.exc_info()[1]) + '!!'
                    self.log_output('decode ' + argv, message)
                    return False
            else:
                ret = decodeStream(decodedContent, realFilter)
                if ret[0] == -1:
                    message = '*** Error: ' + ret[1] + '!!'
                    self.log_output('decode ' + argv, message)
                    return False
                decodedContent = ret[1]
        self.log_output('decode ' + argv, decodedContent, [decodedContent], bytesOutput=True)

    def help_decode(self):
        print newLine + 'Usage: decode variable $var_name $filter1 [$filter2 ...]'
        print 'Usage: decode file $file_name $filter1 [$filter2 ...]'
        print 'Usage: decode raw $offset $num_bytes $filter1 [$filter2 ...]'
        print 'Usage: decode string $encoded_string $filter1 [$filter2 ...]' + newLine
        print 'Decodes the content of the specified variable, file or raw bytes using the following filters or algorithms:'
        print '\tbase64,b64: Base64'
        print '\tasciihex,ahx: /ASCIIHexDecode'
        print '\tascii85,a85: /ASCII85Decode'
        print '\tlzw: /LZWDecode'
        print '\tflatedecode,fl: /FlateDecode'
        print '\trunlength,rl: /RunLengthDecode'
        print '\tccittfax,ccf: /CCITTFaxDecode'
        print '\tjbig2: /JBIG2Decode (Not implemented)'
        print '\tdct: /DCTDecode (Not implemented)'
        print '\tjpx: /JPXDecode (Not implemented)' + newLine

    def do_decrypt(self, argv):
        if self.pdfFile is None:
            message = '*** Error: You must open a file!!'
            self.log_output('decrypt ' + argv, message)
            return False
        args = self.parseArgs(argv)
        if args is None:
            message = '*** Error: The command line arguments have not been parsed successfully!!'
            self.log_output('decrypt ' + argv, message)
            return False
        numArgs = len(args)
        if numArgs == 1:
            password = args[0]
        else:
            self.help_decrypt()
            return False
        ret = self.pdfFile.decrypt(password)
        if ret[0] == -1:
            message = '*** Error: ' + ret[1] + '!!'
        else:
            message = 'File decrypted successfully!!'
        self.log_output('decrypt ' + argv, message)

    def help_decrypt(self):
        print newLine + 'Usage: decrypt $password'
        print newLine + 'Decrypts the file with the specified password' + newLine

    def do_embed(self, argv):
        fileType = 'application#2Fpdf'
        option = None
        version = None
        fileContent = None
        execute = False
        if self.pdfFile is None:
            message = '*** Error: You must open a file!!'
            self.log_output('embed ' + argv, message)
            return False
        args = self.parseArgs(argv)
        if args is None:
            message = '*** Error: The command line arguments have not been parsed successfully!!'
            self.log_output('embed ' + argv, message)
            return False
        numArgs = len(args)
        if numArgs == 1:
            fileName = args[0]
        elif numArgs == 2:
            if args[0] == '-x':
                fileName = args[1]
                execute = True
            else:
                fileName = args[0]
                fileType = args[1]
                if not os.path.exists(fileName):
                    self.help_embed()
                    return False
        elif numArgs == 3:
            option = args[0]
            fileName = args[1]
            fileType = args[2]
            if option != '-x':
                message = '*** Error: Option not valid!!'
                self.log_output('embed ' + argv, message)
                return False
            execute = True
        else:
            self.help_embed()
            return False

        if not os.path.exists(fileName):
            message = '*** Error: The file does not exist!!'
            self.log_output('embed ' + argv, message)
            return False
        fileContent = open(fileName, 'rb').read()
        fileType = fileType.replace('/', '#2F')

        # Check existent /Names in Catalog
        namesDict = None
        namesDictId = None
        namesToFilesDict = None
        namesToFilesDictId = None
        catalogObject = None
        catalogObjectId = None
        catalogIndirectObjects = self.pdfFile.getCatalogObject(indirect=True)
        for i in range(len(catalogIndirectObjects) - 1, -1, -1):
            catalogIndirectObject = catalogIndirectObjects[i]
            if catalogIndirectObject is not None:
                catalogObject = catalogIndirectObject.getObject()
                if catalogObject is not None:
                    catalogObjectId = catalogIndirectObject.getId()
                    catalogObject = catalogIndirectObject.getObject()
                    version = i
                    if catalogObject.hasElement('/Names'):
                        namesDict = catalogObject.getElement('/Names')
                        namesDictType = namesDict.getType()
                        if namesDictType == 'reference':
                            namesDictId = namesDict.getId()
                            namesDict = self.pdfFile.getObject(namesDictId, version)
                        elif namesDictType != 'dictionary':
                            message = '*** Error: Bad type for /Names in Catalog!!'
                            self.log_output('embed ' + argv, message)
                            return False
                        if namesDict is not None and namesDict.hasElement('/EmbeddedFiles'):
                            namesToFilesDict = namesDict.getElement('/EmbeddedFiles')
                            namesToFilesDictType = namesToFilesDict.getType()
                            if namesToFilesDictType == 'reference':
                                namesToFilesDictId = namesToFilesDict.getId()
                                namesToFilesDict = self.pdfFile.getObject(namesToFilesDictId, version)
                            elif namesToFilesDictType != 'dictionary':
                                message = '*** Error: Bad type for /EmbeddedFiles element!!'
                                self.log_output('embed ' + argv, message)
                                return False
                    break
        if version is None:
            message = '*** Error: Missing Catalog object!!'
            self.log_output('embed ' + argv, message)
            return False

        hexFileNameObject = PDFHexString(fileName.encode('hex'))
        md5Hash = hashlib.md5(fileContent).hexdigest()
        fileSize = len(fileContent)
        paramsDic = PDFDictionary(elements={'/Size': PDFNum(str(fileSize)), '/Checksum': PDFHexString(md5Hash)})
        embeddedFileElements = {'/Type': PDFName('EmbeddedFile'), '/Subtype': PDFName(fileType), '/Params': paramsDic,
                                '/Length': PDFNum(str(fileSize))}
        embeddedFileStream = PDFStream(rawStream=fileContent, elements=embeddedFileElements)
        embeddedFileStream.setElement('/Filter', PDFName('FlateDecode'))
        ret = self.pdfFile.setObject(None, embeddedFileStream, version)
        if ret[0] == -1:
            message = '*** Error: The embedded stream has not been created!!'
            self.log_output('embed ' + argv, message)
            return False
        embeddedFileStreamId = ret[1][0]
        embeddedListDict = PDFDictionary(elements={'/F': PDFReference(str(embeddedFileStreamId))})
        fileSpecDict = PDFDictionary(
            elements={'/Type': PDFName('Filespec'), '/F': PDFString(fileName), '/EF': embeddedListDict})
        ret = self.pdfFile.setObject(None, fileSpecDict, version)
        if ret[0] == -1:
            message = '*** Error: The Filespec dictionary has not been created!!'
            self.log_output('embed ' + argv, message)
            return False
        fileSpecDictId = ret[1][0]

        if namesToFilesDict is not None:
            if namesToFilesDict.hasElement('/Names'):
                namesToFileArray = namesToFilesDict.getElement('/Names')
                namesToFileArrayType = namesToFileArray.getType()
                if namesToFileArrayType == 'reference':
                    namesToFileArrayId = namesToFileArray.getId()
                    namesToFileArray = self.pdfFile.getObject(namesToFileArrayId, version)
                elif namesToFileArrayType != 'array':
                    message = '*** Error: Bad type for /Names in /EmbeddedFiles element!!'
                    self.log_output('embed ' + argv, message)
                    return False
                namesToFileArray.addElement(hexFileNameObject)
                namesToFileArray.addElement(PDFReference(str(fileSpecDictId)))
                if namesToFileArrayType == 'reference':
                    self.pdfFile.setObject(namesToFileArrayId, namesToFileArray, version)
                else:
                    namesToFilesDict.setElement('/Names', namesToFileArray)
                    if namesToFilesDictId is not None:
                        ret = self.pdfFile.setObject(namesToFilesDictId, namesToFilesDict, version)
                        if ret[0] == -1:
                            message = '*** Error: The /EmbeddedFiles dictionary has not been modified!!'
                            self.log_output('embed ' + argv, message)
                            return False
            elif namesToFilesDict.hasElement('/Kids'):
                message = '*** Error: Children nodes in the /EmbeddedFiles element not supported!!'
                self.log_output('embed ' + argv, message)
                return False
            else:
                namesToFilesDict.setElement('/Names',
                                            PDFArray(elements=[hexFileNameObject, PDFReference(str(fileSpecDictId))]))
        else:
            namesToFilesDict = PDFDictionary(
                elements={'/Names': PDFArray(elements=[hexFileNameObject, PDFReference(str(fileSpecDictId))])})

        if namesDict is not None:
            if namesToFilesDictId is None:
                namesDict.setElement('/EmbeddedFiles', namesToFilesDict)
                if namesDictId is not None:
                    ret = self.pdfFile.setObject(namesDictId, namesDict, version)
                    if ret[0] == -1:
                        message = '*** Error: The /Names dictionary has not been modified!!'
                        self.log_output('embed ' + argv, message)
                        return False
        else:
            namesDict = PDFDictionary(elements={'/EmbeddedFiles': namesToFilesDict})
        if namesDictId is None:
            catalogObject.setElement('/Names', namesDict)
            ret = self.pdfFile.setObject(catalogObjectId, catalogObject, version)
            if ret[0] == -1:
                message = '*** Error: The Catalog has not been modified!!'
                self.log_output('embed ' + argv, message)
                return False

        # Checking that the /Contents element is present
        if catalogObject.hasElement('/Pages'):
            pagesObject = catalogObject.getElement('/Pages')
            if pagesObject.getType() == 'reference':
                pagesObjectId = pagesObject.getId()
                pagesObject = self.pdfFile.getObject(pagesObjectId, version)
                if pagesObject is not None:
                    if pagesObject.hasElement('/Kids'):
                        kidsObject = pagesObject.getElement('/Kids')
                        if kidsObject is not None:
                            kidsObjectType = kidsObject.getType()
                            if kidsObjectType == 'reference':
                                kidsObjectId = kidsObject.getId()
                                kidsObject = self.pdfFile.getObject(kidsObjectId, version)
                            elif kidsObjectType != 'array':
                                message = '*** Error: Bad type for /Kids element!!'
                                self.log_output('embed ' + argv, message)
                                return False
                            pageObjects = kidsObject.getElements()
                            if len(pageObjects) > 0:
                                firstPageObjectId = None
                                firstPageObject = pageObjects[0]
                                if firstPageObject is not None and firstPageObject.getType() == 'reference':
                                    firstPageObjectId = firstPageObject.getId()
                                    firstPageObject = self.pdfFile.getObject(firstPageObjectId, version)
                                else:
                                    message = '*** Error: Bad type for /Page reference!!'
                                    self.log_output('embed ' + argv, message)
                                    return False
                                if firstPageObject.getType() == 'dictionary':
                                    if not firstPageObject.hasElement('/Contents'):
                                        contentsStream = PDFStream(rawStream='', elements={'/Length': PDFNum('0')})
                                        ret = self.pdfFile.setObject(None, contentsStream, version)
                                        if ret[0] == -1:
                                            message = '*** Error: The /Contents stream has not been created!!'
                                            self.log_output('embed ' + argv, message)
                                            return False
                                        contentsStreamId = ret[1][0]
                                        firstPageObject.setElement('/Contents', PDFReference(str(contentsStreamId)))
                                    # Adding GoToE action
                                    if execute:
                                        targetDict = PDFDictionary(
                                            elements={'/N': hexFileNameObject, '/R': PDFName('C')})
                                        actionGoToEDict = PDFDictionary(
                                            elements={'/S': PDFName('GoToE'), '/NewWindow': PDFBool('false'),
                                                      '/T': targetDict})
                                        ret = self.pdfFile.setObject(None, actionGoToEDict, version)
                                        if ret[0] == -1:
                                            message = '*** Error: The /GoToE element has not been created!!'
                                            self.log_output('embed ' + argv, message)
                                            return False
                                        actionGoToEDictId = ret[1][0]
                                        aaDict = PDFDictionary(elements={'/O': PDFReference(str(actionGoToEDictId))})
                                        firstPageObject.setElement('/AA', aaDict)
                                        ret = self.pdfFile.setObject(firstPageObjectId, firstPageObject, version)
                                        if ret[0] == -1:
                                            message = '*** Error: The /Page element has not been modified!!'
                                            self.log_output('embed ' + argv, message)
                                            return False
                                else:
                                    message = '*** Error: Bad type for /Page element!!'
                                    self.log_output('embed ' + argv, message)
                                    return False
                            else:
                                message = '*** Error: Missing /Page element!!'
                                self.log_output('embed ' + argv, message)
                                return False
                        else:
                            message = '*** Error: /Kids element corrupted!!'
                            self.log_output('embed ' + argv, message)
                            return False
                    else:
                        message = '*** Error: Missing /Kids element!!'
                        self.log_output('embed ' + argv, message)
                        return False
                else:
                    message = '*** Error: /Pages element corrupted!!'
                    self.log_output('embed ' + argv, message)
                    return False
            else:
                message = '*** Error: Bad type for /Pages element!!'
                self.log_output('embed ' + argv, message)
                return False
        else:
            message = '*** Error: Missing /Pages element!!'
            self.log_output('embed ' + argv, message)
            return False

        message = 'File embedded successfully!!'
        self.log_output('open ' + argv, message)

    def help_embed(self):
        print newLine + 'Usage: embed [-x] $filename [$file_type]'
        print newLine + 'Embeds the specified file in the actual PDF file. The default type is "application/pdf".' + newLine
        print 'Options:'
        print '\t-x: The file is executed when the actual PDF file is opened' + newLine

    def do_encode(self, argv):
        encodedContent = ''
        src = ''
        offset = 0
        size = 0
        validTypes = ['variable', 'file', 'raw', 'string']
        notImplementedFilters = ['ascii85', 'a85', 'runlength', 'rl', 'jbig2', 'jpx', 'ccittfax', 'ccf', 'dct']
        filters = []
        args = self.parseArgs(argv)
        if args is None:
            message = '*** Error: The command line arguments have not been parsed successfully!!'
            self.log_output('encode ' + argv, message)
            return False
        if len(args) > 2:
            type = args[0]
            iniFilterArgs = 2
            if type not in validTypes:
                self.help_encode()
                return False
            if type in ['variable', 'file', 'string']:
                src = args[1]
            else:
                if self.pdfFile is None:
                    message = '*** Error: You must open a file!!'
                    self.log_output('decode ' + argv, message)
                    return False
                if len(args) < 3:
                    self.help_encode()
                    return False
                iniFilterArgs = 3
                offset = args[1]
                size = args[2]
                if not offset.isdigit() or not size.isdigit():
                    message = '*** Error: "offset" and "num_bytes" must be integers!!'
                    self.log_output('encode ' + argv, message)
                    return False
                offset = int(args[1])
                size = int(args[1])
            for i in range(iniFilterArgs, len(args)):
                filter = args[i].lower()
                if filter not in filter2RealFilterDict.keys():
                    self.help_encode()
                    return False
                if filter in notImplementedFilters:
                    message = '*** Error: Filter "' + filter + '" not implemented yet!!'
                    self.log_output('encode ' + argv, message)
                    return False
                filters.append(filter)
        else:
            self.help_encode()
            return False

        if type == 'variable':
            if src not in self.variables:
                message = '*** Error: The variable does not exist!!'
                self.log_output('encode ' + argv, message)
                return False
            else:
                encodedContent = self.variables[src][0]
        elif type == 'file':
            if not os.path.exists(src):
                message = '*** Error: The file does not exist!!'
                self.log_output('encode ' + argv, message)
                return False
            else:
                encodedContent = open(src, 'rb').read()
        elif type == 'string':
            encodedContent = src
        else:
            ret = getBytesFromFile(self.pdfFile.getPath(), offset, size)
            if ret[0] == -1:
                message = '*** Error: The file does not exist!!'
                self.log_output('encode ' + argv, message)
                return False
            encodedContent = ret[1]
        if encodedContent == '':
            message = '*** Error: The content is empty!!'
            self.log_output('encode ' + argv, message)
            return False
        for filter in filters:
            realFilter = filter2RealFilterDict[filter]
            if realFilter == 'base64':
                encodedContent = b64encode(encodedContent)
            else:
                ret = encodeStream(encodedContent, realFilter)
                if ret[0] == -1:
                    message = '*** Error: ' + ret[1] + '!!'
                    self.log_output('encode ' + argv, message)
                    return False
                encodedContent = ret[1]
        self.log_output('encode ' + argv, encodedContent, [encodedContent], bytesOutput=True)

    def help_encode(self):
        print newLine + 'Usage: encode variable $var_name $filter1 [$filter2 ...]'
        print 'Usage: encode file $file_name $filter1 [$filter2 ...]'
        print 'Usage: encode raw $offset $num_bytes $filter1 [$filter2 ...]'
        print 'Usage: encode string $my_string $filter1 [$filter2 ...]' + newLine
        print 'Encodes the content of the specified variable, file or raw bytes using the following filters or algorithms:'
        print '\tbase64,b64: Base64'
        print '\tasciihex,ahx: /ASCIIHexDecode'
        print '\tascii85,a85: /ASCII85Decode (Not implemented)'
        print '\tlzw: /LZWDecode'
        print '\tflatedecode,fl: /FlateDecode'
        print '\trunlength,rl: /RunLengthDecode (Not implemented)'
        print '\tccittfax,ccf: /CCITTFaxDecode (Not implemented)'
        print '\tjbig2: /JBIG2Decode (Not implemented)'
        print '\tdct: /DCTDecode (Not implemented)'
        print '\tjpx: /JPXDecode (Not implemented)' + newLine

    def do_encode_strings(self, argv):
        if self.pdfFile is None:
            message = '*** Error: You must open a file!!'
            self.log_output('encode_strings ' + argv, message)
            return False
        args = self.parseArgs(argv)
        if args is None:
            message = '*** Error: The command line arguments have not been parsed successfully!!'
            self.log_output('encode_strings ' + argv, message)
            return False
        if len(args) == 0:
            ret = self.pdfFile.encodeChars()
            if ret[0] == -1:
                message = '*** Error: ' + ret[1] + '!!'
                self.log_output('encode_strings ' + argv, message)
                return False
            message = 'File encoded successfully'
        elif len(args) == 1 or len(args) == 2:
            if len(args) == 1:
                version = None
            else:
                version = args[1]
            id = args[0]
            if (not id.isdigit() and id != 'trailer') or (version is not None and not version.isdigit()):
                self.help_encode_strings()
                return False
            if version is not None:
                version = int(version)
                if version > self.pdfFile.getNumUpdates():
                    message = '*** Error: The version number is not valid!!'
                    self.log_output('encode_strings ' + argv, message)
                    return False
            if id == 'trailer':
                ret = self.pdfFile.getTrailer(version)
                if ret is None or ret[1] == [] or ret[1] is None or ret[1] == [None, None]:
                    message = '*** Error: Trailer not found!!'
                    self.log_output('encode_strings ' + argv, message)
                    return False
                else:
                    trailerArray = ret[1]
                    version = ret[0]
                if trailerArray[0] is not None:
                    trailerArray[0].encodeChars()
                    ret = self.pdfFile.setTrailer(trailerArray, version)
                    if ret[0] == -1:
                        message = '*** Error: There were some problems in the modification process!!'
                        self.log_output('encode_strings ' + argv, message)
                        return False
                    message = 'Trailer encoded successfully'
            else:
                id = int(id)
                object = self.pdfFile.getObject(id, version)
                if object is None:
                    message = '*** Error: Object not found!!'
                    self.log_output('encode_strings ' + argv, message)
                    return False
                objectType = object.getType()
                if objectType not in ['string', 'name', 'array', 'dictionary', 'stream']:
                    message = '*** Error: This type of object cannot be encoded!!'
                    self.log_output('encode_strings ' + argv, message)
                    return False
                ret = object.encodeChars()
                if ret[0] == -1:
                    message = '*** Error: ' + ret[1] + '!!'
                    self.log_output('encode_strings ' + argv, message)
                    return False
                ret = self.pdfFile.setObject(id, object, version, True)
                if ret[0] == -1:
                    message = '*** Error: There were some problems in the modification process!!'
                    self.log_output('encode_strings ' + argv, message)
                    return False
                message = 'Object encoded successfully'
        else:
            self.help_encode_strings()
            return False
        self.log_output('encode_strings ' + argv, message)

    def help_encode_strings(self):
        print newLine + 'Usage: encode_strings [$object_id|trailer [$version]]'
        print newLine + 'Encodes the strings and names included in the file, object or trailer' + newLine

    def do_encrypt(self, argv):
        if self.pdfFile is None:
            message = '*** Error: You must open a file!!'
            self.log_output('encrypt ' + argv, message)
            return False
        args = self.parseArgs(argv)
        if args is None:
            message = '*** Error: The command line arguments have not been parsed successfully!!'
            self.log_output('encrypt ' + argv, message)
            return False
        numArgs = len(args)
        if numArgs == 0:
            password = ''
        elif numArgs == 1:
            password = args[0]
        else:
            self.help_encrypt()
            return False
        ret = self.pdfFile.encrypt(password)
        if ret[0] == -1:
            message = '*** Error: ' + ret[1] + '!!'
        else:
            message = 'File encrypted successfully!!'
        self.log_output('encrypt ' + argv, message)

    def help_encrypt(self):
        print newLine + 'Usage: encrypt [$password]'
        print newLine + 'Encrypts the file with the default or specified password' + newLine

    def do_errors(self, argv):
        if self.pdfFile is None:
            message = '*** Error: You must open a file!!'
            self.log_output('errors ' + argv, message)
            return False
        errors = ''
        errorsArray = []
        args = self.parseArgs(argv)
        if args is None:
            message = '*** Error: The command line arguments have not been parsed successfully!!'
            self.log_output('errors ' + argv, message)
            return False
        if len(args) == 0:
            errorsArray = self.pdfFile.getErrors()
            for error in errorsArray:
                errors += error
                if error != errorsArray[-1]:
                    errors += newLine
            if errors == '':
                errors = 'No errors!!'
            else:
                errors = self.errorColor + errors + self.resetColor
            self.log_output('errors ' + argv, errors)
            return False
        elif len(args) == 1:
            version = None
        elif len(args) == 2:
            version = args[1]
        else:
            self.help_errors()
            return False
        id = args[0]
        if (not id.isdigit() and id != 'trailer' and id != 'xref') or (version is not None and not version.isdigit()):
            self.help_errors()
            return False
        if version is not None:
            version = int(version)
            if version > self.pdfFile.getNumUpdates():
                message = '*** Error: The version number is not valid!!'
                self.log_output('errors ' + argv, message)
                return False
        if id == 'xref':
            ret = self.pdfFile.getXrefSection(version)
            if ret is None or ret[1] is None or ret[1] == [] or ret[1] == [None, None]:
                message = '*** Error: xref section not found!!'
                self.log_output('errors ' + argv, message)
                return False
            else:
                xrefArray = ret[1]
            if xrefArray[0] is not None:
                errorsArray = xrefArray[0].getErrors()
            if xrefArray[1] is not None:
                errorsArray += xrefArray[1].getErrors()
        elif id == 'trailer':
            ret = self.pdfFile.getTrailer(version)
            if ret is None or ret[1] is None or ret[1] == [] or ret[1] == [None, None]:
                message = '*** Error: Trailer not found!!'
                self.log_output('errors ' + argv, message)
                return False
            else:
                trailerArray = ret[1]
            if trailerArray[0] is not None:
                errorsArray = trailerArray[0].getErrors()
            if trailerArray[1] is not None:
                errorsArray += trailerArray[1].getErrors()
        else:
            id = int(id)
            object = self.pdfFile.getObject(id, version)
            if object is None:
                message = '*** Error: Object not found!!'
                self.log_output('errors ' + argv, message)
                return False
            errorsArray = object.getErrors()
        messages, counters = countArrayElements(errorsArray)
        for i in range(len(messages)):
            errors += messages[i] + ' (' + str(counters[i]) + ') ' + newLine
        if errors == '':
            errors = 'No errors!!'
        else:
            errors = self.errorColor + errors + self.resetColor
        self.log_output('errors ' + argv, errors)

    def help_errors(self):
        print newLine + 'Usage: errors [$object_id|xref|trailer [$version]]'
        print newLine + 'Shows the errors of the file or object (object_id, xref, trailer)' + newLine

    def do_exit(self, argv):
        return True

    def help_exit(self):
        print newLine + 'Usage: exit'
        print newLine + 'Exits from the console' + newLine

    def do_extract(self, argv):
        validTypes = ['uri', 'js']
<<<<<<< HEAD
        # TODO Add more extraction types like embedded files, flash, etc
=======
        #TODO Add more extraction types like embedded files, flash, etc
>>>>>>> 611b351d
        if self.pdfFile is None:
            message = '*** Error: You must open a file!!'
            self.log_output('extract ' + argv, message)
            return False
        args = self.parseArgs(argv)
        if args is None:
            message = '*** Error: The command line arguments have not been parsed successfully!!'
            self.log_output('extract ' + argv, message)
            return False
        if len(args) == 1:
            version = None
        elif len(args) == 2:
            version = args[1]
        else:
            self.help_extract()
            return False
        elementType = args[0]
        if not elementType or elementType not in validTypes:
            self.help_extract()
            return False
        if version is not None:
            version = int(version)
            if version > self.pdfFile.getNumUpdates():
                message = '*** Error: The version number is not valid!!'
                self.log_output('extract ' + argv, message)
                return False
        # Getting all the elements belonging to the given type
        output = ''
        extractedUrisPerObject = []
        extractedJsPerObject = []
        if elementType == 'uri':
            extractedUrisPerObject = self.pdfFile.getURIs(version, perObject=True)
        elif elementType == 'js':
            extractedJsPerObject = self.pdfFile.getJavascriptCode(version, perObject=True)
        for version in range(len(extractedUrisPerObject)):
            for extractedUri in extractedUrisPerObject[version]:
                output += '%s (%d)%s' % (extractedUri[1], extractedUri[0], newLine)
        if output:
            output += newLine
        for version in range(len(extractedJsPerObject)):
            for extractedJs in extractedJsPerObject[version]:
                output += '// peepdf comment: Javascript code located in object %d (version %d)%s%s%s' % (extractedJs[0],
                                                                                                          version,
                                                                                                          newLine*2,
                                                                                                          extractedJs[1],
                                                                                                          newLine*2)
        self.log_output('extract ' + argv, output)

    def help_extract(self):
        print newLine + 'Usage: extract uri|js [$version]'
        print newLine + 'Extracts all the given type elements of the specified version after being decoded and decrypted (if necessary)' + newLine

    def do_filters(self, argv):
        if self.pdfFile is None:
            message = '*** Error: You must open a file!!'
            self.log_output('errors ' + argv, message)
            return False
        message = ''
        value = ''
        filtersArray = []
        notImplementedFilters = ['ascii85', 'a85', 'runlength', 'rl', 'jbig2', 'jpx', 'ccittfax', 'ccf', 'dct']
        iniFilterArgs = 1
        filters = []
        args = self.parseArgs(argv)
        if args is None:
            message = '*** Error: The command line arguments have not been parsed successfully!!'
            self.log_output('filters ' + argv, message)
            return False
        if len(args) == 0:
            self.help_filters()
            return False
        elif len(args) == 1:
            version = None
        else:
            if args[1].isdigit():
                version = args[1]
                iniFilterArgs = 2
            else:
                version = None
            validFilters = filter2RealFilterDict.keys() + ['none']
            validFilters.remove('b64')
            validFilters.remove('base64')
            for i in range(iniFilterArgs, len(args)):
                filter = args[i].lower()
                if filter not in validFilters:
                    self.help_filters()
                    return False
                if filter in notImplementedFilters:
                    message = '*** Error: Filter "' + filter + '" not implemented yet!!'
                    self.log_output('filters ' + argv, message)
                    return False
                filters.append(filter)

        id = args[0]
        if not id.isdigit() or (version is not None and not version.isdigit()):
            self.help_filters()
            return False
        id = int(id)
        if version is not None:
            version = int(version)
            if version > self.pdfFile.getNumUpdates():
                message = '*** Error: The version number is not valid!!'
                self.log_output('filters ' + argv, message)
                return False

        object = self.pdfFile.getObject(id, version)
        if object is None:
            message = '*** Error: Object not found!!'
            self.log_output('filters ' + argv, message)
            return False
        if object.getType() != 'stream':
            message = '*** Error: The object doesn\'t contain any streams!!'
            self.log_output('filters ' + argv, message)
            return False
        errors = object.getErrors()
        if filters == []:
            if object.hasElement('/Filter'):
                value = object.getElementByName('/Filter').getValue()
                if object.hasElement('/DecodeParms'):
                    parameters = object.getElementByName('/DecodeParms').getValue()
                    value += " " + parameters
            else:
                message = '*** Warning: No filters found in the object!!'
                self.log_output('filters ' + argv, message)
                return False
        else:
            value = object.getStream()
            if value == -1 or value == '':
                message = '*** Error: The stream cannot be decoded!!'
                self.log_output('filters ' + argv, message)
                return False
            if len(filters) == 1:
                if filters[0] == 'none':
                    ret = object.delElement('/Filter')
                else:
                    filtersPDFName = PDFName(filter2RealFilterDict[filters[0]])
                    ret = object.setElement('/Filter', filtersPDFName)
                if ret[0] == -1:
                    message = '*** Error: ' + ret[1] + '!!'
                    self.log_output('filters ' + argv, message)
                    return False
            else:
                while True:
                    if 'none' in filters:
                        filters.remove('none')
                    else:
                        break
                filters.reverse()
                for filter in filters:
                    filtersArray.append(PDFName(filter2RealFilterDict[filter]))
                if filtersArray != []:
                    filtersPDFArray = PDFArray('', filtersArray)
                    ret = object.setElement('/Filter', filtersPDFArray)
                    if ret[0] == -1:
                        message = '*** Error: ' + ret[1] + '!!'
                        self.log_output('filters ' + argv, message)
                        return False
            ret = self.pdfFile.setObject(id, object, version)
            if ret[0] == -1:
                message = '*** Error: ' + ret[1] + '!!'
                self.log_output('filters ' + argv, message)
                return False
            value = str(object.getRawValue())
            newErrors = object.getErrors()
            if newErrors != errors:
                message = 'Warning: Some errors found in the modification process!!' + newLine
        self.log_output('filters ' + argv, message + value, [value], bytesOutput=True)

    def help_filters(self):
        print newLine + 'Usage: filters $object_id [$version] [$filter1 [$filter2 ...]]'
        print newLine + 'Shows the filters found in the stream object or set the filters in the object (first filter is used first). The valid values for filters are the following:'
        print '\tnone: No filters'
        print '\tasciihex,ahx: /ASCIIHexDecode'
        print '\tascii85,a85: /ASCII85Decode (Not implemented)'
        print '\tlzw: /LZWDecode'
        print '\tflatedecode,fl: /FlateDecode'
        print '\trunlength,rl: /RunLengthDecode (Not implemented)'
        print '\tccittfax,ccf: /CCITTFaxDecode (Not implemented)'
        print '\tjbig2: /JBIG2Decode (Not implemented)'
        print '\tdct: /DCTDecode (Not implemented)'
        print '\tjpx: /JPXDecode (Not implemented)' + newLine

    def do_hash(self, argv):
        content = ''
        validTypes = ['variable', 'file', 'raw', 'object', 'rawobject', 'stream', 'rawstream', 'string']
        args = self.parseArgs(argv)
        if args is None:
            message = '*** Error: The command line arguments have not been parsed successfully!!'
            self.log_output('hash ' + argv, message)
            return False

        if len(args) == 2:
            if args[0] in ['object', 'rawobject', 'stream', 'rawstream']:
                id = args[1]
                version = None
            elif args[0] in ['file', 'variable', 'string']:
                srcName = args[1]
            else:
                self.help_hash()
                return False
        elif len(args) == 3:
            if args[0] in ['object', 'rawobject', 'stream', 'rawstream']:
                id = args[1]
                version = args[2]
            elif args[0] == 'raw':
                offset = args[1]
                size = args[2]
            else:
                self.help_hash()
                return False
        else:
            self.help_hash()
            return False

        type = args[0]
        if type not in validTypes:
            self.help_hash()
            return False
        if type == 'variable':
            if srcName not in self.variables:
                message = '*** Error: The variable does not exist!!'
                self.log_output('hash ' + argv, message)
                return False
            else:
                content = self.variables[srcName][0]
        elif type == 'file':
            if not os.path.exists(srcName):
                message = '*** Error: The file does not exist!!'
                self.log_output('hash ' + argv, message)
                return False
            else:
                content = open(srcName, 'rb').read()
        elif type == 'string':
            content = srcName
        else:
            if self.pdfFile is None:
                message = '*** Error: You must open a file!!'
                self.log_output('hash ' + argv, message)
                return False
            if type == 'raw':
                if not offset.isdigit() or not size.isdigit():
                    self.help_hash()
                    return False
                offset = int(offset)
                size = int(size)
                ret = getBytesFromFile(self.pdfFile.getPath(), offset, size)
                if ret[0] == -1:
                    message = '*** Error: The file does not exist!!'
                    self.log_output('hash ' + argv, message)
                    return False
                content = ret[1]
            else:
                if not id.isdigit() or (version is not None and not version.isdigit()):
                    self.help_hash()
                    return False
                id = int(id)
                if version is not None:
                    version = int(version)
                    if version > self.pdfFile.getNumUpdates():
                        message = '*** Error: The version number is not valid!!'
                        self.log_output('hash ' + argv, message)
                        return False
                object = self.pdfFile.getObject(id, version)
                if object is None:
                    message = '*** Error: Object not found!!'
                    self.log_output('hash ' + argv, message)
                    return False
                if type == 'stream' or type == 'rawstream':
                    if object.getType() != 'stream':
                        message = '*** Error: The object doesn\'t contain any stream!!'
                        self.log_output('hash ' + argv, message)
                        return False
                    if type == 'stream':
                        content = object.getStream()
                    else:
                        content = object.getRawStream()
                elif type == 'object':
                    content = object.getValue()
                else:
                    content = object.getRawValue()
        content = str(content)
        md5Hash = hashlib.md5(content).hexdigest()
        sha1Hash = hashlib.sha1(content).hexdigest()
        sha256Hash = hashlib.sha256(content).hexdigest()
        output = 'MD5: ' + md5Hash + newLine + 'SHA1: ' + sha1Hash + newLine + 'SHA256: ' + sha256Hash + newLine
        self.log_output('hash ' + argv, output)

    def help_hash(self):
        print newLine + 'Usage: hash object|rawobject|stream|rawstream $object_id [$version]'
        print 'Usage: hash raw $offset $num_bytes'
        print 'Usage: hash file $file_name'
        print 'Usage: hash variable $var_name'
        print 'Usage: hash string $my_string'
        print newLine + 'Generates the hash (MD5/SHA1/SHA256) of the specified source: raw bytes of the file, objects and streams, and the content of files or variables' + newLine

    def help_help(self):
        print newLine + 'Usage: help [$command]'
        print newLine + 'Shows the available commands or the usage of the specified command' + newLine

    def do_info(self, argv):
        if self.pdfFile is None:
            message = '*** Error: You must open a file!!'
            self.log_output('info ' + argv, message)
            return False
        args = self.parseArgs(argv)
        if args is None:
            message = '*** Error: The command line arguments have not been parsed successfully!!'
            self.log_output('info ' + argv, message)
            return False
        if not self.avoidColor:
            beforeStaticLabel = self.staticColor
        else:
            beforeStaticLabel = ''
        stats = ""
        if len(args) == 0:
            statsDict = self.pdfFile.getStats()
<<<<<<< HEAD
            stats += beforeStaticLabel + 'File: ' + self.resetColor + statsDict['File'] + newLine
            stats += beforeStaticLabel + 'MD5: ' + self.resetColor + statsDict['MD5'] + newLine
            stats += beforeStaticLabel + 'SHA1: ' + self.resetColor + statsDict['SHA1'] + newLine
            # stats += beforeStaticLabel + 'SHA256: ' + self.resetColor + statsDict['SHA256'] + newLine
            stats += beforeStaticLabel + 'Size: ' + self.resetColor + statsDict['Size'] + ' bytes' + newLine
            if statsDict['Detection'] != []:
                detectionReportInfo = ''
                if statsDict['Detection'] is not None:
                    detectionLevel = statsDict['Detection'][0] / (statsDict['Detection'][1] / 3)
                    if detectionLevel == 0:
                        detectionColor = self.alertColor
                    elif detectionLevel == 1:
                        detectionColor = self.warningColor
                    else:
                        detectionColor = ''
                    detectionRate = '%s%d%s/%d' % (
                        detectionColor, statsDict['Detection'][0], self.resetColor, statsDict['Detection'][1])
                    if statsDict['Detection report'] != '':
                        detectionReportInfo = beforeStaticLabel + 'Detection report: ' + self.resetColor + statsDict[
                            'Detection report'] + newLine
                    else:
                        detectionRate = 'File not found on VirusTotal'
                    stats += beforeStaticLabel + 'Detection: ' + self.resetColor + detectionRate + newLine
                    stats += detectionReportInfo
            stats += beforeStaticLabel + 'Version: ' + self.resetColor + statsDict['Version'] + newLine
            stats += beforeStaticLabel + 'Binary: ' + self.resetColor + statsDict['Binary'] + newLine
            stats += beforeStaticLabel + 'Linearized: ' + self.resetColor + statsDict['Linearized'] + newLine
            stats += beforeStaticLabel + 'Encrypted: ' + self.resetColor + statsDict['Encrypted']
            if statsDict['Encryption Algorithms'] != []:
                stats += ' ('
                for algorithmInfo in statsDict['Encryption Algorithms']:
                    stats += algorithmInfo[0] + ' ' + str(algorithmInfo[1]) + ' bits, '
                stats = stats[:-2] + ')'
            stats += newLine
            stats += beforeStaticLabel + 'Updates: ' + self.resetColor + statsDict['Updates'] + newLine
            stats += beforeStaticLabel + 'Objects: ' + self.resetColor + statsDict['Objects'] + newLine
            stats += beforeStaticLabel + 'Streams: ' + self.resetColor + statsDict['Streams'] + newLine
            stats += beforeStaticLabel + 'URIs: ' + self.resetColor + statsDict['URIs'] + newLine
            stats += beforeStaticLabel + 'Comments: ' + self.resetColor + statsDict['Comments'] + newLine
            stats += beforeStaticLabel + 'Errors: ' + self.resetColor + str(len(statsDict['Errors'])) + newLine * 2
            for version in range(len(statsDict['Versions'])):
                statsVersion = statsDict['Versions'][version]
                stats += beforeStaticLabel + 'Version ' + self.resetColor + str(version) + ':' + newLine
                if statsVersion['Catalog'] is not None:
                    stats += beforeStaticLabel + '\tCatalog: ' + self.resetColor + statsVersion['Catalog'] + newLine
                else:
                    stats += beforeStaticLabel + '\tCatalog: ' + self.resetColor + 'No' + newLine
                if statsVersion['Info'] is not None:
                    stats += beforeStaticLabel + '\tInfo: ' + self.resetColor + statsVersion['Info'] + newLine
                else:
                    stats += beforeStaticLabel + '\tInfo: ' + self.resetColor + 'No' + newLine
                stats += (
                    beforeStaticLabel + '\tObjects (' + statsVersion['Objects'][0] + '): ' +
                    self.resetColor + str(statsVersion['Objects'][1]) + newLine
                )
                if statsVersion['Compressed Objects'] is not None:
                    stats += (
                        beforeStaticLabel + '\tCompressed objects (' +
                        statsVersion['Compressed Objects'][0] + '): ' + self.resetColor +
                        str(statsVersion['Compressed Objects'][1]) + newLine
                    )
                if statsVersion['Errors'] is not None:
                    stats += (
                        beforeStaticLabel + '\t\tErrors (' + statsVersion['Errors'][0] + '): ' +
                        self.resetColor + str(statsVersion['Errors'][1]) + newLine
                    )
                stats += (
                    beforeStaticLabel + '\tStreams (' + statsVersion['Streams'][0] + '): ' +
                    self.resetColor + str(statsVersion['Streams'][1])
                )
                if statsVersion['Xref Streams'] is not None:
                    stats += (
                        newLine + beforeStaticLabel + '\t\tXref streams (' +
                        statsVersion['Xref Streams'][0] + '): ' + self.resetColor +
                        str(statsVersion['Xref Streams'][1])
                    )
                if statsVersion['Object Streams'] is not None:
                    stats += (
                        newLine + beforeStaticLabel + '\t\tObject streams (' +
                        statsVersion['Object Streams'][0] + '): ' + self.resetColor +
                        str(statsVersion['Object Streams'][1])
                    )
                if int(statsVersion['Streams'][0]) > 0:
                    stats += (
                        newLine + beforeStaticLabel + '\t\tEncoded (' + statsVersion['Encoded'][0] + '): ' +
                        self.resetColor + str(statsVersion['Encoded'][1])
                    )
                    if statsVersion['Decoding Errors'] is not None:
                        stats += (
                            newLine + beforeStaticLabel + '\t\tDecoding errors (' +
                            statsVersion['Decoding Errors'][0] + '): ' + self.resetColor +
                            str(statsVersion['Decoding Errors'][1])
                        )
                if statsVersion['URIs'] is not None:
                    stats += (
                        newLine + beforeStaticLabel + '\tObjects with URIs (' +
                        statsVersion['URIs'][0] + '): ' + self.resetColor + str(statsVersion['URIs'][1])
                    )
                if not self.avoidOutputColors:
                    beforeStaticLabel = self.warningColor
                if statsVersion['Objects with JS code'] is not None:
                    stats += (
                        newLine + beforeStaticLabel + '\tObjects with JS code (' +
                        statsVersion['Objects with JS code'][0] + '): ' +
                        self.resetColor + str(statsVersion['Objects with JS code'][1])
                    )
                actions = statsVersion['Actions']
                events = statsVersion['Events']
                vulns = statsVersion['Vulns']
                elements = statsVersion['Elements']
                if events is not None or actions is not None or vulns is not None or elements is not None:
                    stats += newLine + beforeStaticLabel + '\tSuspicious elements:' + self.resetColor + newLine
                    if events is not None:
                        for event in events:
                            stats += '\t\t' + beforeStaticLabel + event + ' (%d): ' % len(events[event]) + \
                                     self.resetColor + str(events[event]) + newLine
                    if actions is not None:
                        for action in actions:
                            stats += '\t\t' + beforeStaticLabel + action + ' (%d): ' % len(actions[action]) + \
                                     self.resetColor + str(actions[action]) + newLine
                    if vulns is not None:
                        for vuln in vulns:
                            if vuln in vulnsDict:
                                vulnName = vulnsDict[vuln][0]
                                vulnCVEList = vulnsDict[vuln][1]
                                stats += '\t\t' + beforeStaticLabel + vulnName + ' ('
                                for vulnCVE in vulnCVEList:
                                    stats += vulnCVE + ','
                                stats = (
                                    stats[:-1] + ') (%d): ' % len(vulns[vuln]) + self.resetColor +
                                    str(vulns[vuln]) + newLine
                                )
                            else:
                                stats += '\t\t' + beforeStaticLabel + vuln + ' (%d): ' % len(vulns[vuln]) + \
                                         self.resetColor + str(vulns[vuln]) + newLine
                    if elements is not None:
                        for element in elements:
                            if element in vulnsDict:
                                vulnName = vulnsDict[element][0]
                                vulnCVEList = vulnsDict[element][1]
                                stats += '\t\t' + beforeStaticLabel + vulnName + ' ('
                                for vulnCVE in vulnCVEList:
                                    stats += vulnCVE + ','
                                stats = stats[:-1] + '): ' + self.resetColor + str(elements[element]) + newLine
                            else:
                                stats += '\t\t' + beforeStaticLabel + element + ': ' + self.resetColor + str(
                                    elements[element]) + newLine
                if not self.avoidOutputColors:
                    beforeStaticLabel = self.staticColor
                urls = statsVersion['URLs']
                if urls is not None:
                    stats += newLine + beforeStaticLabel + '\tFound URLs:' + self.resetColor + newLine
                    for url in urls:
                        stats += '\t\t' + url + newLine
                stats += newLine * 2
=======
            stats = self.getPeepReport(statsDict)
>>>>>>> 611b351d
            self.log_output('info ' + argv, stats)
            return False
        elif len(args) == 1:
            version = None
        elif len(args) == 2:
            version = args[1]
        else:
            self.help_info()
            return False
        id = args[0]
        if (not id.isdigit() and id != 'trailer' and id != 'xref') or (version is not None and not version.isdigit()):
            self.help_info()
            return False
        if version is not None:
            version = int(version)
            if version > self.pdfFile.getNumUpdates():
                message = '*** Error: The version number is not valid!!'
                self.log_output('info ' + argv, message)
                return False
        if id == 'xref':
            statsDict = {}
            ret = self.pdfFile.getXrefSection(version)
            if ret is None or ret[1] is None or ret[1] == [] or ret[1] == [None, None]:
                message = '*** Error: xref section not found!!'
                self.log_output('info ' + argv, message)
                return False
            else:
                xrefArray = ret[1]
            if xrefArray[0] is not None:
                statsDict = xrefArray[0].getStats()
            if xrefArray[1] is not None:
                statsStream = xrefArray[1].getStats()
                for key in statsStream:
                    if key not in statsDict:
                        statsDict[key] = statsStream[key]
            if statsDict['Offset'] is not None:
                stats += beforeStaticLabel + 'Offset: ' + self.resetColor + statsDict['Offset'] + newLine
            stats += beforeStaticLabel + 'Size: ' + self.resetColor + statsDict['Size'] + newLine
            if statsDict['Stream'] is not None:
                stats += beforeStaticLabel + 'Stream: ' + self.resetColor + statsDict['Stream'] + newLine
            else:
                stats += beforeStaticLabel + 'Stream: ' + self.resetColor + 'No' + newLine
            numSubSections = len(statsDict['Subsections'])
            stats += beforeStaticLabel + 'Subsections: ' + self.resetColor + str(numSubSections) + newLine
            for i in range(numSubSections):
                subStats = statsDict['Subsections'][i]
                stats += beforeStaticLabel + '\tSubsection ' + self.resetColor + str(i + 1) + ':' + newLine
                stats += beforeStaticLabel + '\t\tEntries: ' + self.resetColor + subStats['Entries'] + newLine
                if subStats['Errors'] is not None:
                    stats += beforeStaticLabel + '\t\tErrors: ' + self.resetColor + subStats['Errors'] + newLine
            if statsDict['Errors'] is not None:
                stats += beforeStaticLabel + 'Errors: ' + self.resetColor + statsDict['Errors'] + newLine
        elif id == 'trailer':
            statsDict = {}
            ret = self.pdfFile.getTrailer(version)
            if ret is None or ret[1] is None or ret[1] == [] or ret[1] == [None, None]:
                message = '*** Error: Trailer not found!!'
                self.log_output('info ' + argv, message)
                return False
            else:
                trailerArray = ret[1]
            if trailerArray[0] is not None:
                statsDict = trailerArray[0].getStats()
            if trailerArray[1] is not None:
                statsStream = trailerArray[1].getStats()
                for key in statsStream:
                    if key not in statsDict:
                        statsDict[key] = statsStream[key]
            if statsDict['Offset'] is not None:
                stats += beforeStaticLabel + 'Offset: ' + self.resetColor + statsDict['Offset'] + newLine
            stats += beforeStaticLabel + 'Size: ' + self.resetColor + statsDict['Size'] + newLine
            if statsDict['Stream'] is not None:
                stats += beforeStaticLabel + 'Stream: ' + self.resetColor + statsDict['Stream'] + newLine
            else:
                stats += beforeStaticLabel + 'Stream: ' + self.resetColor + 'No' + newLine
            stats += beforeStaticLabel + 'Objects: ' + statsDict['Objects'] + newLine
            if statsDict['Root Object'] is not None:
                stats += beforeStaticLabel + 'Root Object: ' + self.resetColor + statsDict['Root Object'] + newLine
            else:
                stats += beforeStaticLabel + 'Root Object: ' + self.resetColor + 'No' + newLine
            if statsDict['Info Object'] is not None:
                stats += beforeStaticLabel + 'Info Object: ' + self.resetColor + statsDict['Info Object'] + newLine
            else:
                stats += beforeStaticLabel + 'Info Object: ' + self.resetColor + 'No' + newLine
            if statsDict['ID'] is not None:
                stats += beforeStaticLabel + 'ID: ' + self.resetColor + statsDict['ID'] + newLine
            if statsDict['Encrypted']:
                stats += beforeStaticLabel + 'Encrypted: ' + self.resetColor + 'Yes' + newLine
            else:
                stats += beforeStaticLabel + 'Encrypted: ' + self.resetColor + 'No' + newLine
            if statsDict['Errors'] is not None:
                stats += beforeStaticLabel + 'Errors: ' + self.resetColor + statsDict['Errors'] + newLine
        else:
            id = int(id)
            indirectObject = self.pdfFile.getObject(id, version, indirect=True)
            if indirectObject is None:
                message = '*** Error: Object not found!!'
                self.log_output('info ' + argv, message)
                return False
            statsDict = indirectObject.getStats()
            if statsDict['Offset'] is not None:
                stats += beforeStaticLabel + 'Offset: ' + self.resetColor + statsDict['Offset'] + newLine
            stats += beforeStaticLabel + 'Size: ' + self.resetColor + statsDict['Size'] + newLine
            stats += beforeStaticLabel + 'MD5: ' + self.resetColor + statsDict['MD5'] + newLine
            stats += beforeStaticLabel + 'Object: ' + self.resetColor + statsDict['Object'] + newLine
            if statsDict['Object'] in ['dictionary', 'stream']:
                if statsDict['Type'] is not None:
                    stats += beforeStaticLabel + 'Type: ' + self.resetColor + statsDict['Type'] + newLine
                if statsDict['Subtype'] is not None:
                    stats += beforeStaticLabel + 'Subtype: ' + self.resetColor + statsDict['Subtype'] + newLine
                if statsDict['Object'] == 'stream':
                    stats += beforeStaticLabel + 'Stream MD5: ' + self.resetColor + statsDict['Stream MD5'] + newLine
                    if statsDict['Stream MD5'] != statsDict['Raw Stream MD5']:
                        stats += beforeStaticLabel + 'Raw Stream MD5: ' + self.resetColor + statsDict[
                            'Raw Stream MD5'] + newLine
                    stats += beforeStaticLabel + 'Length: ' + self.resetColor + statsDict['Length'] + newLine
                    if statsDict['Real Length'] is not None:
                        stats += beforeStaticLabel + 'Real length: ' + self.resetColor + statsDict[
                            'Real Length'] + newLine
                    if statsDict['Encoded']:
                        stats += beforeStaticLabel + 'Encoded: ' + self.resetColor + 'Yes' + newLine
                        if statsDict['Stream File'] is not None:
                            stats += beforeStaticLabel + 'Stream File: ' + self.resetColor + statsDict[
                                'Stream File'] + newLine
                        stats += beforeStaticLabel + 'Filters: ' + self.resetColor + statsDict['Filters'] + newLine
                        if statsDict['Filter Parameters']:
                            stats += beforeStaticLabel + 'Filter Parameters: ' + self.resetColor + 'Yes' + newLine
                        else:
                            stats += beforeStaticLabel + 'Filter Parameters: ' + self.resetColor + 'No' + newLine
                        if statsDict['Decoding Errors']:
                            stats += beforeStaticLabel + 'Decoding errors: ' + self.resetColor + 'Yes' + newLine
                        else:
                            stats += beforeStaticLabel + 'Decoding errors: ' + self.resetColor + 'No' + newLine
                    else:
                        stats += beforeStaticLabel + 'Encoded: ' + self.resetColor + 'No' + newLine
            if statsDict['Object'] != 'stream':
                if statsDict['Compressed in'] is not None:
                    stats += beforeStaticLabel + 'Compressed in: ' + self.resetColor + statsDict[
                        'Compressed in'] + newLine
            if statsDict['Object'] == 'dictionary':
                if statsDict['Action type'] is not None:
                    stats += beforeStaticLabel + 'Action type: ' + self.resetColor + statsDict['Action type'] + newLine
            stats += beforeStaticLabel + 'References: ' + self.resetColor + statsDict['References'] + newLine
            if statsDict['JSCode']:
                stats += beforeStaticLabel + 'JSCode: ' + self.resetColor + 'Yes' + newLine
                if statsDict['Escaped Bytes']:
                    stats += beforeStaticLabel + 'Escaped bytes: ' + self.resetColor + 'Yes' + newLine
                if statsDict['URLs']:
                    stats += beforeStaticLabel + 'URLs: ' + self.resetColor + 'Yes' + newLine
            if statsDict['Errors']:
                if statsDict['Object'] == 'stream':
                    stats += beforeStaticLabel + 'Parsing Errors: ' + self.resetColor + statsDict['Errors'] + newLine
                else:
                    stats += beforeStaticLabel + 'Errors: ' + self.resetColor + statsDict['Errors'] + newLine
        self.log_output('info ' + argv, stats)

    def help_info(self):
        print newLine + 'Usage: info [$object_id|xref|trailer [$version]]'
        print newLine + 'Shows information of the file or object ($object_id, xref, trailer)' + newLine

    def do_js_analyse(self, argv):
        content = ''
        validTypes = ['variable', 'file', 'object', 'string']
        if not JS_MODULE:
            message = '*** Error: PyV8 is not installed!!'
            self.log_output('js_analyse ' + argv, message)
            return False
        args = self.parseArgs(argv)
        if args is None:
            message = '*** Error: The command line arguments have not been parsed successfully!!'
            self.log_output('js_analyse ' + argv, message)
            return False
        if len(args) == 2:
            version = None
        elif len(args) == 3 and args[0] == 'object':
            version = args[2]
        else:
            self.help_js_analyse()
            return False
        type = args[0]
        src = args[1]
        if type not in validTypes:
            self.help_js_analyse()
            return False
        if type == 'variable':
            if src not in self.variables:
                message = '*** Error: The variable does not exist!!'
                self.log_output('js_analyse ' + argv, message)
                return False
            else:
                content = self.variables[src][0]
                if not isJavascript(content):
                    if self.use_rawinput:
                        res = raw_input('The variable may not contain Javascript code, do you want to continue? (y/n) ')
                        if res.lower() == 'n':
                            message = '*** Error: The variable does not contain Javascript code!!'
                            self.log_output('js_analyse ' + argv, message)
                            return False
                    else:
                        print 'Warning: the object may not contain Javascript code...' + newLine
        elif type == 'file':
            if not os.path.exists(src):
                message = '*** Error: The file does not exist!!'
                self.log_output('js_analyse ' + argv, message)
                return False
            else:
                content = open(src, 'rb').read()
                if not isJavascript(content):
                    if self.use_rawinput:
                        res = raw_input('The file may not contain Javascript code, do you want to continue? (y/n) ')
                        if res.lower() == 'n':
                            message = '*** Error: The file does not contain Javascript code!!'
                            self.log_output('js_analyse ' + argv, message)
                            return False
                    else:
                        print 'Warning: the object may not contain Javascript code...' + newLine
        elif type == 'object':
            if self.pdfFile is None:
                message = '*** Error: You must open a file!!'
                self.log_output('js_analyse ' + argv, message)
                return False
            if not src.isdigit() or (version is not None and not version.isdigit()):
                self.help_js_analyse()
                return False
            src = int(src)
            if version is not None:
                version = int(version)
                if version > self.pdfFile.getNumUpdates():
                    message = '*** Error: The version number is not valid!!'
                    self.log_output('js_analyse ' + argv, message)
                    return False
            object = self.pdfFile.getObject(src, version)
            if object is not None:
                if object.containsJS():
                    content = object.getJSCode()[0]
                else:
                    if self.use_rawinput:
                        res = raw_input('The object may not contain Javascript code, do you want to continue? (y/n) ')
                        if res.lower() == 'n':
                            message = '*** Error: The object does not contain Javascript code!!'
                            self.log_output('js_analyse ' + argv, message)
                            return False
                    else:
                        print 'Warning: the object may not contain Javascript code...' + newLine
                    objectType = object.getType()
                    if objectType == 'stream':
                        content = object.getStream()
                    elif type == 'dictionary' or type == 'array':
                        element = object.getElementByName('/JS')
                        if element is not None:
                            content = element.getValue()
                        else:
                            message = '*** Error: Target not found!!'
                            self.log_output('js_analyse ' + argv, message)
                            return False
                    elif type == 'string' or type == 'hexstring':
                        content = object.getValue()
                    else:
                        message = '*** Error: Target not found!!'
                        self.log_output('js_analyse ' + argv, message)
                        return False
            else:
                message = '*** Error: Object not found!!'
                self.log_output('js_analyse ' + argv, message)
                return False
        else:
            content = src
        content = content.strip()
        jsCode, unescapedBytes, urlsFound, jsErrors, self.javaScriptContexts['global'] = analyseJS(content, self.javaScriptContexts['global'])
        if content not in jsCode:
            jsCode = [content] + jsCode
        jsanalyseOutput = ''
        if jsCode != []:
            jsanalyseOutput += newLine + 'Javascript code:' + newLine
            for js in jsCode:
                if js == jsCode[0]:
                    jsanalyseOutput += newLine + '==================== Original Javascript code ====================' + newLine * 2
                else:
                    jsanalyseOutput += newLine + '================== Next stage of Javascript code ==================' + newLine * 2
                jsanalyseOutput += js
                jsanalyseOutput += newLine * 2 + '===================================================================' + newLine
        if unescapedBytes != []:
            jsanalyseOutput += newLine * 2 + 'Unescaped bytes:' + newLine * 2
            for bytes in unescapedBytes:
                jsanalyseOutput += self.printBytes(bytes) + newLine * 2
        if urlsFound != []:
            jsanalyseOutput += newLine * 2 + 'URLs in shellcode:' + newLine * 2
            for url in urlsFound:
                jsanalyseOutput += '\t' + url + newLine
        if jsErrors != []:
            jsanalyseOutput += newLine * 2
            for jsError in jsErrors:
                jsanalyseOutput += '*** Error analysing Javascript: ' + jsError + newLine

        self.log_output('js_analyse ' + argv, jsanalyseOutput, unescapedBytes)

    def help_js_analyse(self):
        print newLine + 'Usage: js_analyse variable $var_name'
        print 'Usage: js_analyse file $file_name'
        print 'Usage: js_analyse object $object_id [$version]'
        print 'Usage: js_analyse string $javascript_code'
        print newLine + 'Analyses the Javascript code stored in the specified string, variable, file or object' + newLine

    def do_js_beautify(self, argv):
        content = ''
<<<<<<< HEAD
=======
        bytes = ''
>>>>>>> 611b351d
        validTypes = ['variable', 'file', 'object', 'string']
        args = self.parseArgs(argv)
        if args is None:
            message = '*** Error: The command line arguments have not been parsed successfully!!'
            self.log_output('js_beautify ' + argv, message)
            return False
        if len(args) == 2:
            version = None
        elif len(args) == 3 and args[0] == 'object':
            version = args[2]
        else:
            self.help_js_beautify()
            return False
        type = args[0]
        src = args[1]
        if type not in validTypes:
            self.help_js_beautify()
            return False
        if type == 'variable':
            if src not in self.variables:
                message = '*** Error: The variable does not exist!!'
                self.log_output('js_beautify ' + argv, message)
                return False
            else:
                content = self.variables[src][0]
                if not isJavascript(content):
                    if self.use_rawinput:
                        res = raw_input('The variable may not contain Javascript code, do you want to continue? (y/n) ')
                        if res.lower() == 'n':
                            message = '*** Error: The variable does not contain Javascript code!!'
                            self.log_output('js_beautify ' + argv, message)
                            return False
                    else:
                        print 'Warning: the object may not contain Javascript code...' + newLine
        elif type == 'file':
            if not os.path.exists(src):
                message = '*** Error: The file does not exist!!'
                self.log_output('js_beautify ' + argv, message)
                return False
            else:
                content = open(src, 'rb').read()
                if not isJavascript(content):
                    if self.use_rawinput:
                        res = raw_input('The file may not contain Javascript code, do you want to continue? (y/n) ')
                        if res.lower() == 'n':
                            message = '*** Error: The file does not contain Javascript code!!'
                            self.log_output('js_beautify ' + argv, message)
                            return False
                    else:
                        print 'Warning: the object may not contain Javascript code...' + newLine
        elif type == 'string':
            content = src
        else:
            if self.pdfFile is None:
                message = '*** Error: You must open a file!!'
                self.log_output('js_beautify ' + argv, message)
                return False
            if not src.isdigit() or (version is not None and not version.isdigit()):
                self.help_js_beautify()
                return False
            src = int(src)
            if version is not None:
                version = int(version)
                if version > self.pdfFile.getNumUpdates():
                    message = '*** Error: The version number is not valid!!'
                    self.log_output('js_beautify ' + argv, message)
                    return False
            object = self.pdfFile.getObject(src, version)
            if object is not None:
                if object.containsJS():
                    content = object.getJSCode()[0]
                else:
                    if self.use_rawinput:
                        res = raw_input('The object may not contain Javascript code, do you want to continue? (y/n) ')
                        if res.lower() == 'n':
                            message = '*** Error: The object does not contain Javascript code!!'
                            self.log_output('js_beautify ' + argv, message)
                            return False
                    else:
                        print 'Warning: the object may not contain Javascript code...' + newLine
                    objectType = object.getType()
                    if objectType == 'stream':
                        content = object.getStream()
                    elif type == 'dictionary' or type == 'array':
                        element = object.getElementByName('/JS')
                        if element is not None:
                            content = element.getValue()
                        else:
                            message = '*** Error: Target not found!!'
                            self.log_output('js_beautify ' + argv, message)
                            return False
                    elif type == 'string' or type == 'hexstring':
                        content = object.getValue()
                    else:
                        message = '*** Error: Target not found!!'
                        self.log_output('js_beautify ' + argv, message)
                        return False
            else:
                message = '*** Error: Object not found!!'
                self.log_output('js_beautify ' + argv, message)
                return False

        beautyContent = jsbeautifier.beautify(content)
        self.log_output('js_beautify ' + argv, beautyContent)

    def help_js_beautify(self):
        print newLine + 'Usage: js_beautify variable $var_name'
        print 'Usage: js_beautify file $file_name'
        print 'Usage: js_beautify object $object_id [$version]'
        print 'Usage: js_beautify string $javascript_code [$version]'
        print newLine + 'Beautifies the Javascript code stored in the specified variable, file or object' + newLine

    def do_js_code(self, argv):
        if self.pdfFile is None:
            message = '*** Error: You must open a file!!'
            self.log_output('js_code ' + argv, message)
            return False
        consoleOutput = ''
        args = self.parseArgs(argv)
        if args is None:
            message = '*** Error: The command line arguments have not been parsed successfully!!'
            self.log_output('js_code ' + argv, message)
            return False
        if len(args) == 1:
            version = None
        elif len(args) == 2:
            version = args[1]
        else:
            self.help_js_code()
            return False
        id = args[0]
        if not id.isdigit() or (version is not None and not version.isdigit()):
            self.help_js_code()
            return False
        id = int(id)
        if version is not None:
            version = int(version)
            if version > self.pdfFile.getNumUpdates():
                message = '*** Error: The version number is not valid!!'
                self.log_output('js_code ' + argv, message)
                return False
        object = self.pdfFile.getObject(id, version)
        if object is None:
            message = '*** Error: Object not found!!'
            self.log_output('js_code ' + argv, message)
            return False
        if object.containsJS():
            jsCode = object.getJSCode()
            if len(jsCode) > 1:
                if self.use_rawinput:
                    res = raw_input(
                        newLine + 'There are more than one Javascript code, do you want to see all (1) or just the last one (2)? ')
                else:
                    res = '1'
                if res == '1':
                    for js in jsCode:
                        if js == jsCode[0]:
                            consoleOutput += newLine + '================== Original Javascript code ==================' + newLine
                        else:
                            consoleOutput += newLine + '================== Next stage of Javascript code ==================' + newLine
                        consoleOutput += js
                        consoleOutput += newLine + '===================================================================' + newLine
                else:
                    js = jsCode[-1]
                    consoleOutput += newLine + js + newLine
            elif len(jsCode) == 1:
                consoleOutput += newLine + jsCode[0] + newLine
            self.log_output('js_code ' + argv, consoleOutput)
        else:
            message = '*** Error: Javascript code not found in this object!!'
            self.log_output('js_code ' + argv, message)

    def help_js_code(self):
        print newLine + 'Usage: js_code $object_id [$version]'
        print newLine + 'Shows the Javascript code found in the object' + newLine

    def do_js_eval(self, argv):
        error = ''
        content = ''
        if not JS_MODULE:
            message = '*** Error: PyV8 is not installed!!'
            self.log_output('js_eval ' + argv, message)
            return False
        validTypes = ['variable', 'file', 'object', 'string']
        args = self.parseArgs(argv)
        if args is None:
            message = '*** Error: The command line arguments have not been parsed successfully!!'
            self.log_output('js_eval ' + argv, message)
            return False
        if len(args) == 2:
            version = None
        elif len(args) == 3 and args[0] == 'object':
            version = args[2]
        else:
            self.help_js_eval()
            return False
        type = args[0]
        src = args[1]
        if type not in validTypes:
            self.help_js_eval()
            return False
        if type == 'variable':
            if src not in self.variables:
                message = '*** Error: The variable does not exist!!'
                self.log_output('js_eval ' + argv, message)
                return False
            else:
                content = self.variables[src][0]
                if not isJavascript(content):
                    if self.use_rawinput:
                        res = raw_input('The variable may not contain Javascript code, do you want to continue? (y/n) ')
                        if res.lower() == 'n':
                            message = '*** Error: The variable does not contain Javascript code!!'
                            self.log_output('js_eval ' + argv, message)
                            return False
                    else:
                        print 'Warning: the object may not contain Javascript code...' + newLine
        elif type == 'file':
            if not os.path.exists(src):
                message = '*** Error: The file does not exist!!'
                self.log_output('js_eval ' + argv, message)
                return False
            else:
                content = open(src, 'rb').read()
                if not isJavascript(content):
                    if self.use_rawinput:
                        res = raw_input('The file may not contain Javascript code, do you want to continue? (y/n) ')
                        if res.lower() == 'n':
                            message = '*** Error: The file does not contain Javascript code!!'
                            self.log_output('js_eval ' + argv, message)
                            return False
                    else:
                        print 'Warning: the object may not contain Javascript code...' + newLine
        elif type == 'object':
            if self.pdfFile is None:
                message = '*** Error: You must open a file!!'
                self.log_output('js_eval ' + argv, message)
                return False
            if not src.isdigit() or (version is not None and not version.isdigit()):
                self.help_js_eval()
                return False
            src = int(src)
            if version is not None:
                version = int(version)
                if version > self.pdfFile.getNumUpdates():
                    message = '*** Error: The version number is not valid!!'
                    self.log_output('js_eval ' + argv, message)
                    return False
            object = self.pdfFile.getObject(src, version)
            if object is not None:
                if object.containsJS():
                    content = object.getJSCode()[0]
                else:
                    if self.use_rawinput:
                        res = raw_input('The object may not contain Javascript code, do you want to continue? (y/n) ')
                        if res.lower() == 'n':
                            message = '*** Error: The object does not contain Javascript code!!'
                            self.log_output('js_eval ' + argv, message)
                            return False
                    else:
                        print 'Warning: the object may not contain Javascript code...' + newLine
                    objectType = object.getType()
                    if objectType == 'stream':
                        content = object.getStream()
                    elif type == 'dictionary' or type == 'array':
                        element = object.getElementByName('/JS')
                        if element is not None:
                            content = element.getValue()
                        else:
                            message = '*** Error: Target not found!!'
                            self.log_output('js_eval ' + argv, message)
                            return False
                    elif type == 'string' or type == 'hexstring':
                        content = object.getValue()
                    else:
                        message = '*** Error: Target not found!!'
                        self.log_output('js_eval ' + argv, message)
                        return False
            else:
                message = '*** Error: Object not found!!'
                self.log_output('js_eval ' + argv, message)
                return False
        else:
            content = src
        if self.javaScriptContexts['global'] is not None:
            context = self.javaScriptContexts['global']
        else:
            # Using the global context to hook the eval fucntion and other definitions
            context = PyV8.JSContext(Global())
            self.javaScriptContexts['global'] = context
        context.enter()
        # Hooking the eval function
        context.eval('eval=evalOverride')
        try:
            context.eval(content)
            evalCode = context.eval('evalCode')
            evalCode = jsbeautifier.beautify(evalCode)
            if evalCode == '':
                self.log_output('js_eval ' + argv, 'The Javascript code has been evaluated successfully!!')
            else:
                self.log_output('js_eval ' + argv, evalCode)
        except:
            error = str(sys.exc_info()[1])
            f = open(os.path.expanduser("~/.peepdf-jserror.log"), "ab")
            f.write(error + newLine)

        if error != '':
            self.log_output('js_eval ' + argv, '*** Error: ' + error)

    def help_js_eval(self):
        print newLine + 'Usage: js_eval variable $var_name'
        print 'Usage: js_eval file $file_name'
        print 'Usage: js_eval object $object_id [$version]'
        print 'Usage: js_eval string $javascript_code'
        print newLine + 'Evaluates the Javascript code stored in the specified variable, file, object or raw code in a global context' + newLine

    def do_js_jjdecode(self, argv):
        content = ''
<<<<<<< HEAD
=======
        bytes = ''
>>>>>>> 611b351d
        validTypes = ['variable', 'file', 'object', 'string']
        args = self.parseArgs(argv)
        if args is None:
            message = '*** Error: The command line arguments have not been parsed successfully!!'
            self.log_output('js_jjdecode ' + argv, message)
            return False
        if len(args) == 2:
            version = None
        elif len(args) == 3 and args[0] == 'object':
            version = args[2]
        else:
            self.help_js_jjdecode()
            return False
        type = args[0]
        src = args[1]
        if type not in validTypes:
            self.help_js_jjdecode()
            return False
        if type == 'variable':
            if src not in self.variables:
                message = '*** Error: The variable does not exist!!'
                self.log_output('js_jjdecode ' + argv, message)
                return False
            else:
                content = self.variables[src][0]
                if not isJavascript(content):
                    if self.use_rawinput:
                        res = raw_input('The variable may not contain Javascript code, do you want to continue? (y/n) ')
                        if res.lower() == 'n':
                            message = '*** Error: The variable does not contain Javascript code!!'
                            self.log_output('js_jjdecode ' + argv, message)
                            return False
                    else:
                        print 'Warning: the object may not contain Javascript code...' + newLine
        elif type == 'file':
            if not os.path.exists(src):
                message = '*** Error: The file does not exist!!'
                self.log_output('js_jjdecode ' + argv, message)
                return False
            else:
                content = open(src, 'rb').read()
                if not isJavascript(content):
                    if self.use_rawinput:
                        res = raw_input('The file may not contain Javascript code, do you want to continue? (y/n) ')
                        if res.lower() == 'n':
                            message = '*** Error: The file does not contain Javascript code!!'
                            self.log_output('js_jjdecode ' + argv, message)
                            return False
                    else:
                        print 'Warning: the object may not contain Javascript code...' + newLine
        elif type == 'string':
            content = src
        else:
            if self.pdfFile is None:
                message = '*** Error: You must open a file!!'
                self.log_output('js_jjdecode ' + argv, message)
                return False
            if not src.isdigit() or (version is not None and not version.isdigit()):
                self.help_js_jjdecode()
                return False
            src = int(src)
            if version is not None:
                version = int(version)
                if version > self.pdfFile.getNumUpdates():
                    message = '*** Error: The version number is not valid!!'
                    self.log_output('js_jjdecode ' + argv, message)
                    return False
            object = self.pdfFile.getObject(src, version)
            if object is not None:
                if object.containsJS():
                    content = object.getJSCode()[0]
                else:
                    if self.use_rawinput:
                        res = raw_input('The object may not contain Javascript code, do you want to continue? (y/n) ')
                        if res.lower() == 'n':
                            message = '*** Error: The object does not contain Javascript code!!'
                            self.log_output('js_jjdecode ' + argv, message)
                            return False
                    else:
                        print 'Warning: the object may not contain Javascript code...' + newLine
                    objectType = object.getType()
                    if objectType == 'stream':
                        content = object.getStream()
                    elif type == 'dictionary' or type == 'array':
                        element = object.getElementByName('/JS')
                        if element is not None:
                            content = element.getValue()
                        else:
                            message = '*** Error: Target not found!!'
                            self.log_output('js_jjdecode ' + argv, message)
                            return False
                    elif type == 'string' or type == 'hexstring':
                        content = object.getValue()
                    else:
                        message = '*** Error: Target not found!!'
                        self.log_output('js_jjdecode ' + argv, message)
                        return False
            else:
                message = '*** Error: Object not found!!'
                self.log_output('js_jjdecode ' + argv, message)
                return False

        jjdecoder = JJDecoder(content)
        try:
            ret = jjdecoder.decode()
        except Exception as e:
            if len(e.args) == 2:
                excName, excReason = e.args
            else:
                excName = excReason = None
            if excName != 'JJDecoderException':
                raise
            else:
                message = '*** Error: ' + excReason
                self.log_output('js_jjdecode ' + argv, message)
                return False
        if ret[0] == 0:
            decodedContent = ret[1]
        else:
            message = '*** Error: ' + ret[1]
            self.log_output('js_jjdecode ' + argv, message)
            return False
        self.log_output('js_jjdecode ' + argv, decodedContent)

    def help_js_jjdecode(self):
        print newLine + 'Usage: js_jjdecode variable $var_name'
        print 'Usage: js_jjdecode file $file_name'
        print 'Usage: js_jjdecode object $object_id [$version]'
        print 'Usage: js_jjdecode string $encoded_js_code [$version]'
        print newLine + 'Decodes the Javascript code stored in the specified variable, file or object using the jjencode/decode algorithm by Yosuke Hasegawa (http://utf-8.jp/public/jjencode.html)' + newLine

    def do_js_join(self, argv):
        content = ''
        finalString = ''
        reSeparatedStrings = '["\'](.*?)["\']'
        validTypes = ['variable', 'file', 'string']
        args = self.parseArgs(argv)
        if args is None:
            message = '*** Error: The command line arguments have not been parsed successfully!!'
            self.log_output('js_join ' + argv, message)
            return False
        if len(args) != 2:
            self.help_js_join()
            return False
        type = args[0]
        src = args[1]
        if type not in validTypes:
            self.help_js_join()
            return False
        if type == 'variable':
            if src not in self.variables:
                message = '*** Error: The variable does not exist!!'
                self.log_output('js_join ' + argv, message)
                return False
            else:
                content = self.variables[src][0]
        elif type == 'file':
            if not os.path.exists(src):
                message = '*** Error: The file does not exist!!'
                self.log_output('js_join ' + argv, message)
                return False
            else:
                content = open(src, 'rb').read()
        else:
            content = src
        strings = re.findall(reSeparatedStrings, content)
        if strings == []:
            message = '*** Error: The variable or file does not contain separated strings!!'
            self.log_output('js_join ' + argv, message)
            return False
        for string in strings:
            finalString += string
        self.log_output('js_join ' + argv, finalString)

    def help_js_join(self):
        print newLine + 'Usage: js_join variable $var_name'
        print 'Usage: js_join file $file_name'
        print 'Usage: js_join string $my_string'
        print newLine + 'Joins some strings separated by quotes and stored in the specified variable or file in a unique one' + newLine
        print 'Example:' + newLine
        print 'aux = "%u65"+"54"+"%u74"+"73"' + newLine
        print '> js_join variable aux' + newLine
        print '%u6554%u7473' + newLine

    def do_js_unescape(self, argv):
        content = ''
        unescapedOutput = ''
        bytes = ''
        reUnicodeChars = '([%\]u[0-9a-f]{4})+'
        reHexChars = '(%[0-9a-f]{2})+'
        validTypes = ['variable', 'file', 'string']
        args = self.parseArgs(argv)
        if args is None:
            message = '*** Error: The command line arguments have not been parsed successfully!!'
            self.log_output('js_unescape ' + argv, message)
            return False
        if len(args) != 2:
            self.help_js_unescape()
            return False
        type = args[0]
        src = args[1]
        if type not in validTypes:
            self.help_js_unescape()
            return False
        if type == 'variable':
            if src not in self.variables:
                message = '*** Error: The variable does not exist!!'
                self.log_output('js_unescape ' + argv, message)
                return False
            else:
                content = self.variables[src][0]
        elif type == 'file':
            if not os.path.exists(src):
                message = '*** Error: The file does not exist!!'
                self.log_output('js_unescape ' + argv, message)
                return False
            else:
                content = open(src, 'rb').read()
        else:
            content = src
        if re.findall(reUnicodeChars, content, re.IGNORECASE) == [] and re.findall(reHexChars,
                                                                                   content,
                                                                                   re.IGNORECASE) == []:
            message = '*** Error: The file does not contain escaped chars!!'
            self.log_output('js_unescape ' + argv, message)
            return False
        ret = unescape(content)
        if ret[0] != -1:
            unescapedBytes = ret[1]
            bytes = ret[1]
            urlsFound = re.findall('https?://.*$', unescapedBytes, re.DOTALL)
            if unescapedBytes != '':
                unescapedOutput += newLine + 'Unescaped bytes:' + newLine * 2
                unescapedOutput += self.printBytes(unescapedBytes)
            if urlsFound != []:
                unescapedOutput += newLine * 2 + 'URLs in shellcode:' + newLine
                for url in urlsFound:
                    unescapedOutput += '\t' + url
                unescapedOutput += newLine
        else:
            message = '*** Error: ' + ret[1]
            self.log_output('js_unescape ' + argv, message)
            return False
        self.log_output('js_unescape ' + argv, unescapedOutput, [bytes], bytesOutput=True)

    def help_js_unescape(self):
        print newLine + 'Usage: js_unescape variable $var_name'
        print 'Usage: js_unescape file $file_name'
        print 'Usage: js_unescape string $escaped_string'
        print newLine + 'Unescapes the escaped characters stored in the specified variable or file' + newLine
        print 'Example:' + newLine
        print 'aux = "%u6554%u7473"' + newLine
        print '> js_unescape variable aux' + newLine
        print '54 65 73 74                                       |Test|' + newLine

    def do_js_vars(self, argv):
        varName = None
        if not JS_MODULE:
            message = '*** Error: PyV8 is not installed!!'
            self.log_output('js_vars ' + argv, message)
            return False
        args = self.parseArgs(argv)
        if args is None:
            message = '*** Error: The command line arguments have not been parsed successfully!!'
            self.log_output('js_vars ' + argv, message)
            return False
        if len(args) > 1:
            self.help_js_vars()
            return False
        if self.javaScriptContexts['global'] is not None:
            context = self.javaScriptContexts['global']
        else:
            self.log_output('js_vars ' + argv,
                            '*** Warning: There is no Javascript context defined!! Use "js_eval" or "js_analyse" to create one.')
            return False
        if len(args) == 1:
            varName = args[0]
            if varName in context.locals.keys():
                varContent = context.locals[varName]
                try:
                    self.log_output('js_vars ' + argv, str(varContent))
                except:
                    exceptionInfo = traceback.format_exc()
                    if exceptionInfo.find('Allocation failed - process out of memory') != -1:
                        message = '*** Error: The variable is too big to be processed!!'
                        self.log_output('js_vars ' + argv, message)
                        return False
                    else:
                        raise
            else:
                self.log_output('js_vars ' + argv, '*** Error: The variable does not exist in the Javascript context.')
        else:
            fixedVars = ['evalOverride', 'hasOwnProperty', 'isPrototypeOf', 'toLocaleString', 'toString', 'unwatch',
                         'valueOf', 'watch']
            varArray = context.locals.keys()
            for fixedVar in fixedVars:
                varArray.remove(fixedVar)
            self.log_output('js_vars ' + argv, str(varArray))

    def help_js_vars(self):
        print newLine + 'Usage: js_vars [$var_name]'
        print newLine + 'Shows the Javascript variables defined in the execution context or the content of the specified variable' + newLine

    def do_log(self, argv):
        args = self.parseArgs(argv)
        if args is None:
            message = '*** Error: The command line arguments have not been parsed successfully!!'
            self.log_output('log ' + argv, message)
            return False
        numArgs = len(args)
        if numArgs == 0:
            if self.loggingFile is None:
                print newLine + 'Not logging now!!' + newLine
            else:
                print newLine + 'Log file: ' + self.loggingFile + newLine
        elif numArgs == 1:
            param = args[0]
            if param == 'stop':
                self.loggingFile = None
            else:
                self.loggingFile = param
        else:
            self.help_log()
            return False

    def help_log(self):
        print newLine + 'Usage: log'
        print newLine + 'Shows the actual state of logging' + newLine
        print 'Usage: log stop'
        print newLine + 'Stops logging' + newLine
        print 'Usage: log $log_file'
        print newLine + 'Starts logging in the specified file' + newLine

    def do_malformed_output(self, argv):
        malformedOptions = []
        headerFile = None
        args = self.parseArgs(argv)
        if args is None:
            message = '*** Error: The command line arguments have not been parsed successfully!!'
            self.log_output('malformed_output ' + argv, message)
            return False
        if len(args) == 0:
            malformedOptions.append(1)
        else:
            for i in range(len(args)):
                opt = args[i]
                if opt.isdigit():
                    opt = int(opt)
                    if -1 < opt < 7:
                        if opt == 0:
                            malformedOptions = []
                            headerFile = None
                            break
                        else:
                            if opt not in malformedOptions and 1 not in malformedOptions:
                                malformedOptions.append(opt)
                    else:
                        self.help_malformed_output()
                        return False
                else:
                    if os.path.exists(opt):
                        headerFile = opt
                        break
                    else:
                        self.help_malformed_output()
                        return False
        self.variables['malformed_options'] = [malformedOptions, malformedOptions]
        self.variables['header_file'] = [headerFile, headerFile]
        message = 'Malformed options successfully enabled'
        self.log_output('malformed_output ' + argv, message)

    def help_malformed_output(self):
        print newLine + 'Usage: malformed_output [$option1 [$option2 ...] [$header_file]]' + newLine
        print 'Enables malformed output when saving the file:' + newLine
        print '\t0: Removes all the malformed options.'
        print '\t1 [header_file]: Enable all the implemented tricks. Default option.'
        print '\t2 [header_file]: Puts the default or specified header before the PDF header.'
        print '\t3: Removes all the "endobj" tags.'
        print '\t4: Removes all the "endstream" tags.'
        print '\t5: Removes the "xref" section.'
        print '\t6: Bad header: %PDF-1' + newLine

    def do_metadata(self, argv):
        if self.pdfFile is None:
            message = '*** Error: You must open a file!!'
            self.log_output('metadata ' + argv, message)
            return False
        output = ''
        args = self.parseArgs(argv)
        if args is None:
            message = '*** Error: The command line arguments have not been parsed successfully!!'
            self.log_output('metadata ' + argv, message)
            return False
        if len(args) == 0:
            version = None
        elif len(args) == 1:
            version = args[0]
        else:
            self.help_metadata()
            return False
        if version is not None and not version.isdigit():
            self.help_metadata()
            return False
        if version is not None:
            version = int(version)
            if version > self.pdfFile.getNumUpdates():
                message = '*** Error: The version number is not valid!!'
                self.log_output('metadata ' + argv, message)
                return False
        metadataObjects = self.pdfFile.getMetadata(version)
        if metadataObjects != []:
            if version is not None:
                metadataObjects = [metadataObjects]
            for v in range(len(metadataObjects)):
                objects = metadataObjects[v]
                if version is not None:
                    v = version
                infoObject = self.pdfFile.getInfoObject(v)
                if infoObject is not None:
                    value = infoObject.getValue()
                    output += 'Info Object in version ' + str(v) + ':' + newLine * 2 + value + newLine * 2
                if objects != []:
                    for id in objects:
                        object = self.pdfFile.getObject(id, v)
                        objectType = object.getType()
                        if objectType == 'dictionary' or objectType == 'stream':
                            subType = object.getElementByName('/Type')
                            if subType != []:
                                subType = subType.getValue()
                                if subType == '/Metadata':
                                    value = object.getValue()
                                    if value != '':
                                        output += 'Object ' + str(id) + ' in version ' + str(
                                            v) + ':' + newLine * 2 + value + newLine * 2
            self.log_output('metadata ' + argv, output)
        else:
            message = '*** No metadata found!!'
            self.log_output('metadata ' + argv, message)
            return False

    def help_metadata(self):
        print newLine + 'Usage: metadata [$version]'
        print newLine + 'Shows the metadata of the document or version of the document' + newLine

    def do_modify(self, argv):
        validModifyTypes = ['object', 'stream']
        args = self.parseArgs(argv)
        if args is None:
            message = '*** Error: The command line arguments have not been parsed successfully!!'
            self.log_output('modify ' + argv, message)
            return False
        numArgs = len(args)
        if numArgs < 2:
            self.help_modify()
            return False
        elementType = args[0]
        if elementType not in validModifyTypes:
            self.help_modify()
            return False
        else:
            # Checking arguments
            id = args[1]
            contentFile = None
            if numArgs == 2:
                version = None
            elif numArgs == 3:
                if not os.path.exists(args[2]):
                    version = args[2]
                else:
                    version = None
                    contentFile = args[2]
            elif numArgs == 4:
                version = args[2]
                contentFile = args[3]
                if not os.path.exists(contentFile):
                    message = '*** Error: The file "' + contentFile + '" does not exist!!'
                    self.log_output('modify ' + argv, message)
                    return False
            else:
                self.help_modify()
                return False
            if (not id.isdigit() and id != 'trailer' and id != 'xref') or (version is not None and not version.isdigit()):
                self.help_modify()
                return False
            if version is not None:
                version = int(version)
                if version > self.pdfFile.getNumUpdates():
                    message = '*** Error: The version number is not valid!!'
                    self.log_output('modify ' + argv, message)
                    return False

            id = int(id)
            object = self.pdfFile.getObject(id, version)
            if object is None:
                message = '*** Error: Object not found!!'
                self.log_output('modify ' + argv, message)
                return False
            objectType = object.getType()
            if elementType == 'object':
                ret = self.modifyObject(object, 0, contentFile)
                if ret[0] == -1:
                    message = '*** Error: The object has not been modified!!'
                    self.log_output('modify ' + argv, message)
                    return False
                else:
                    object = ret[1]
            elif elementType == 'stream':
                if objectType != 'stream':
                    message = '*** Error: The specified object is not an stream object!!'
                    self.log_output('modify ' + argv, message)
                    return False
                if contentFile is not None:
                    streamContent = open(contentFile, 'rb').read()
                else:
                    if self.use_rawinput:
                        streamContent = raw_input(
                            newLine + 'Please, specify the stream content (if the content includes EOL characters use a file instead):' + newLine * 2)
                    else:
                        message = '*** Error: in batch mode you must specify a file storing the stream content!!'
                        self.log_output('modify ' + argv, message)
                        return False
                object.setDecodedStream(streamContent)
            ret = self.pdfFile.setObject(id, object, version, mod=True)
            if ret[0] == -1:
                message = '*** Error: The object has not been modified!!'
            else:
                message = 'Object modified successfully!!'
            self.log_output('modify ' + argv, message)

    def help_modify(self):
        print newLine + 'Usage: modify object|stream $object_id [$version] [$file]' + newLine
        print 'Modifies the object or stream specified. It\'s possible to use a file to retrieve the stream content (ONLY for stream content).' + newLine

    def do_object(self, argv):
        if self.pdfFile is None:
            message = '*** Error: You must open a file!!'
            self.log_output('object ' + argv, message)
            return False
        args = self.parseArgs(argv)
        if args is None:
            message = '*** Error: The command line arguments have not been parsed successfully!!'
            self.log_output('object ' + argv, message)
            return False
        if len(args) == 1:
            version = None
        elif len(args) == 2:
            version = args[1]
        else:
            self.help_object()
            return False
        id = args[0]
        if not id.isdigit() or (version is not None and not version.isdigit()):
            self.help_object()
            return False
        id = int(id)
        if version is not None:
            version = int(version)
            if version > self.pdfFile.getNumUpdates():
                message = '*** Error: The version number is not valid!!'
                self.log_output('object ' + argv, message)
                return False
        object = self.pdfFile.getObject(id, version)
        if object is None:
            message = '*** Error: Object not found!!'
            self.log_output('object ' + argv, message)
            return False
        value = object.getValue()
        self.log_output('object ' + argv, value)

    def help_object(self):
        print newLine + 'Usage: object $object_id [$version]'
        print newLine + 'Shows the content of the object after being decoded and decrypted.' + newLine

    def do_offsets(self, argv):
        if self.pdfFile is None:
            message = '*** Error: You must open a file!!'
            self.log_output('offsets ' + argv, message)
            return False
        version = None
        offsetsOutput = ''
        offsetsArray = []
        args = self.parseArgs(argv)
        if args is None:
            message = '*** Error: The command line arguments have not been parsed successfully!!'
            self.log_output('offsets ' + argv, message)
            return False
        numArgs = len(args)
        if numArgs == 0:
            offsetsArray = self.pdfFile.getOffsets()
        elif numArgs == 1:
            version = args[0]
            if not version.isdigit():
                self.help_offsets()
                return False
            version = int(version)
            if version > self.pdfFile.getNumUpdates():
                message = '*** Error: The version number is not valid!!'
                self.log_output('offsets ' + argv, message)
                return False
            offsetsArray = self.pdfFile.getOffsets(version)
        else:
            self.help_offsets()
            return False

        for i in range(len(offsetsArray)):
            offsets = offsetsArray[i]
            if i == 0 and "header" in offsets:
                offset, size = offsets['header']
                offsetsOutput += '%8d %s%s' % (offset, 'Header', newLine)
            elif version is None:
                offsetsOutput += newLine + 'Version ' + str(i) + ':' + newLine * 2
            if "objects" in offsets:
                compressedObjects = offsets['compressed']
                sortedObjectList = sorted(offsets['objects'], key=lambda x: x[1])
                for id, offset, size in sortedObjectList:
                    # offsetsOutput += '%8d %s %d (%d)%s' % (offset,'Object ',id,size,newLine)
                    if id in compressedObjects:
                        offsetsOutput += '%8d%s%8s%s %d (%d)%s%8d%s' % (
                            offset, newLine, '', 'Compressed Object ', id, size, newLine, offset + size - 1, newLine)
                    else:
                        offsetsOutput += '%8d%s%8s%s %d (%d)%s%8d%s' % (
                            offset, newLine, '', 'Object ', id, size, newLine, offset + size - 1, newLine)
            if offsets['xref'] is not None:
                offset, size = offsets['xref']
                # offsetsOutput += '%8d %s (%d)%s' % (offset,'Xref Section',size,newLine)
                offsetsOutput += '%8d%s%8s%s (%d)%s%8d%s' % (
                    offset, newLine, '', 'Xref Section', size, newLine, offset + size - 1, newLine)
            if offsets['trailer'] is not None:
                offset, size = offsets['trailer']
                # offsetsOutput += '%8d %s (%d)%s' % (offset,'Trailer',size,newLine)
                offsetsOutput += '%8d%s%8s%s (%d)%s%8d%s' % (
                    offset, newLine, '', 'Trailer', size, newLine, offset + size - 1, newLine)
            if offsets['eof'] is not None:
                offset, size = offsets['eof']
                offsetsOutput += '%8d %s%s' % (offset, 'EOF', newLine)

        self.log_output('offsets ' + argv, offsetsOutput)

    def help_offsets(self):
        print newLine + 'Usage: offsets [$version]'
        print newLine + 'Shows the physical map of the file or the specified version of the document' + newLine

    def do_open(self, argv):
        forceMode = False
        looseMode = False

        args = self.parseArgs(argv)
        if args is None:
            message = '*** Error: The command line arguments have not been parsed successfully!!'
            self.log_output('open ' + argv, message)
            return False
        numArgs = len(args)
        if numArgs == 1:
            fileName = args[0]
        elif numArgs == 2:
            fileName = args[1]
            args = args[0]
            if len(args) < 2 or len(args) > 3 or args[0] != '-' or args[1:] not in ['f', 'l', 'fl', 'lf']:
                self.help_open()
                return False
            if args.find('f') != -1:
                forceMode = True
            if args.find('l') != -1:
                looseMode = True
        else:
            self.help_open()
            return False
        if not os.path.exists(fileName):
            message = '*** Error: The file does not exist!!'
            self.log_output('open ' + argv, message)
            return False

        if self.pdfFile is not None:
            del (self.pdfFile)
        pdfParser = PDFParser()
        ret = pdfParser.parse(fileName, forceMode, looseMode)
        if ret != -1:
            message = 'File opened succesfully!!'
            self.pdfFile = ret[1]
        else:
            message = '*** Error: Opening document failed!!'
            self.pdfFile = None
        self.log_output('open ' + argv, message)
        print self.dependenciesWarning()
        if self.pdfFile is not None:
            self.do_info('')

    def help_open(self):
        print newLine + 'Usage: open [-fl] $file_name' + newLine
        print 'Opens and parses the specified file' + newLine
        print 'Options:'
        print '\t-f: Sets force parsing mode to ignore errors'
        print '\t-l: Sets loose parsing mode for problematic files' + newLine

    def do_quit(self, argv):
        return True

    def help_quit(self):
        print newLine + 'Usage: quit'
        print newLine + 'Exits from the console' + newLine

    def do_rawobject(self, argv):
        if self.pdfFile is None:
            message = '*** Error: You must open a file!!'
            self.log_output('rawobject ' + argv, message)
            return False
        rawValue = ''
        offset = 0
        args = self.parseArgs(argv)
        if args is None:
            message = '*** Error: The command line arguments have not been parsed successfully!!'
            self.log_output('rawobject ' + argv, message)
            return False
        if len(args) == 1:
            version = None
        elif len(args) == 2:
            version = args[1]
        else:
            self.help_rawobject()
            return False
        id = args[0]
        if (not id.isdigit() and id != 'trailer' and id != 'xref') or (version is not None and not version.isdigit()):
            self.help_rawobject()
            return False
        if version is not None:
            version = int(version)
            if version > self.pdfFile.getNumUpdates():
                message = '*** Error: The version number is not valid!!'
                self.log_output('rawobject ' + argv, message)
                return False
        if id == 'xref':
            ret = self.pdfFile.getXrefSection(version)
            if ret is None or ret[1] is None or ret[1] == [] or ret[1] == [None, None]:
                message = '*** Error: xref section not found!!'
                self.log_output('rawobject ' + argv, message)
                return False
            else:
                xrefArray = ret[1]
            if xrefArray[0] is not None:
                offset = xrefArray[0].getOffset()
                rawValue = xrefArray[0].toFile()
        elif id == 'trailer':
            ret = self.pdfFile.getTrailer(version)
            if ret is None or ret[1] is None or ret[1] == [] or ret[1] == [None, None]:
                message = '*** Error: Trailer not found!!'
                self.log_output('rawobject ' + argv, message)
                return False
            else:
                trailerArray = ret[1]
            if trailerArray[0] is not None:
                offset = trailerArray[0].getOffset()
                rawValue = trailerArray[0].toFile()
        else:
            id = int(id)
            indirectObject = self.pdfFile.getObject(id, version, indirect=True)
            if indirectObject is None:
                message = '*** Error: Object not found!!'
                self.log_output('rawobject ' + argv, message)
                return False
            object = indirectObject.getObject()
            offset = indirectObject.getOffset()
            rawValue = str(object.getRawValue())
        if offset == -1:
            message = '*** Error: offset cannot be calculated!!'
            self.log_output('rawobject ' + argv, message)
            return False
        '''
        # Getting the raw bytes directly from the file
        filePath = self.pdfFile.getPath()
        if not compressed and filePath != '' and os.path.exists(filePath):
            ret = getBytesFromFile(filePath,offset,size)
            if ret[0] == -1:
                message = '*** Error: The file does not exist!!'
                self.log_output('rawobject ' + argv, message)
                return False
            rawValue = ret[1]
        '''
        self.log_output('rawobject ' + argv, rawValue)

    def help_rawobject(self):
        print newLine + 'Usage: rawobject [$object_id|xref|trailer [$version]]'
        print newLine + 'Shows the content of the object without being decoded or decrypted (object_id, xref, trailer)' + newLine

    def do_rawstream(self, argv):
        if self.pdfFile is None:
            message = '*** Error: You must open a file!!'
            self.log_output('rawstream ' + argv, message)
            return False
        args = self.parseArgs(argv)
        if args is None:
            message = '*** Error: The command line arguments have not been parsed successfully!!'
            self.log_output('rawstream ' + argv, message)
            return False
        if len(args) == 1:
            version = None
        elif len(args) == 2:
            version = args[1]
        else:
            self.help_rawstream()
            return False
        id = args[0]
        if not id.isdigit() or (version is not None and not version.isdigit()):
            self.help_rawstream()
            return False
        id = int(id)
        if version is not None:
            version = int(version)
            if version > self.pdfFile.getNumUpdates():
                message = '*** Error: The version number is not valid!!'
                self.log_output('stream ' + argv, message)
                return False
        object = self.pdfFile.getObject(id, version)
        if object is None:
            message = '*** Error: Object not found!!'
            self.log_output('stream ' + argv, message)
            return False
        if object.getType() != 'stream':
            message = '*** Error: The object doesn\'t contain any stream!!'
            self.log_output('rawstream ' + argv, message)
            return False
        value = object.getRawStream()
        self.log_output('rawstream ' + argv, value, [value], bytesOutput=True)

    def help_rawstream(self):
        print newLine + 'Usage: rawstream $object_id [$version]'
        print newLine + 'Shows the stream content of the specified document version before being decoded and decrypted' + newLine

    def do_references(self, argv):
        if self.pdfFile is None:
            message = '*** Error: You must open a file!!'
            self.log_output('references ' + argv, message)
            return False
        args = self.parseArgs(argv)
        if args is None:
            message = '*** Error: The command line arguments have not been parsed successfully!!'
            self.log_output('references ' + argv, message)
            return False
        if len(args) == 2:
            version = None
        elif len(args) == 3:
            version = args[2]
        else:
            self.help_references()
            return False
        command = args[0]
        id = args[1]
        if not id.isdigit() or (version is not None and not version.isdigit()) or \
                (command.lower() != 'to' and command.lower() != 'in'):
            self.help_references()
            return False
        id = int(id)
        if version is not None:
            version = int(version)
            if version > self.pdfFile.getNumUpdates():
                message = '*** Error: The version number is not valid!!'
                self.log_output('references ' + argv, message)
                return False
        if command.lower() == 'to':
            references = self.pdfFile.getReferencesTo(id, version)
        else:
            references = self.pdfFile.getReferencesIn(id, version)
        if references == []:
            references = 'No references!!'
        elif references is None:
            references = '*** Error: Object not found!!'
        self.log_output('references ' + argv, str(references))

    def help_references(self):
        print newLine + 'Usage: references to|in $object_id [$version]'
        print newLine + 'Shows the references in the object or to the object in the specified version of the document' + newLine

    def do_replace(self, argv):
        replaceOutput = ''
        args = self.parseArgs(argv)
        if args is None:
            message = '*** Error: The command line arguments have not been parsed successfully!!'
            self.log_output('replace ' + argv, message)
            return False
        numArgs = len(args)
        if numArgs != 3 and numArgs != 4:
            self.help_replace()
            return False
        type = args[0]
        if numArgs == 3:
            if type != 'all':
                self.help_replace()
                return False
            if self.pdfFile is None:
                message = '*** Error: You must open a file!!'
                self.log_output('replace ' + argv, message)
                return False
            string1 = args[1]
            string2 = args[2]
            ret = self.pdfFile.replace(string1, string2)
            if ret[0] == -1:
                if ret[1] == 'String not found':
                    message = 'String not found!!'
                else:
                    message = '*** Error: The string has not been replaced!!'
            else:
                message = 'The string has been replaced correctly'
        elif numArgs == 4:
            if type != 'variable' and type != 'file':
                self.help_replace()
                return False
            src = args[1]
            string1 = args[2]
            string2 = args[3]
            if type == 'file':
                if not os.path.exists(src):
                    message = '*** Error: The file does not exist!!'
                    self.log_output('replace ' + argv, message)
                    return False
                content = open(src, 'rb').read()
                if content.find(string1) != -1:
                    replaceOutput = content.replace(string1, string2)
                    try:
                        open(src, 'wb').write(replaceOutput)
                    except:
                        message = '*** Error: The file cannot be modified!!'
                        self.log_output('replace ' + argv, message)
                        return False
                    message = 'The string has been replaced correctly'
                else:
                    message = 'String not found!!'
            else:
                if src in self.variables:
                    if self.variables[src][0].find(string1) != -1:
                        replaceOutput = self.variables[src][0].replace(string1, string2)
                        self.variables[src][0] = replaceOutput
                        message = 'The string has been replaced correctly'
                    else:
                        message = 'String not found!!'
                else:
                    message = '*** Error: The variable does not exist!!'
        self.log_output('replace ' + argv, message)

    def help_replace(self):
        print newLine + 'Usage: replace all $string1 $string2'
        print newLine + 'Replaces $string1 with $string2 in the whole PDF file' + newLine
        print 'Usage: replace variable $var_name $string1 $string2'
        print 'Usage: replace file $file_name $string1 $string2'
        print newLine + 'Replaces $string1 with $string2 in the content of the specified variable or file' + newLine

    def do_reset(self, argv):
        args = self.parseArgs(argv)
        if args is None:
            message = '*** Error: The command line arguments have not been parsed successfully!!'
            self.log_output('reset ' + argv, message)
            return False
        numArgs = len(args)
        if numArgs == 0:
            clearScreen()
        elif numArgs == 1:
            var = args[0]
            if var in self.variables:
                self.variables[var][0] = self.variables[var][1]
                if var == 'output' and (self.variables[var][0] == 'file' or self.variables[var][0] == 'variable'):
                    message = var + ' = "' + self.output + '" (' + str(self.variables[var][0]) + ')'
                else:
                    varContent = self.printResult(str(self.variables[var][0]))
                    if varContent == str(self.variables[var][0]):
                        if varContent != 'None' and not re.match('\[.*\]', varContent):
                            message = var + ' = "' + varContent + '"'
                        else:
                            message = var + ' = ' + varContent
                    else:
                        message = var + ' = ' + newLine + varContent
            else:
                message = '*** Error: The variable does not exist!!'
            self.log_output('reset ' + argv, message)
        else:
            self.help_reset()

    def help_reset(self):
        print newLine + 'Usage: reset'
        print newLine + 'Cleans the console'
        print newLine + 'Usage: reset $var_name'
        print newLine + 'Resets the variable value to the default value if applicable' + newLine

    def do_save(self, argv):
        if self.pdfFile is None:
            message = '*** Error: You must open a file!!'
            self.log_output('save ' + argv, message)
            return False
        args = self.parseArgs(argv)
        if args is None:
            message = '*** Error: The command line arguments have not been parsed successfully!!'
            self.log_output('save ' + argv, message)
            return False
        numArgs = len(args)
        if numArgs == 0 or numArgs == 1:
            if numArgs == 0:
                fileName = self.pdfFile.getPath()
            else:
                fileName = args[0]
            ret = self.pdfFile.save(fileName, malformedOptions=self.variables['malformed_options'][0],
                                    headerFile=self.variables['header_file'][0])
            if ret[0] == -1:
                message = '*** Error: Saving failed!!'
            else:
                message = 'File saved succesfully!!'
            self.log_output('save ' + argv, message)
        else:
            self.help_save()

    def help_save(self):
        print newLine + 'Usage: save [$file_name]'
        print newLine + 'Saves the file to disk' + newLine

    def do_save_version(self, argv):
        if self.pdfFile is None:
            message = '*** Error: You must open a file!!'
            self.log_output('save_version ' + argv, message)
            return False
        args = self.parseArgs(argv)
        if args is None:
            message = '*** Error: The command line arguments have not been parsed successfully!!'
            self.log_output('save_version ' + argv, message)
            return False
        numArgs = len(args)
        if numArgs == 2:
            version = args[0]
            fileName = args[1]
            if not version.isdigit():
                self.help_save_version()
                return False
            version = int(version)
            if version < 0 or version > self.pdfFile.getNumUpdates():
                message = '*** Error: The version number is not valid!!'
                self.log_output('save_version ' + argv, message)
                return False
            ret = self.pdfFile.save(fileName, version, malformedOptions=self.variables['malformed_options'][0],
                                    headerFile=self.variables['header_file'][0])
            if ret[0] == -1:
                message = '*** Error: Saving failed!!'
            else:
                message = 'Version saved succesfully!!'
            self.log_output('save_version ' + argv, message)
        else:
            self.help_save_version()

    def help_save_version(self):
        print newLine + 'Usage: save_version $version $file_name'
        print newLine + 'Saves the selected file version to disk' + newLine

    def do_sctest(self, argv):
        if not EMU_MODULE:
            message = '*** Error: pylibemu is not installed!!'
            self.log_output('sctest ' + argv, message)
            return False
        outputBuffer = 2048
        maxSteps = 10000000
        verboseMode = False
        validTypes = ['variable', 'file', 'raw']
        bytes = ''
        src = ''
        offset = 0
        size = 0
        args = self.parseArgs(argv)
        if args is None:
            message = '*** Error: The command line arguments have not been parsed successfully!!'
            self.log_output('sctest ' + argv, message)
            return False
        if len(args) < 2 or len(args) > 4:
            self.help_sctest()
            return False
        if args[0] == '-v':
            verboseMode = True
            type = args[1]
            if len(args) == 2:
                self.help_sctest()
                return False
        else:
            type = args[0]
        if type not in validTypes:
            self.help_sctest()
            return False

        if type == 'raw':
            if self.pdfFile is None:
                message = '*** Error: You must open a file!!'
                self.log_output('sctest ' + argv, message)
                return False
            if verboseMode:
                if len(args) != 4:
                    self.help_sctest()
                    return False
                offset = args[2]
                size = args[3]
            else:
                if len(args) != 3:
                    self.help_sctest()
                    return False
                offset = args[1]
                size = args[2]
            if not offset.isdigit() or not size.isdigit():
                message = '*** Error: The offset and the number of bytes must be integers!!'
                self.log_output('sctest ' + argv, message)
                return False
            offset = int(offset)
            size = int(size)
        else:
            if verboseMode:
                if len(args) != 3:
                    self.help_sctest()
                    return False
                src = args[2]
            else:
                if len(args) != 2:
                    self.help_sctest()
                    return False
                src = args[1]

        if type == 'variable':
            if src not in self.variables:
                message = '*** Error: The variable does not exist!!'
                self.log_output('sctest ' + argv, message)
                return False
            else:
                bytes = self.variables[src][0]
        elif type == 'file':
            if not os.path.exists(src):
                message = '*** Error: The file does not exist!!'
                self.log_output('sctest ' + argv, message)
                return False
            else:
                bytes = open(src, 'rb').read()
        else:
            ret = getBytesFromFile(self.pdfFile.getPath(), offset, size)
            if ret[0] == -1:
                message = '*** Error: The file does not exist!!'
                self.log_output('sctest ' + argv, message)
                return False
            bytes = ret[1]

        if verboseMode:
            emu = pylibemu.Emulator()
        else:
            emu = pylibemu.Emulator(outputBuffer)
        try:
            shellcodeOffset = emu.shellcode_getpc_test(bytes)
            if shellcodeOffset < 0:
                shellcodeOffset = 0
            emu.prepare(bytes, shellcodeOffset)
            emu.test(maxSteps)
        except:
            message = '*** Error: Shellcode emulation failed!!'
            self.log_output('sctest ' + argv, message)
            return False
        if emu.emu_profile_output:
            output = emu.emu_profile_output
        else:
            output = ''
        self.log_output('sctest ' + argv, output)

    def help_sctest(self):
        print newLine + 'Usage: sctest [-v] variable $var_name'
        print 'Usage: sctest [-v] file $file_name'
        print 'Usage: sctest [-v] raw $offset $num_bytes'
        print newLine + 'Wrapper of the sctest tool (libemu) to emulate shellcodes. With -v the output is verbose, be ready for tons of data ;p' + newLine

    def do_search(self, argv):
        if self.pdfFile is None:
            message = '*** Error: You must open a file!!'
            self.log_output('search ' + argv, message)
            return False
        output = ''
        args = self.parseArgs(argv)
        if args is None:
            message = '*** Error: The command line arguments have not been parsed successfully!!'
            self.log_output('search ' + argv, message)
            return False
        if len(args) != 1 and len(args) != 2:
            self.help_search()
            return False
        if len(args) == 1:
            toSearch = args[0]
        elif len(args) == 2:
            if args[0] != 'hex':
                self.help_search()
                return False
            else:
                toSearch = args[1]
                if re.match('(\\\\x[0-9a-f]{1,2})+', toSearch):
                    hexChars = toSearch.split('\\x')
                    hexChars.remove('')
                    toSearch = ''
                    for hexChar in hexChars:
                        if len(hexChar) == 1:
                            hexChar = '0' + hexChar
                        toSearch += hexChar
                    ret = hexToString(toSearch)
                    if ret[0] == -1:
                        message = '*** Error: ' + ret[1] + '!!'
                        self.log_output('search ' + argv, message)
                        return False
                    toSearch = ret[1]
                else:
                    message = '*** Error: Bad hexadecimal string!!'
                    self.log_output('search ' + argv, message)
                    return False
        toSearch = escapeRegExpString(toSearch)
        objects = self.pdfFile.getObjectsByString(toSearch)
        if objects == []:
            output = 'Not found!!'
        else:
            if len(objects) == 1:
                if objects[0] == []:
                    output = 'Not found!!'
                else:
                    output = str(objects[0])
            else:
                for version in range(len(objects)):
                    if objects[version] != []:
                        output += newLine + str(version) + ': ' + str(objects[version]) + newLine
                if output == '':
                    output = 'Not found!!'
                else:
                    output = output[1:-1]
        self.log_output('search ' + argv, output)

    def help_search(self):
        print newLine + 'Usage: search [hex] $string'
        print newLine + 'Search the specified string or hexadecimal string in the objects (decoded and encrypted streams included)' + newLine
        print 'Example: search hex \\x34\\x35' + newLine

    def do_set(self, argv):
        consoleOutput = ''
        args = self.parseArgs(argv)
        if args is None:
            message = '*** Error: The command line arguments have not been parsed successfully!!'
            self.log_output('set ' + argv, message)
            return False
        numArgs = len(args)
        if numArgs != 0 and numArgs != 2:
            self.help_set()
            return False
        if numArgs == 0:
            vars = self.variables.keys()
            for var in vars:
                varContent = self.printResult(str(self.variables[var][0]))
                if varContent == str(self.variables[var][0]):
                    if varContent != 'None' and not re.match('\[.*\]', varContent) and not varContent.isdigit():
                        consoleOutput += var + ' = "' + varContent + '"' + newLine
                    else:
                        consoleOutput += var + ' = ' + str(varContent) + newLine
                else:
                    consoleOutput += var + ' = ' + newLine + varContent + newLine
            print newLine + consoleOutput
        else:
            varName = args[0]
            value = args[1]
            if varName in self.readOnlyVariables:
                message = '*** Error: This is a READ ONLY variable!!'
                self.log_output('set ' + argv, message)
                return False
            if varName == 'output_limit':
                if not value.isdigit():
                    message = '*** Error: The value for this variable must be an integer!!'
                    self.log_output('set ' + argv, message)
                    return False
                else:
                    value = int(value)
            if varName in self.variables:
                self.variables[varName][0] = value
            else:
                self.variables[varName] = [value, value]

    def help_set(self):
        print newLine + 'Usage: set [$var_name $var_value]'
        print newLine + 'Sets the specified variable value or creates one with this value. Without parameters all the variables are shown.' + newLine
        print 'Special variables:' + newLine
        print '\theader_file: READ ONLY. Specifies the file header to be used when \'malformed_options\' are active.' + newLine
        print '\tmalformed_options: READ ONLY. Variable to store the malformed options used to save the file.' + newLine
        print '\toutput_limit: variable to specify the maximum number of lines to be shown at once when the output is long (no limit = -1). By default there is no limit.' + newLine
        print '\tvt_key: VirusTotal Api key.' + newLine

    def do_show(self, argv):
        args = self.parseArgs(argv)
        if args is None:
            message = '*** Error: The command line arguments have not been parsed successfully!!'
            self.log_output('show ' + argv, message)
            return False
        if len(args) != 1:
            self.help_show()
            return False
        var = args[0]
        if var not in self.variables:
            print newLine + '*** Error: The variable ' + var + ' does not exist!!' + newLine
            return False
        if var == 'output':
            if self.variables[var][0] == 'stdout':
                print newLine + 'output = "stdout"' + newLine
            else:
                if self.variables[var][0] == 'file':
                    print newLine + 'output = "file"'
                    print 'fileName = "' + self.output + '"' + newLine
                else:
                    print newLine + 'output = "variable"'
                    print 'varName = "' + self.output + '"' + newLine
        else:
            varContent = self.printResult(str(self.variables[var][0]))
            print newLine + varContent + newLine

    def help_show(self):
        print newLine + 'Usage: show $var_name'
        print newLine + 'Shows the value of the specified variable' + newLine
        print 'Special variables:' + newLine
        print '\theader_file'
        print '\tmalformed_options'
        print '\toutput'
        print '\toutput_limit'
        print '\tvt_key' + newLine

    def do_stream(self, argv):
        if self.pdfFile is None:
            message = '*** Error: You must open a file!!'
            self.log_output('stream ' + argv, message)
            return False
        args = self.parseArgs(argv)
        if args is None:
            message = '*** Error: The command line arguments have not been parsed successfully!!'
            self.log_output('stream ' + argv, message)
            return False
        if len(args) == 1:
            version = None
        elif len(args) == 2:
            version = args[1]
        else:
            self.help_stream()
            return False
        id = args[0]
        if not id.isdigit() or (version is not None and not version.isdigit()):
            self.help_stream()
            return False
        id = int(id)
        if version is not None:
            version = int(version)
            if version > self.pdfFile.getNumUpdates():
                message = '*** Error: The version number is not valid!!'
                self.log_output('stream ' + argv, message)
                return False
        object = self.pdfFile.getObject(id, version)
        if object is None:
            message = '*** Error: Object not found!!'
            self.log_output('stream ' + argv, message)
            return False
        if object.getType() != 'stream':
            message = '*** Error: The object doesn\'t contain any stream!!'
            self.log_output('stream ' + argv, message)
            return False
        value = object.getStream()
        if value == -1:
            message = '*** Error: The stream cannot be decoded!!'
            self.log_output('stream ' + argv, message)
            return False
        self.log_output('stream ' + argv, value, [value], bytesOutput=True)

    def help_stream(self):
        print newLine + 'Usage: stream $object_id [$version]'
        print newLine + 'Shows the object stream content of the specified version after being decoded and decrypted (if necessary)' + newLine

    def do_tree(self, argv):
        if self.pdfFile is None:
            message = '*** Error: You must open a file!!'
            self.log_output('version ' + argv, message)
            return False
        version = None
        treeOutput = ''
        tree = []
        args = self.parseArgs(argv)
        if args is None:
            message = '*** Error: The command line arguments have not been parsed successfully!!'
            self.log_output('tree ' + argv, message)
            return False
        numArgs = len(args)
        if numArgs == 0:
            tree = self.pdfFile.getTree()
        elif numArgs == 1:
            version = args[0]
            if version is not None and not version.isdigit():
                message = '*** Error: The version number is not valid!!'
                self.log_output('tree ' + argv, message)
                return False
            version = int(version)
            if version > self.pdfFile.getNumUpdates() or version < 0:
                message = '*** Error: The version number is not valid!!'
                self.log_output('tree ' + argv, message)
                return False
            tree = self.pdfFile.getTree(version)
        else:
            self.help_tree()
            return False
        for i in range(len(tree)):
            nodesPrinted = []
            root = tree[i][0]
            objectsInfo = tree[i][1]
            if i != 0:
                treeOutput += newLine + 'Version ' + str(i) + ':' + newLine * 2
            if root is not None:
                nodesPrinted, nodeOutput = self.printTreeNode(root, objectsInfo, nodesPrinted)
                treeOutput += nodeOutput
            for object in objectsInfo:
                nodesPrinted, nodeOutput = self.printTreeNode(object, objectsInfo, nodesPrinted)
                treeOutput += nodeOutput
        self.log_output('tree ' + argv, treeOutput)

    def help_tree(self):
        print newLine + 'Usage: tree [$version]'
        print newLine + 'Shows the tree graph of the file or specified version' + newLine

    def do_vtcheck(self, argv):
        content = ''
        validTypes = ['variable', 'file', 'raw', 'object', 'rawobject', 'stream', 'rawstream']
        # Checking if a VirusTotal API key has been defined
        if self.variables['vt_key'][0] == 'COPY_HERE_YOUR_API_KEY':
            message = '*** Error: The "vt_key" variable has not been set!! You need to use your own VirusTotal API key ;)' + newLine * 2 + \
                      'Copy the key in the source code (peepdf.py:34) or define the variable "vt_key":' + newLine * 2 + \
                      'PPDF> set vt_key "COPY_HERE_YOUR_API_KEY"'
            self.log_output('vtcheck ' + argv, message)
            return False
        args = self.parseArgs(argv)
        if args is None:
            message = '*** Error: The command line arguments have not been parsed successfully!!'
            self.log_output('vtcheck ' + argv, message)
            return False
        elif args == []:
            if self.pdfFile is None:
                message = '*** Error: You must open a file!!'
                self.log_output('vtcheck ' + argv, message)
                return False
            md5Hash = self.pdfFile.getMD5()
        else:
            if len(args) == 2:
                if args[0] in ['object', 'rawobject', 'stream', 'rawstream']:
                    id = args[1]
                    version = None
                elif args[0] == 'file' or args[0] == 'variable':
                    srcName = args[1]
                else:
                    self.help_vtcheck()
                    return False
            elif len(args) == 3:
                if args[0] in ['object', 'rawobject', 'stream', 'rawstream']:
                    id = args[1]
                    version = args[2]
                elif args[0] == 'raw':
                    offset = args[1]
                    size = args[2]
                else:
                    self.help_vtcheck()
                    return False
            else:
                self.help_vtcheck()
                return False

            type = args[0]
            if type not in validTypes:
                self.help_vtcheck()
                return False
            if type == 'variable':
                if srcName not in self.variables:
                    message = '*** Error: The variable does not exist!!'
                    self.log_output('vtcheck ' + argv, message)
                    return False
                else:
                    content = self.variables[srcName][0]
            elif type == 'file':
                if not os.path.exists(srcName):
                    message = '*** Error: The file does not exist!!'
                    self.log_output('vtcheck ' + argv, message)
                    return False
                else:
                    content = open(srcName, 'rb').read()
            else:
                if self.pdfFile is None:
                    message = '*** Error: You must open a file!!'
                    self.log_output('vtcheck ' + argv, message)
                    return False
                if type == 'raw':
                    if not offset.isdigit() or not size.isdigit():
                        self.help_vtcheck()
                        return False
                    offset = int(offset)
                    size = int(size)
                    ret = getBytesFromFile(self.pdfFile.getPath(), offset, size)
                    if ret[0] == -1:
                        message = '*** Error: The file does not exist!!'
                        self.log_output('vtcheck ' + argv, message)
                        return False
                    content = ret[1]
                else:
                    if not id.isdigit() or (version is not None and not version.isdigit()):
                        self.help_vtcheck()
                        return False
                    id = int(id)
                    if version is not None:
                        version = int(version)
                        if version > self.pdfFile.getNumUpdates():
                            message = '*** Error: The version number is not valid!!'
                            self.log_output('vtcheck ' + argv, message)
                            return False
                    object = self.pdfFile.getObject(id, version)
                    if object is None:
                        message = '*** Error: Object not found!!'
                        self.log_output('vtcheck ' + argv, message)
                        return False
                    if type == 'stream' or type == 'rawstream':
                        if object.getType() != 'stream':
                            message = '*** Error: The object doesn\'t contain any stream!!'
                            self.log_output('vtcheck ' + argv, message)
                            return False
                        if type == 'stream':
                            content = object.getStream()
                        else:
                            content = object.getRawStream()
                    elif type == 'object':
                        content = object.getValue()
                    else:
                        content = object.getRawValue()
            content = str(content)
            md5Hash = hashlib.md5(content).hexdigest()
        # Checks the MD5 on VirusTotal
        ret = vtcheck(md5Hash, self.variables['vt_key'][0])
        if ret[0] == -1:
            message = '*** Error: ' + ret[1] + '!!'
            self.log_output('vtcheck ' + argv, message)
            return False
        jsonDict = ret[1]
        if "response_code" in jsonDict:
            if jsonDict['response_code'] == 1:
                if "scan_date" in jsonDict and "positives" in jsonDict and \
                        "total" in jsonDict and "scans" in jsonDict and \
                        "permalink" in jsonDict:
                    detectionColor = ''
                    if args == []:
                        self.pdfFile.setDetectionRate([jsonDict['positives'], jsonDict['total']])
                        self.pdfFile.setDetectionReport(jsonDict['permalink'])
                    if not self.avoidColor:
                        detectionLevel = jsonDict['positives'] / (jsonDict['total'] / 3)
                        if detectionLevel == 0:
                            detectionColor = self.alertColor
                        elif detectionLevel == 1:
                            detectionColor = self.warningColor
                    output = '%sDetection rate:%s %s%d%s/%d%s' % (
                        self.staticColor, self.resetColor, detectionColor, jsonDict['positives'], self.resetColor,
                        jsonDict['total'], newLine)
                    output += '%sLast analysis date:%s %s%s' % (
                        self.staticColor, self.resetColor, jsonDict['scan_date'], newLine)
                    output += '%sReport link:%s %s%s' % (
                        self.staticColor, self.resetColor, jsonDict['permalink'], newLine)
                    if jsonDict['positives'] > 0:
                        output += '%sScan results:%s%s' % (self.staticColor, self.resetColor, newLine * 2)

                        for engine in jsonDict['scans']:
                            engineResults = jsonDict['scans'][engine]
                            if "detected" in engineResults and "version" in engineResults and \
                                    "result" in engineResults and "update" in engineResults:
                                if engineResults['detected']:
                                    output += '%25s\t%18s\t%10s\t%s%s%s%s' % (
                                        engine, engineResults['version'], engineResults['update'], self.alertColor,
                                        engineResults['result'], self.resetColor, newLine)
                else:
                    message = '*** Error: Missing elements in the response from VirusTotal!!'
                    self.log_output('vtcheck ' + argv, message)
                    return False
            else:
                if args == []:
                    self.pdfFile.setDetectionRate(None)
                output = 'File not found on VirusTotal!'
        else:
            message = '*** Error: Bad response from VirusTotal!!'
            self.log_output('vtcheck ' + argv, message)
            return False
        self.log_output('vtcheck ' + argv, output)

    def help_vtcheck(self):
        print newLine + 'Usage: vtcheck'
        print 'Usage: vtcheck object|rawobject|stream|rawstream $object_id [$version]'
        print 'Usage: vtcheck raw $offset $num_bytes'
        print 'Usage: vtcheck file $file_name'
        print 'Usage: vtcheck variable $var_name'
        print newLine + 'Checks the hash of the specified source on VirusTotal: raw bytes of the file, objects and streams, and the content of files or variables.'
        print 'If no parameters are specified then the hash of the PDF document will be checked.' + newLine
        print '*** NOTE: NO CONTENT IS SENT TO VIRUSTOTAL, JUST HASHES!!' + newLine
        print '*** NOTE: You need a VirusTotal API key to use this command.' + newLine

    def do_xor(self, argv):
        content = ''
        validTypes = ['variable', 'file', 'raw', 'stream', 'rawstream']
        args = self.parseArgs(argv)
        if args is None:
            message = '*** Error: The command line arguments have not been parsed successfully!!'
            self.log_output('xor ' + argv, message)
            return False

        if len(args) == 2:
            if args[0] in ['stream', 'rawstream']:
                id = args[1]
                version = None
            elif args[0] in ['file', 'variable']:
                srcName = args[1]
            else:
                self.help_xor()
                return False
            key = None
        elif len(args) == 3:
            if args[0] in ['stream', 'rawstream']:
                id = args[1]
                if args[2].find('0x') != -1 or args[2].find('\\x') != -1:
                    version = None
                    key = args[2]
                else:
                    version = args[2]
                    key = None
            elif args[0] in ['file', 'variable']:
                srcName = args[1]
                key = args[2]
            elif args[0] == 'raw':
                offset = args[1]
                size = args[2]
                key = None
            else:
                self.help_xor()
                return False
        elif len(args) == 4:
            if args[0] in ['stream', 'rawstream']:
                id = args[1]
                version = args[2]
            elif args[0] == 'raw':
                offset = args[1]
                size = args[2]
            else:
                self.help_xor()
                return False
            key = args[3]
        else:
            self.help_xor()
            return False

        type = args[0]
        if type not in validTypes:
            self.help_xor()
            return False
        if key is not None:
            key = key.replace('0x', '')
            key = key.replace('\\x', '')
            match = re.match('[0-9a-f]{1,2}', key)
            if not match or match.group() != key:
                message = '*** Error: The key must be an hexadecimal digit (0x5,0xa1,0x2f...)!!'
                self.log_output('xor ' + argv, message)
                return False
            key = chr(int(key, 16))
        if type == 'variable':
            if srcName not in self.variables:
                message = '*** Error: The variable does not exist!!'
                self.log_output('xor ' + argv, message)
                return False
            else:
                content = self.variables[srcName][0]
        elif type == 'file':
            if not os.path.exists(srcName):
                message = '*** Error: The file does not exist!!'
                self.log_output('xor ' + argv, message)
                return False
            else:
                content = open(srcName, 'rb').read()
        else:
            if self.pdfFile is None:
                message = '*** Error: You must open a file!!'
                self.log_output('xor ' + argv, message)
                return False
            if type == 'raw':
                if not offset.isdigit() or not size.isdigit():
                    self.help_xor()
                    return False
                offset = int(offset)
                size = int(size)
                ret = getBytesFromFile(self.pdfFile.getPath(), offset, size)
                if ret[0] == -1:
                    message = '*** Error: The file does not exist!!'
                    self.log_output('xor ' + argv, message)
                    return False
                content = ret[1]
            else:
                if not id.isdigit() or (version is not None and not version.isdigit()):
                    self.help_xor()
                    return False
                id = int(id)
                if version is not None:
                    version = int(version)
                    if version > self.pdfFile.getNumUpdates():
                        message = '*** Error: The version number is not valid!!'
                        self.log_output('xor ' + argv, message)
                        return False
                object = self.pdfFile.getObject(id, version)
                if object is None:
                    message = '*** Error: Object not found!!'
                    self.log_output('xor ' + argv, message)
                    return False
                if object.getType() != 'stream':
                    message = '*** Error: The object doesn\'t contain any stream!!'
                    self.log_output('xor ' + argv, message)
                    return False
                if type == 'stream':
                    content = object.getStream()
                else:
                    content = object.getRawStream()

        content = str(content)
        if content == '':
            message = '*** Warning: The content is empty!!'
            self.log_output('xor ' + argv, message)
            return False
        if key is not None:
            output = xor(content, key)
        else:
            output = ''
            for i in range(256):
                key = chr(i)
                xored = xor(content, key)
                output += '[' + hex(i) + ']' + newLine + xored + newLine + '[/' + hex(i) + ']' + newLine
        self.log_output('xor ' + argv, output, [output], bytesOutput=True)

    def help_xor(self):
        print newLine + 'Usage: xor stream|rawstream $object_id [$version] [$key]'
        print 'Usage: xor raw $offset $num_bytes $key'
        print 'Usage: xor file $file_name $key'
        print 'Usage: xor variable $var_name $key'
        print newLine + 'Performs an XOR operation using the specified key with the content of the specified file or variable, raw bytes of the file or stream/rawstream.'
        print 'If the key is not specified then a bruteforcing XOR is performed.' + newLine

    def do_xor_search(self, argv):
        content = ''
        found = False
        decValues = range(256)
        successfullKeys = {}
        caseSensitive = True
        validTypes = ['variable', 'file', 'raw', 'stream', 'rawstream']
        args = self.parseArgs(argv)
        if args is None:
            message = '*** Error: The command line arguments have not been parsed successfully!!'
            self.log_output('xor_search ' + argv, message)
            return False
        if len(args) > 0 and args[0] == '-i':
            caseSensitive = False
            args = args[1:]
        if len(args) == 3:
            if args[0] in ['stream', 'rawstream']:
                id = args[1]
                version = None
            elif args[0] in ['file', 'variable']:
                srcName = args[1]
            else:
                self.help_xor_search()
                return False
            string = args[2]
        elif len(args) == 4:
            if args[0] in ['stream', 'rawstream']:
                id = args[1]
                version = args[2]
            elif args[0] == 'raw':
                offset = args[1]
                size = args[2]
            else:
                self.help_xor_search()
                return False
            string = args[3]
        else:
            self.help_xor_search()
            return False

        type = args[0]
        if type not in validTypes:
            self.help_xor_search()
            return False
        if type == 'variable':
            if srcName not in self.variables:
                message = '*** Error: The variable does not exist!!'
                self.log_output('xor_search ' + argv, message)
                return False
            else:
                content = self.variables[srcName][0]
        elif type == 'file':
            if not os.path.exists(srcName):
                message = '*** Error: The file does not exist!!'
                self.log_output('xor_search ' + argv, message)
                return False
            else:
                content = open(srcName, 'rb').read()
        else:
            if self.pdfFile is None:
                message = '*** Error: You must open a file!!'
                self.log_output('xor_search ' + argv, message)
                return False
            if type == 'raw':
                if not offset.isdigit() or not size.isdigit():
                    self.help_xor_search()
                    return False
                offset = int(offset)
                size = int(size)
                ret = getBytesFromFile(self.pdfFile.getPath(), offset, size)
                if ret[0] == -1:
                    message = '*** Error: The file does not exist!!'
                    self.log_output('xor_search ' + argv, message)
                    return False
                content = ret[1]
            else:
                if not id.isdigit() or (version is not None and not version.isdigit()):
                    self.help_xor_search()
                    return False
                id = int(id)
                if version is not None:
                    version = int(version)
                    if version > self.pdfFile.getNumUpdates():
                        message = '*** Error: The version number is not valid!!'
                        self.log_output('xor_search ' + argv, message)
                        return False
                object = self.pdfFile.getObject(id, version)
                if object is None:
                    message = '*** Error: Object not found!!'
                    self.log_output('xor_search ' + argv, message)
                    return False
                if object.getType() != 'stream':
                    message = '*** Error: The object doesn\'t contain any stream!!'
                    self.log_output('xor_search ' + argv, message)
                    return False
                if type == 'stream':
                    content = object.getStream()
                else:
                    content = object.getRawStream()

        content = str(content)
        if string == '':
            message = '*** Error: The string cannot be empty!!'
            self.log_output('xor_search ' + argv, message)
            return False
        if content == '':
            message = '*** Warning: The content is empty!!'
            self.log_output('xor_search ' + argv, message)
            return False
        for i in decValues:
            key = chr(i)
            xored = xor(content, key)
            if caseSensitive:
                matches = re.findall(string, xored)
            else:
                matches = re.findall(string, xored, re.IGNORECASE)
            if matches != []:
                found = True
                auxXored = str(xored)
                offsets = []
                offset = 0
                for m in matches:
                    index = auxXored.find(m)
                    offset += index
                    offsets.append(offset)
                    offset += len(m)
                    auxXored = auxXored[index + len(m):]
                successfullKeys[hex(i)] = offsets
                # outputBytes += '[' + hex(i) + ']' + newLine
                # outputBytes += xored + newLine
                # outputBytes += '[/' + hex(i) + ']' + newLine*2
        if found:
            keys = successfullKeys.keys()
            message = 'Pattern found with the following keys: ' + str(keys) + newLine * 2
            for key in keys:
                message += 'Offsets for key \'' + str(key) + '\': ' + str(successfullKeys[key]) + newLine
        else:
            message = 'Pattern not found!!'
        self.log_output('xor_search ' + argv, message)

    def help_xor_search(self):
        print newLine + 'Usage: xor_search [-i] stream|rawstream $object_id [$version] $string_to_search'
        print 'Usage: xor_search [-i] raw $offset $num_bytes $string_to_search'
        print 'Usage: xor_search [-i] file $file_name $string_to_search'
        print 'Usage: xor_search [-i] variable $var_name $string_to_search'
        print newLine + 'Searches for the specified string in the result of an XOR brute forcing operation with the content of the specified file or variable,'
        print 'raw bytes of the file or stream/rawstream. The output shows the offset/s where the string is found. It\'s a case sensitive search but'
        print 'it\'s possible to make it insensitive using -i.' + newLine

    def additionRequest(self, dict=False):
        '''
            Method to ask the user if he wants to add more entries to the object or not

            @param dict: Boolean to specify if the added object is a dictionary or not. Default value: False.
            @return: The response chosen by the user
        '''
        if not dict:
            message = newLine + 'Do you want to add more objects? (y/n) '
        else:
            message = newLine + 'Do you want to add more entries? (y/n) '
        res = raw_input(message)
        if res.lower() in ['y', 'n']:
            return res.lower()
        else:
            return None

    def addObject(self, iteration, maxDepth=10):
        '''
            Method to add a new object to an array or dictionary

            @param iteration: Integer which specifies the depth of the recursion in the same object
            @param maxDepth: The maximum depth for nested objects. Default value: 10.
            @return: The new object
        '''
        dictNumType = {'1': 'boolean', '2': 'number', '3': 'string', '4': 'hexstring', '5': 'name', '6': 'reference',
                       '7': 'null', '8': 'array', '9': 'dictionary'}
        if iteration > maxDepth:
            return (-1, 'Object too nested!!')
        message = 'What type of object do you want to include? (1-9)' + newLine + \
                  '\t1 - boolean' + newLine + \
                  '\t2 - number' + newLine + \
                  '\t3 - string' + newLine + \
                  '\t4 - hexstring' + newLine + \
                  '\t5 - name' + newLine + \
                  '\t6 - reference' + newLine + \
                  '\t7 - null' + newLine + \
                  '\t8 - array' + newLine + \
                  '\t9 - dictionary' + newLine
        res = raw_input(message)
        if not res.isdigit() or int(res) < 1 or int(res) > 9:
            return (-1, 'Object type not valid!!')
        objectType = dictNumType[res]
        if objectType != 'array' and objectType != 'dictionary':
            content = raw_input(newLine + 'Please, specify the ' + objectType + ' object content:' + newLine * 2)
            content = self.checkInputContent(objectType, content)
            if content is None:
                return (-1, '*** Error: Content not valid for the object type!!')
        if objectType == 'boolean':
            object = PDFBool(content)
        elif objectType == 'number':
            object = PDFNum(content)
        elif objectType == 'string':
            object = PDFString(content)
        elif objectType == 'hexstring':
            object = PDFHexString(content)
        elif objectType == 'name':
            object = PDFName(content)
        elif objectType == 'reference':
            contentElements = content.split()
            id = contentElements[0]
            genNum = contentElements[1]
            object = PDFReference(id, genNum)
        elif objectType == 'null':
            object = PDFNull(content)
        elif objectType == 'array':
            elements = []
            print 'Please, now specify the elements of the array:'
            while True:
                res = self.additionRequest()
                if res is None:
                    return (-1, 'Option not valid!!')
                elif res == 'y':
                    ret = self.addObject(iteration + 1)
                    if ret[0] == -1:
                        return ret
                    elements.append(ret[1])
                else:
                    break
            object = PDFArray(elements=elements)
        elif objectType == 'dictionary':
            elements = {}
            print 'Please, now specify the elements of the dictionary:'
            while True:
                res = self.additionRequest(dict=True)
                if res is None:
                    return (-1, 'Option not valid!!')
                elif res == 'y':
                    key = raw_input('Name object: ')
                    key = self.checkInputContent('name', key)
                    ret = self.addObject(iteration + 1)
                    if ret[0] == -1:
                        return ret
                    elements[key] = ret[1]
                else:
                    break
            object = PDFDictionary(elements=elements)
        return (0, object)

    def checkInputContent(self, objectType, objectContent):
        '''
            Check if the specified content is valid for the specified object type and modify it\'s possible

            @param objectType: The type of object: number, string, hexstring, name, reference, null
            @param objectContent: The object content
            @return: The content of the object or None if any problems occur
        '''
        spacesChars = ['\x00', '\x09', '\x0a', '\x0c', '\x0d', '\x20']
        demilimiterChars = ['<<', '(', '<', '[', '{', '/', '%']
        if objectType == 'bool':
            if objectContent.lower() not in ['true', 'false']:
                return None
            else:
                objectContent = objectContent.lower()
        elif objectType == 'number':
            try:
                if objectContent.find('.') != -1:
                    float(objectContent)
                else:
                    int(objectContent)
            except:
                return None
        elif objectType == 'string':
            octalNumbers = re.findall('\\\\(\d{1,3})', objectContent, re.DOTALL)
            for octal in octalNumbers:
                try:
                    chr(int(octal, 8))
                except:
                    return None
        elif objectType == 'hexstring':
            objectContent = objectContent.replace('<', '')
            objectContent = objectContent.replace('>', '')
            for i in range(0, len(objectContent), 2):
                try:
                    chr(int(objectContent[i:i + 2], 16))
                except:
                    return None
        elif objectType == 'name':
            if objectContent[0] == '/':
                objectContent = objectContent[1:]
            for char in objectContent:
                if char in spacesChars + demilimiterChars:
                    return None
            hexNumbers = re.findall('#([0-9a-f]{2})', objectContent, re.DOTALL | re.IGNORECASE)
            for hexNumber in hexNumbers:
                try:
                    chr(int(hexNumber, 16))
                except:
                    return None
            objectContent = '/' + objectContent
        elif objectType == 'reference':
            if not re.match('\d{1,10}\s\d{1,10}\sR', objectContent, re.IGNORECASE):
                return None
            objectContent = objectContent.replace('r', 'R')
        elif objectType == 'null':
            if objectContent.lower() != 'null':
                return None
            else:
                objectContent = objectContent.lower()
        return objectContent

    def log_output(self, command, output, bytesToSave=None, printOutput=True, bytesOutput=False):
        '''
            Method to check the commands output and write it to the console and/or files / variables

            @param command: The command launched
            @param output: The output of the command
            @param bytesToSave: A list with the raw bytes which will be stored in a file or variable if a redirection has been set (>,>>,$>,$>>).
            @param printOutput: Boolean to specify if the output will be written to the console or not. Default value: True.
            @param bytesOutput: Boolean to specify if we want to print raw bytes or not. Default value: False.
        '''
        errorIndex = output.find('*** Error')
        if errorIndex != -1:
            output = output[:errorIndex] + self.errorColor + output[errorIndex:] + self.resetColor
        if bytesOutput and output != '':
            niceOutput = self.printResult(output)
        else:
            niceOutput = output
        niceOutput = niceOutput.strip(newLine)
        niceOutput = niceOutput.replace('\r\n', '\n')
        niceOutput = niceOutput.replace('\r', '\n')
        longOutput = command + newLine * 2 + niceOutput + newLine * 2
        if self.loggingFile is not None:
            open(self.loggingFile, 'ab').write('PPDF> ' + longOutput)
        if self.redirect:
            if bytesToSave is None:
                bytesToSave = [niceOutput]
            for i in range(len(bytesToSave)):
                bytes = bytesToSave[i]
                if (self.redirect == FILE_WRITE or self.redirect == FILE_ADD) and self.outputFileName is not None:
                    if i == 0:
                        outFile = str(self.outputFileName)
                    else:
                        outFile = '%s_%d' % (str(self.outputFileName), i)
                    if self.redirect == FILE_WRITE:
                        open(outFile, 'wb').write(bytes)
                    elif self.redirect == FILE_ADD:
                        open(outFile, 'ab').write(bytes)
                elif (self.redirect == VAR_WRITE or self.redirect == VAR_ADD) and self.outputVarName is not None:
                    if i == 0:
                        varName = self.outputVarName
                    else:
                        varName = '%s_%d' % (self.outputVarName, i)
                    if self.redirect == VAR_WRITE:
                        self.variables[varName] = [bytes, bytes]
                    elif self.redirect == VAR_ADD:
                        if varName in self.variables:
                            self.variables[varName][0] += bytes
                        else:
                            self.variables[varName] = [bytes, bytes]
        elif printOutput:
            if niceOutput:
                niceOutput = newLine + niceOutput + newLine
                if self.variables['output_limit'][0] is None or \
                        self.variables['output_limit'][0] == -1 or \
                        not self.use_rawinput:
                    print niceOutput
                else:
                    limit = int(self.variables['output_limit'][0])
                    lines = niceOutput.split(newLine)
                    while len(lines) > 0:
                        outputStepLines = lines[:limit]
                        lines = lines[limit:]
                        for line in outputStepLines:
                            print line
                        if len(lines) == 0:
                            break
                        ch = raw_input('( Press <intro> to continue or <q><intro> to quit )')
                        if ch == 'q' or ch == 'Q':
                            break

    def modifyObject(self, object, iteration=0, contentFile=None, maxDepth=10):
        '''
            Method to modify an existent object

            @param object: The object to be modified
            @param iteration: Integer which specifies the depth of the recursion in the same object
            @param contentFile: The content of the file storing the stream
            @param maxDepth: The maximum depth for nested objects. Default value: 10.
            @return: The new object
        '''
        if iteration > maxDepth:
            return (-1, 'Object too nested!!')
        objectType = object.getType()
        newObjectType = objectType
        if objectType != 'array' and objectType != 'stream' and objectType != 'dictionary':
            if contentFile is not None and iteration == 0:
                content = open(contentFile, 'rb').read()
            else:
                if objectType == 'string' or objectType == 'hexstring':
                    res = raw_input(newLine + 'Do you want to enter an ascii (1) or hexadecimal (2) string? (1/2) ')
                    if res == '1':
                        newObjectType = 'string'
                    elif res == '2':
                        newObjectType = 'hexstring'
                    else:
                        return (-1, '*** Error: The string type is not valid')
                elif objectType == 'integer' or objectType == 'real':
                    newObjectType = 'number'
                if iteration == 0:
                    content = raw_input(
                        newLine + 'Please, specify the ' + newObjectType + ' object content (if the content includes EOL characters use a file instead):' + newLine * 2)
                else:
                    value = object.getValue()
                    rawValue = str(object.getRawValue())
                    res = self.modifyRequest(value, rawValue)
                    if res == 'd':
                        return (0, None)
                    elif res == 'm':
                        content = raw_input(
                            newLine + 'Please, specify the ' + newObjectType + ' object content:' + newLine * 2)
                    else:
                        return (0, object)
                content = self.checkInputContent(newObjectType, content)
                if content is None:
                    return (-1, '*** Error: Content not valid for the object type!!')
                if newObjectType != objectType:
                    if newObjectType == 'string':
                        object = PDFString(content)
                    elif newObjectType == 'hexstring':
                        object = PDFHexString(content)
                    elif newObjectType == 'number':
                        object.setValue(content)
                else:
                    object.setRawValue(content)
        else:
            if objectType == 'array':
                newElements = []
                elements = object.getElements()
                for element in elements:
                    ret = self.modifyObject(element, iteration + 1, maxDepth=maxDepth)
                    if ret[0] == -1:
                        return ret
                    else:
                        newObject = ret[1]
                        if newObject is not None:
                            newElements.append(newObject)
                while True:
                    res = self.additionRequest()
                    if res is None:
                        return (-1, 'Option not valid!!')
                    elif res == 'y':
                        ret = self.addObject(iteration + 1)
                        if ret[0] == -1:
                            return ret
                        newElements.append(ret[1])
                    else:
                        break
                object.setElements(newElements)
            elif objectType == 'dictionary' or objectType == 'stream':
                newElements = {}
                elements = object.getElements()
                if objectType == 'stream':
                    if iteration == 0:
                        value = object.getStream()
                        rawValue = ''
                        ret = self.modifyRequest(value, rawValue, stream=True)
                        if ret == 'd':
                            object.setDecodedStream('')
                        elif ret == 'm':
                            if contentFile is not None:
                                streamContent = open(contentFile, 'rb').read()
                            else:
                                streamContent = raw_input(
                                    newLine + 'Please, specify the stream content (if the content includes EOL characters use a file instead):' + newLine * 2)
                            object.setDecodedStream(streamContent)
                    else:
                        return (-1, 'Nested streams are not permitted!!')
                for element in elements:
                    valueObject = elements[element]
                    value = valueObject.getValue()
                    rawValue = valueObject.getRawValue()
                    ret = self.modifyRequest(value, rawValue, element)
                    if ret == 'n':
                        newElements[element] = valueObject
                    elif ret == 'm':
                        nestRet = self.modifyObject(valueObject, iteration + 1, maxDepth=maxDepth)
                        if nestRet[0] == -1:
                            return nestRet
                        else:
                            newObject = nestRet[1]
                            newElements[element] = newObject
                while True:
                    res = self.additionRequest(dict=True)
                    if res is None:
                        return (-1, 'Option not valid!!')
                    elif res == 'y':
                        key = raw_input('Name object: ')
                        key = self.checkInputContent('name', key)
                        ret = self.addObject(iteration + 1)
                        if ret[0] == -1:
                            return ret
                        newElements[key] = ret[1]
                    else:
                        break
                object.setElements(newElements)
        return (0, object)

    def modifyRequest(self, value, rawValue, key=None, stream=False):
        '''
            Method to ask the user what he wants to do with the object: modify, delete or nothing.

            @param value: The value of the object.
            @param rawValue: The raw value of the object.
            @param key: The key of a dictionary entry.
            @param stream: Boolean to specify if the object contains a stream or not.
            @return: The response chosen by the user
        '''
        message = ''
        if not stream:
            message = newLine
            if key is not None:
                message += 'Key: ' + key + newLine
            message += 'Raw value: ' + str(rawValue) + newLine
            if rawValue != value:
                message += 'Value: ' + str(value) + newLine
        message += newLine + 'Do you want to modify, delete or make no action'
        if stream:
            message += ' in the STREAM'
        message += '? (m/d/n) '
        response = raw_input(message)
        if response.lower() not in ['m', 'd', 'n']:
            return None
        else:
            if stream and response.lower() == 'm':
                print 'Value: ' + str(value) + newLine
            return response.lower()

    def parseArgs(self, args):
        '''
            Method to split up the command arguments by quotes: \'\'\', " or \'

            @param args: The command arguments
            @return: An array with the separated arguments
        '''
        redirectSymbols = ['>', '>>', '$>', '$>>']
        self.redirect = None
        self.outputVarName = None
        self.outputFileName = None
        argsArray = []
        while len(args) > 0:
            if args[0] == '\'':
                if args[:3] == '\'\'\'':
                    index = args[3:].find('\'\'\'')
                    if index != -1:
                        arg = args[3:index + 3]
                        argsArray.append(arg)
                        if len(args) > index + 6:
                            args = args[index + 6:]
                        else:
                            args = ''
                    else:
                        return None
                else:
                    index = args[1:].find('\'')
                    if index != -1:
                        arg = args[1:index + 1]
                        argsArray.append(arg)
                        if len(args) > index + 2:
                            args = args[index + 2:]
                        else:
                            args = ''
                    else:
                        return None
            elif args[0] == '"':
                index = args[1:].find('"')
                if index != -1:
                    arg = args[1:index + 1]
                    argsArray.append(arg)
                    if len(args) > index + 2:
                        args = args[index + 2:]
                    else:
                        args = ''
                else:
                    return None
            elif args[0] == ' ':
                args = args[1:]
            else:
                index = args.find(' ')
                if index != -1:
                    arg = args[:index]
                    argsArray.append(arg)
                    if len(args) > index + 1:
                        args = args[index + 1:]
                    else:
                        args = ''
                else:
                    argsArray.append(args)
                    args = ''
        if len(argsArray) > 1:
            if argsArray[-2] in redirectSymbols:
                if argsArray[-2] == '>':
                    self.redirect = FILE_WRITE
                    self.outputFileName = argsArray[-1]
                elif argsArray[-2] == '>>':
                    self.redirect = FILE_ADD
                    self.outputFileName = argsArray[-1]
                elif argsArray[-2] == '$>':
                    self.redirect = VAR_WRITE
                    self.outputVarName = argsArray[-1]
                elif argsArray[-2] == '$>>':
                    self.redirect = VAR_ADD
                    self.outputVarName = argsArray[-1]
                argsArray.pop()
                argsArray.pop()
            elif argsArray[-1][:2] == '>>' and len(argsArray[-1]) > 2:
                self.redirect = FILE_ADD
                self.outputFileName = argsArray[-1][2:]
                argsArray.pop()
            elif argsArray[-1][:1] == '>' and len(argsArray[-1]) > 1:
                self.redirect = FILE_WRITE
                self.outputFileName = argsArray[-1][1:]
                argsArray.pop()
            elif argsArray[-1][:3] == '$>>' and len(argsArray[-1]) > 3:
                self.redirect = VAR_ADD
                self.outputVarName = argsArray[-1][3:]
                argsArray.pop()
            elif argsArray[-1][:2] == '$>' and len(argsArray[-1]) > 2:
                self.redirect = VAR_WRITE
                self.outputVarName = argsArray[-1][2:]
                argsArray.pop()
        elif len(argsArray) > 0:
            if argsArray[-1][:2] == '>>' and len(argsArray[-1]) > 2:
                self.redirect = FILE_ADD
                self.outputFileName = argsArray[-1][2:]
                argsArray.pop()
            elif argsArray[-1][:1] == '>' and len(argsArray[-1]) > 1:
                self.redirect = FILE_WRITE
                self.outputFileName = argsArray[-1][1:]
                argsArray.pop()
            elif argsArray[-1][:3] == '$>>' and len(argsArray[-1]) > 3:
                self.redirect = VAR_ADD
                self.outputVarName = argsArray[-1][3:]
                argsArray.pop()
            elif argsArray[-1][:2] == '$>' and len(argsArray[-1]) > 2:
                self.redirect = VAR_WRITE
                self.outputVarName = argsArray[-1][2:]
                argsArray.pop()
        '''
        print argsArray
        print 'Redirect: '+str(self.redirect)
        print 'File: '+str(self.outputFileName)
        print 'Var: ' +str(self.outputVarName)
        '''
        return argsArray

    def printBytes(self, bytes):
        '''
            Given a byte string shows the hexadecimal and ascii output in a nice way

            @param bytes: A string
            @return: String with mixed hexadecimal and ascii strings, like the 'hexdump -C' output
        '''
        output = ''
        row = 16
        if bytes != '':
            i = None
            hexChain = ''
            strings = ''
            for i in range(0, len(bytes)):
                if ord(bytes[i]) > 31 and ord(bytes[i]) < 128:
                    strings += bytes[i]
                else:
                    strings += '.'
                hexChars = hex(ord(bytes[i]))
                hexChars = hexChars[2:]
                if len(hexChars) == 1:
                    hexChars = '0' + hexChars
                hexChain += hexChars + ' '
                if i != 0 and i % row == row - 1:
                    output += hexChain + '  |' + strings + '|' + newLine
                    hexChain = ''
                    strings = ''
            if i is not None and i % row != 0:
                if hexChain == '':
                    output = output[:-1]
                else:
                    output += hexChain + (48 - len(hexChain)) * ' ' + '  |' + strings + '|'
        return output

    def printResult(self, result):
        '''
            Given an string returns a mixed hexadecimal-ascci output if there are many non printable characters or the same string in other case

            @param result: A string
            @return: A mixed hexadecimal-ascii output if there are many non printable characters or the input string in other case
        '''
        size = len(result)
        num = countNonPrintableChars(result)
        if size / 2 < num:
            return self.printBytes(result)
        else:
            return result

    def printTreeNode(self, node, nodesInfo, expandedNodes=[], depth=0, recursive=True):
        '''
            Given a tree prints the whole tree and its dependencies

            @param node: Root of the tree
            @param nodesInfo: Information abour the nodes of the tree
            @param expandedNodes: Already expanded nodes
            @param depth: Actual depth of the tree
            @param recursive: Boolean to specify if it's a recursive call or not
            @return: A tuple (expandedNodes,output), where expandedNodes is a list with the distinct nodes and output is the string representation of the tree
        '''
        output = ''
        if node in nodesInfo:
            if node not in expandedNodes or (node in expandedNodes and depth > 0):
                output += '\t' * depth + nodesInfo[node][0] + ' (' + str(node) + ')' + newLine
            if node not in expandedNodes:
                expandedNodes.append(node)
                children = nodesInfo[node][1]
                if children != []:
                    for child in children:
                        if child in nodesInfo:
                            childType = nodesInfo[child][0]
                        else:
                            childType = 'Unknown'
                        if childType != 'Unknown' and recursive:
                            expChildrenNodes, childrenOutput = self.printTreeNode(child, nodesInfo, expandedNodes,
                                                                                  depth + 1)
                            output += childrenOutput
                            expandedNodes = expChildrenNodes
                        else:
                            output += '\t' * (depth + 1) + childType + ' (' + str(child) + ')' + newLine
                else:
                    return expandedNodes, output
        return expandedNodes, output<|MERGE_RESOLUTION|>--- conflicted
+++ resolved
@@ -32,7 +32,6 @@
 import hashlib
 import traceback
 import jsbeautifier
-<<<<<<< HEAD
 
 from peepdf.PDFUtils import (
     getBytesFromFile, countArrayElements, clearScreen, hexToString,
@@ -45,27 +44,18 @@
     PDFReference, PDFString, PDFArray, PDFBool, PDFNull, vulnsDict, PDFParser
 )
 
-=======
-from peepdf.PDFUtils import *
-from peepdf.PDFOutput import *
-from peepdf.PDFCrypto import *
-from peepdf.JSAnalysis import *
-from peepdf.PDFCore import *
->>>>>>> 611b351d
+from peepdf.PDFOutput import PDFOutput
+
 from base64 import b64encode, b64decode
 from PDFFilters import decodeStream, encodeStream
 from peepdf.jjdecode import JJDecoder
-from colorama import Fore
 
 try:
-<<<<<<< HEAD
     from colorama import init, Fore, Style
     COLORIZED_OUTPUT = True
 except:
     COLORIZED_OUTPUT = False
 try:
-=======
->>>>>>> 611b351d
     import PyV8
     JS_MODULE = True
 except ImportError as e:
@@ -91,7 +81,6 @@
 VAR_WRITE = 3
 VAR_ADD = 4
 newLine = os.linesep
-errorsFile = os.path.expanduser("~/.peepdf-error.txt")
 
 filter2RealFilterDict = {'b64': 'base64', 'base64': 'base64', 'asciihex': '/ASCIIHexDecode', 'ahx': '/ASCIIHexDecode',
                          'ascii85': '/ASCII85Decode', 'a85': '/ASCII85Decode', 'lzw': '/LZWDecode',
@@ -105,32 +94,18 @@
         Class of the peepdf interactive console. To see details about commands: http://code.google.com/p/peepdf/wiki/Commands
     '''
 
-<<<<<<< HEAD
-    def __init__(self, pdfFile, vtKey, avoidOutputColors=False, stdin=None, batchMode=False, jsonOutput=False):
-        global COLORIZED_OUTPUT
-        cmd.Cmd.__init__(self, stdin=stdin)
-        self.warningColor = ''
-        self.errorColor = ''
-        self.alertColor = ''
-        self.staticColor = ''
-        self.resetColor = ''
-        if not COLORIZED_OUTPUT or avoidOutputColors:
-            self.avoidOutputColors = True
-        else:
-=======
-    def __init__(self, pdfFile, vtKey, avoidOutputColors=False, stdin=None, batchMode=False, jsonOutput=False, scriptFile=None):
+    def __init__(self, pdfFile, vtKey, avoidColors=False, stdin=None, batchMode=False, jsonOutput=False, scriptFile=None):
         """
             @batchMode: deprecated mode which purpose was to handle command on cli execution
             @scriptFile: Script file path to execute. Overlap @stdin.
         """
-        self.avoidColor = avoidOutputColors
-        PDFOutput.__init__(self, avoidColor=self.avoidColor)
-        if not self.avoidColor:
->>>>>>> 611b351d
+        self.avoidColors = avoidColors
+        PDFOutput.__init__(self, avoidColors=self.avoidColors)
+        if not self.avoidColors:
             try:
                 self.promptColor = RL_PROMPT_START_IGNORE + Fore.GREEN + RL_PROMPT_END_IGNORE
             except:
-                self.avoidColor = True
+                self.avoidColors = True
 
         if pdfFile is not None and stdin is None:
             self.intro = self.getPeepReport(pdfFile.getStats())
@@ -145,7 +120,7 @@
         else:
             self.stdin = stdin
             self.use_rawinput = True
-            if not self.avoidColor:
+            if not self.avoidColors:
                 self.prompt = self.promptColor + 'PPDF> ' + RL_PROMPT_START_IGNORE + self.resetColor + RL_PROMPT_END_IGNORE
             else:
                 self.prompt = 'PPDF> '
@@ -1156,11 +1131,7 @@
 
     def do_extract(self, argv):
         validTypes = ['uri', 'js']
-<<<<<<< HEAD
         # TODO Add more extraction types like embedded files, flash, etc
-=======
-        #TODO Add more extraction types like embedded files, flash, etc
->>>>>>> 611b351d
         if self.pdfFile is None:
             message = '*** Error: You must open a file!!'
             self.log_output('extract ' + argv, message)
@@ -1470,172 +1441,14 @@
             message = '*** Error: The command line arguments have not been parsed successfully!!'
             self.log_output('info ' + argv, message)
             return False
-        if not self.avoidColor:
+        if not self.avoidColors:
             beforeStaticLabel = self.staticColor
         else:
             beforeStaticLabel = ''
         stats = ""
         if len(args) == 0:
             statsDict = self.pdfFile.getStats()
-<<<<<<< HEAD
-            stats += beforeStaticLabel + 'File: ' + self.resetColor + statsDict['File'] + newLine
-            stats += beforeStaticLabel + 'MD5: ' + self.resetColor + statsDict['MD5'] + newLine
-            stats += beforeStaticLabel + 'SHA1: ' + self.resetColor + statsDict['SHA1'] + newLine
-            # stats += beforeStaticLabel + 'SHA256: ' + self.resetColor + statsDict['SHA256'] + newLine
-            stats += beforeStaticLabel + 'Size: ' + self.resetColor + statsDict['Size'] + ' bytes' + newLine
-            if statsDict['Detection'] != []:
-                detectionReportInfo = ''
-                if statsDict['Detection'] is not None:
-                    detectionLevel = statsDict['Detection'][0] / (statsDict['Detection'][1] / 3)
-                    if detectionLevel == 0:
-                        detectionColor = self.alertColor
-                    elif detectionLevel == 1:
-                        detectionColor = self.warningColor
-                    else:
-                        detectionColor = ''
-                    detectionRate = '%s%d%s/%d' % (
-                        detectionColor, statsDict['Detection'][0], self.resetColor, statsDict['Detection'][1])
-                    if statsDict['Detection report'] != '':
-                        detectionReportInfo = beforeStaticLabel + 'Detection report: ' + self.resetColor + statsDict[
-                            'Detection report'] + newLine
-                    else:
-                        detectionRate = 'File not found on VirusTotal'
-                    stats += beforeStaticLabel + 'Detection: ' + self.resetColor + detectionRate + newLine
-                    stats += detectionReportInfo
-            stats += beforeStaticLabel + 'Version: ' + self.resetColor + statsDict['Version'] + newLine
-            stats += beforeStaticLabel + 'Binary: ' + self.resetColor + statsDict['Binary'] + newLine
-            stats += beforeStaticLabel + 'Linearized: ' + self.resetColor + statsDict['Linearized'] + newLine
-            stats += beforeStaticLabel + 'Encrypted: ' + self.resetColor + statsDict['Encrypted']
-            if statsDict['Encryption Algorithms'] != []:
-                stats += ' ('
-                for algorithmInfo in statsDict['Encryption Algorithms']:
-                    stats += algorithmInfo[0] + ' ' + str(algorithmInfo[1]) + ' bits, '
-                stats = stats[:-2] + ')'
-            stats += newLine
-            stats += beforeStaticLabel + 'Updates: ' + self.resetColor + statsDict['Updates'] + newLine
-            stats += beforeStaticLabel + 'Objects: ' + self.resetColor + statsDict['Objects'] + newLine
-            stats += beforeStaticLabel + 'Streams: ' + self.resetColor + statsDict['Streams'] + newLine
-            stats += beforeStaticLabel + 'URIs: ' + self.resetColor + statsDict['URIs'] + newLine
-            stats += beforeStaticLabel + 'Comments: ' + self.resetColor + statsDict['Comments'] + newLine
-            stats += beforeStaticLabel + 'Errors: ' + self.resetColor + str(len(statsDict['Errors'])) + newLine * 2
-            for version in range(len(statsDict['Versions'])):
-                statsVersion = statsDict['Versions'][version]
-                stats += beforeStaticLabel + 'Version ' + self.resetColor + str(version) + ':' + newLine
-                if statsVersion['Catalog'] is not None:
-                    stats += beforeStaticLabel + '\tCatalog: ' + self.resetColor + statsVersion['Catalog'] + newLine
-                else:
-                    stats += beforeStaticLabel + '\tCatalog: ' + self.resetColor + 'No' + newLine
-                if statsVersion['Info'] is not None:
-                    stats += beforeStaticLabel + '\tInfo: ' + self.resetColor + statsVersion['Info'] + newLine
-                else:
-                    stats += beforeStaticLabel + '\tInfo: ' + self.resetColor + 'No' + newLine
-                stats += (
-                    beforeStaticLabel + '\tObjects (' + statsVersion['Objects'][0] + '): ' +
-                    self.resetColor + str(statsVersion['Objects'][1]) + newLine
-                )
-                if statsVersion['Compressed Objects'] is not None:
-                    stats += (
-                        beforeStaticLabel + '\tCompressed objects (' +
-                        statsVersion['Compressed Objects'][0] + '): ' + self.resetColor +
-                        str(statsVersion['Compressed Objects'][1]) + newLine
-                    )
-                if statsVersion['Errors'] is not None:
-                    stats += (
-                        beforeStaticLabel + '\t\tErrors (' + statsVersion['Errors'][0] + '): ' +
-                        self.resetColor + str(statsVersion['Errors'][1]) + newLine
-                    )
-                stats += (
-                    beforeStaticLabel + '\tStreams (' + statsVersion['Streams'][0] + '): ' +
-                    self.resetColor + str(statsVersion['Streams'][1])
-                )
-                if statsVersion['Xref Streams'] is not None:
-                    stats += (
-                        newLine + beforeStaticLabel + '\t\tXref streams (' +
-                        statsVersion['Xref Streams'][0] + '): ' + self.resetColor +
-                        str(statsVersion['Xref Streams'][1])
-                    )
-                if statsVersion['Object Streams'] is not None:
-                    stats += (
-                        newLine + beforeStaticLabel + '\t\tObject streams (' +
-                        statsVersion['Object Streams'][0] + '): ' + self.resetColor +
-                        str(statsVersion['Object Streams'][1])
-                    )
-                if int(statsVersion['Streams'][0]) > 0:
-                    stats += (
-                        newLine + beforeStaticLabel + '\t\tEncoded (' + statsVersion['Encoded'][0] + '): ' +
-                        self.resetColor + str(statsVersion['Encoded'][1])
-                    )
-                    if statsVersion['Decoding Errors'] is not None:
-                        stats += (
-                            newLine + beforeStaticLabel + '\t\tDecoding errors (' +
-                            statsVersion['Decoding Errors'][0] + '): ' + self.resetColor +
-                            str(statsVersion['Decoding Errors'][1])
-                        )
-                if statsVersion['URIs'] is not None:
-                    stats += (
-                        newLine + beforeStaticLabel + '\tObjects with URIs (' +
-                        statsVersion['URIs'][0] + '): ' + self.resetColor + str(statsVersion['URIs'][1])
-                    )
-                if not self.avoidOutputColors:
-                    beforeStaticLabel = self.warningColor
-                if statsVersion['Objects with JS code'] is not None:
-                    stats += (
-                        newLine + beforeStaticLabel + '\tObjects with JS code (' +
-                        statsVersion['Objects with JS code'][0] + '): ' +
-                        self.resetColor + str(statsVersion['Objects with JS code'][1])
-                    )
-                actions = statsVersion['Actions']
-                events = statsVersion['Events']
-                vulns = statsVersion['Vulns']
-                elements = statsVersion['Elements']
-                if events is not None or actions is not None or vulns is not None or elements is not None:
-                    stats += newLine + beforeStaticLabel + '\tSuspicious elements:' + self.resetColor + newLine
-                    if events is not None:
-                        for event in events:
-                            stats += '\t\t' + beforeStaticLabel + event + ' (%d): ' % len(events[event]) + \
-                                     self.resetColor + str(events[event]) + newLine
-                    if actions is not None:
-                        for action in actions:
-                            stats += '\t\t' + beforeStaticLabel + action + ' (%d): ' % len(actions[action]) + \
-                                     self.resetColor + str(actions[action]) + newLine
-                    if vulns is not None:
-                        for vuln in vulns:
-                            if vuln in vulnsDict:
-                                vulnName = vulnsDict[vuln][0]
-                                vulnCVEList = vulnsDict[vuln][1]
-                                stats += '\t\t' + beforeStaticLabel + vulnName + ' ('
-                                for vulnCVE in vulnCVEList:
-                                    stats += vulnCVE + ','
-                                stats = (
-                                    stats[:-1] + ') (%d): ' % len(vulns[vuln]) + self.resetColor +
-                                    str(vulns[vuln]) + newLine
-                                )
-                            else:
-                                stats += '\t\t' + beforeStaticLabel + vuln + ' (%d): ' % len(vulns[vuln]) + \
-                                         self.resetColor + str(vulns[vuln]) + newLine
-                    if elements is not None:
-                        for element in elements:
-                            if element in vulnsDict:
-                                vulnName = vulnsDict[element][0]
-                                vulnCVEList = vulnsDict[element][1]
-                                stats += '\t\t' + beforeStaticLabel + vulnName + ' ('
-                                for vulnCVE in vulnCVEList:
-                                    stats += vulnCVE + ','
-                                stats = stats[:-1] + '): ' + self.resetColor + str(elements[element]) + newLine
-                            else:
-                                stats += '\t\t' + beforeStaticLabel + element + ': ' + self.resetColor + str(
-                                    elements[element]) + newLine
-                if not self.avoidOutputColors:
-                    beforeStaticLabel = self.staticColor
-                urls = statsVersion['URLs']
-                if urls is not None:
-                    stats += newLine + beforeStaticLabel + '\tFound URLs:' + self.resetColor + newLine
-                    for url in urls:
-                        stats += '\t\t' + url + newLine
-                stats += newLine * 2
-=======
             stats = self.getPeepReport(statsDict)
->>>>>>> 611b351d
             self.log_output('info ' + argv, stats)
             return False
         elif len(args) == 1:
@@ -1941,10 +1754,6 @@
 
     def do_js_beautify(self, argv):
         content = ''
-<<<<<<< HEAD
-=======
-        bytes = ''
->>>>>>> 611b351d
         validTypes = ['variable', 'file', 'object', 'string']
         args = self.parseArgs(argv)
         if args is None:
@@ -2248,6 +2057,7 @@
                 self.log_output('js_eval ' + argv, evalCode)
         except:
             error = str(sys.exc_info()[1])
+            #TODO use the global variable for erro file path
             f = open(os.path.expanduser("~/.peepdf-jserror.log"), "ab")
             f.write(error + newLine)
 
@@ -2263,10 +2073,6 @@
 
     def do_js_jjdecode(self, argv):
         content = ''
-<<<<<<< HEAD
-=======
-        bytes = ''
->>>>>>> 611b351d
         validTypes = ['variable', 'file', 'object', 'string']
         args = self.parseArgs(argv)
         if args is None:
@@ -2973,8 +2779,10 @@
             message = '*** Error: You must open a file!!'
             self.log_output('rawobject ' + argv, message)
             return False
+        compressed = False
         rawValue = ''
         offset = 0
+        size = 0
         args = self.parseArgs(argv)
         if args is None:
             message = '*** Error: The command line arguments have not been parsed successfully!!'
@@ -3007,6 +2815,7 @@
                 xrefArray = ret[1]
             if xrefArray[0] is not None:
                 offset = xrefArray[0].getOffset()
+                size = xrefArray[0].getSize()
                 rawValue = xrefArray[0].toFile()
         elif id == 'trailer':
             ret = self.pdfFile.getTrailer(version)
@@ -3018,6 +2827,7 @@
                 trailerArray = ret[1]
             if trailerArray[0] is not None:
                 offset = trailerArray[0].getOffset()
+                size = trailerArray[0].getSize()
                 rawValue = trailerArray[0].toFile()
         else:
             id = int(id)
@@ -3027,7 +2837,9 @@
                 self.log_output('rawobject ' + argv, message)
                 return False
             object = indirectObject.getObject()
+            compressed = object.isCompressed()
             offset = indirectObject.getOffset()
+            size = indirectObject.getSize()
             rawValue = str(object.getRawValue())
         if offset == -1:
             message = '*** Error: offset cannot be calculated!!'
@@ -3806,7 +3618,7 @@
                     if args == []:
                         self.pdfFile.setDetectionRate([jsonDict['positives'], jsonDict['total']])
                         self.pdfFile.setDetectionReport(jsonDict['permalink'])
-                    if not self.avoidColor:
+                    if not self.avoidColors:
                         detectionLevel = jsonDict['positives'] / (jsonDict['total'] / 3)
                         if detectionLevel == 0:
                             detectionColor = self.alertColor
